--- conflicted
+++ resolved
@@ -1,41 +1,37 @@
-tests/cases/conformance/types/objectTypeLiteral/methodSignatures/objectTypesWithOptionalProperties.ts(12,6): error TS1112: A class member cannot be declared optional.
-tests/cases/conformance/types/objectTypeLiteral/methodSignatures/objectTypesWithOptionalProperties.ts(20,6): error TS1112: A class member cannot be declared optional.
-tests/cases/conformance/types/objectTypeLiteral/methodSignatures/objectTypesWithOptionalProperties.ts(24,6): error TS1162: An object member cannot be declared optional.
-
-
-==== tests/cases/conformance/types/objectTypeLiteral/methodSignatures/objectTypesWithOptionalProperties.ts (3 errors) ====
-    // Basic uses of optional properties
-    
-    var a: {
-        x?: number; // ok
-    }
-    
-    interface I {
-        x?: number; // ok
-    }
-    
-    class C {
-        x?: number; // error
-         ~
-!!! error TS1112: A class member cannot be declared optional.
-    }
-    
-    interface I2<T> {
-        x?: T; // ok
-    }
-    
-    class C2<T> {
-        x?: T; // error
-         ~
-!!! error TS1112: A class member cannot be declared optional.
-    }
-    
-    var b = {
-        x?: 1 // error
-<<<<<<< HEAD
-         
-=======
-         ~
->>>>>>> c075fe19
-!!! error TS1162: An object member cannot be declared optional.
+tests/cases/conformance/types/objectTypeLiteral/methodSignatures/objectTypesWithOptionalProperties.ts(12,6): error TS1112: A class member cannot be declared optional.
+tests/cases/conformance/types/objectTypeLiteral/methodSignatures/objectTypesWithOptionalProperties.ts(20,6): error TS1112: A class member cannot be declared optional.
+tests/cases/conformance/types/objectTypeLiteral/methodSignatures/objectTypesWithOptionalProperties.ts(24,6): error TS1162: An object member cannot be declared optional.
+
+
+==== tests/cases/conformance/types/objectTypeLiteral/methodSignatures/objectTypesWithOptionalProperties.ts (3 errors) ====
+    // Basic uses of optional properties
+    
+    var a: {
+        x?: number; // ok
+    }
+    
+    interface I {
+        x?: number; // ok
+    }
+    
+    class C {
+        x?: number; // error
+         ~
+!!! error TS1112: A class member cannot be declared optional.
+    }
+    
+    interface I2<T> {
+        x?: T; // ok
+    }
+    
+    class C2<T> {
+        x?: T; // error
+         ~
+!!! error TS1112: A class member cannot be declared optional.
+    }
+    
+    var b = {
+        x?: 1 // error
+         ~
+!!! error TS1162: An object member cannot be declared optional.
     }