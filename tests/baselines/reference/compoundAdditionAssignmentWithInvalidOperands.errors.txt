tests/cases/conformance/expressions/assignmentOperator/compoundAdditionAssignmentWithInvalidOperands.ts(6,1): error TS2365: Operator '+=' cannot be applied to types 'boolean' and 'void'.
tests/cases/conformance/expressions/assignmentOperator/compoundAdditionAssignmentWithInvalidOperands.ts(7,1): error TS2365: Operator '+=' cannot be applied to types 'boolean' and 'true'.
<<<<<<< HEAD
tests/cases/conformance/expressions/assignmentOperator/compoundAdditionAssignmentWithInvalidOperands.ts(8,1): error TS2365: Operator '+=' cannot be applied to types 'boolean' and 'number'.
tests/cases/conformance/expressions/assignmentOperator/compoundAdditionAssignmentWithInvalidOperands.ts(9,1): error TS2365: Operator '+=' cannot be applied to types 'boolean' and 'E'.
=======
tests/cases/conformance/expressions/assignmentOperator/compoundAdditionAssignmentWithInvalidOperands.ts(8,1): error TS2365: Operator '+=' cannot be applied to types 'boolean' and '0'.
tests/cases/conformance/expressions/assignmentOperator/compoundAdditionAssignmentWithInvalidOperands.ts(9,1): error TS2365: Operator '+=' cannot be applied to types 'boolean' and 'E.a'.
>>>>>>> 9950b98b
tests/cases/conformance/expressions/assignmentOperator/compoundAdditionAssignmentWithInvalidOperands.ts(10,1): error TS2365: Operator '+=' cannot be applied to types 'boolean' and '{}'.
tests/cases/conformance/expressions/assignmentOperator/compoundAdditionAssignmentWithInvalidOperands.ts(11,1): error TS2365: Operator '+=' cannot be applied to types 'boolean' and 'boolean'.
tests/cases/conformance/expressions/assignmentOperator/compoundAdditionAssignmentWithInvalidOperands.ts(12,1): error TS2365: Operator '+=' cannot be applied to types 'boolean' and 'boolean'.
tests/cases/conformance/expressions/assignmentOperator/compoundAdditionAssignmentWithInvalidOperands.ts(15,1): error TS2365: Operator '+=' cannot be applied to types '{}' and 'void'.
tests/cases/conformance/expressions/assignmentOperator/compoundAdditionAssignmentWithInvalidOperands.ts(16,1): error TS2365: Operator '+=' cannot be applied to types '{}' and 'true'.
tests/cases/conformance/expressions/assignmentOperator/compoundAdditionAssignmentWithInvalidOperands.ts(17,1): error TS2365: Operator '+=' cannot be applied to types '{}' and '0'.
tests/cases/conformance/expressions/assignmentOperator/compoundAdditionAssignmentWithInvalidOperands.ts(18,1): error TS2365: Operator '+=' cannot be applied to types '{}' and 'E.a'.
tests/cases/conformance/expressions/assignmentOperator/compoundAdditionAssignmentWithInvalidOperands.ts(19,1): error TS2365: Operator '+=' cannot be applied to types '{}' and '{}'.
tests/cases/conformance/expressions/assignmentOperator/compoundAdditionAssignmentWithInvalidOperands.ts(20,1): error TS2365: Operator '+=' cannot be applied to types '{}' and '{}'.
tests/cases/conformance/expressions/assignmentOperator/compoundAdditionAssignmentWithInvalidOperands.ts(21,1): error TS2365: Operator '+=' cannot be applied to types '{}' and '{}'.
tests/cases/conformance/expressions/assignmentOperator/compoundAdditionAssignmentWithInvalidOperands.ts(24,1): error TS2365: Operator '+=' cannot be applied to types 'void' and 'void'.
tests/cases/conformance/expressions/assignmentOperator/compoundAdditionAssignmentWithInvalidOperands.ts(25,1): error TS2365: Operator '+=' cannot be applied to types 'void' and 'true'.
tests/cases/conformance/expressions/assignmentOperator/compoundAdditionAssignmentWithInvalidOperands.ts(26,1): error TS2365: Operator '+=' cannot be applied to types 'void' and '0'.
tests/cases/conformance/expressions/assignmentOperator/compoundAdditionAssignmentWithInvalidOperands.ts(27,1): error TS2365: Operator '+=' cannot be applied to types 'void' and 'E.a'.
tests/cases/conformance/expressions/assignmentOperator/compoundAdditionAssignmentWithInvalidOperands.ts(28,1): error TS2365: Operator '+=' cannot be applied to types 'void' and '{}'.
tests/cases/conformance/expressions/assignmentOperator/compoundAdditionAssignmentWithInvalidOperands.ts(29,1): error TS2365: Operator '+=' cannot be applied to types 'void' and 'void'.
tests/cases/conformance/expressions/assignmentOperator/compoundAdditionAssignmentWithInvalidOperands.ts(30,1): error TS2365: Operator '+=' cannot be applied to types 'void' and 'void'.
tests/cases/conformance/expressions/assignmentOperator/compoundAdditionAssignmentWithInvalidOperands.ts(33,1): error TS2365: Operator '+=' cannot be applied to types 'number' and 'void'.
tests/cases/conformance/expressions/assignmentOperator/compoundAdditionAssignmentWithInvalidOperands.ts(34,1): error TS2365: Operator '+=' cannot be applied to types 'number' and 'true'.
tests/cases/conformance/expressions/assignmentOperator/compoundAdditionAssignmentWithInvalidOperands.ts(35,1): error TS2365: Operator '+=' cannot be applied to types 'number' and '{}'.
tests/cases/conformance/expressions/assignmentOperator/compoundAdditionAssignmentWithInvalidOperands.ts(38,1): error TS2365: Operator '+=' cannot be applied to types 'E' and 'void'.
tests/cases/conformance/expressions/assignmentOperator/compoundAdditionAssignmentWithInvalidOperands.ts(39,1): error TS2365: Operator '+=' cannot be applied to types 'E' and 'true'.
tests/cases/conformance/expressions/assignmentOperator/compoundAdditionAssignmentWithInvalidOperands.ts(40,1): error TS2365: Operator '+=' cannot be applied to types 'E' and '{}'.


==== tests/cases/conformance/expressions/assignmentOperator/compoundAdditionAssignmentWithInvalidOperands.ts (27 errors) ====
    enum E { a, b }
    
    var a: void;
    
    var x1: boolean;
    x1 += a;
    ~~~~~~~
!!! error TS2365: Operator '+=' cannot be applied to types 'boolean' and 'void'.
    x1 += true;
    ~~~~~~~~~~
!!! error TS2365: Operator '+=' cannot be applied to types 'boolean' and 'true'.
    x1 += 0;
    ~~~~~~~
!!! error TS2365: Operator '+=' cannot be applied to types 'boolean' and '0'.
    x1 += E.a;
    ~~~~~~~~~
!!! error TS2365: Operator '+=' cannot be applied to types 'boolean' and 'E.a'.
    x1 += {};
    ~~~~~~~~
!!! error TS2365: Operator '+=' cannot be applied to types 'boolean' and '{}'.
    x1 += null;
    ~~~~~~~~~~
!!! error TS2365: Operator '+=' cannot be applied to types 'boolean' and 'boolean'.
    x1 += undefined;
    ~~~~~~~~~~~~~~~
!!! error TS2365: Operator '+=' cannot be applied to types 'boolean' and 'boolean'.
    
    var x2: {};
    x2 += a;
    ~~~~~~~
!!! error TS2365: Operator '+=' cannot be applied to types '{}' and 'void'.
    x2 += true;
    ~~~~~~~~~~
!!! error TS2365: Operator '+=' cannot be applied to types '{}' and 'true'.
    x2 += 0;
    ~~~~~~~
!!! error TS2365: Operator '+=' cannot be applied to types '{}' and '0'.
    x2 += E.a;
    ~~~~~~~~~
!!! error TS2365: Operator '+=' cannot be applied to types '{}' and 'E.a'.
    x2 += {};
    ~~~~~~~~
!!! error TS2365: Operator '+=' cannot be applied to types '{}' and '{}'.
    x2 += null;
    ~~~~~~~~~~
!!! error TS2365: Operator '+=' cannot be applied to types '{}' and '{}'.
    x2 += undefined;
    ~~~~~~~~~~~~~~~
!!! error TS2365: Operator '+=' cannot be applied to types '{}' and '{}'.
    
    var x3: void;
    x3 += a;
    ~~~~~~~
!!! error TS2365: Operator '+=' cannot be applied to types 'void' and 'void'.
    x3 += true;
    ~~~~~~~~~~
!!! error TS2365: Operator '+=' cannot be applied to types 'void' and 'true'.
    x3 += 0;
    ~~~~~~~
!!! error TS2365: Operator '+=' cannot be applied to types 'void' and '0'.
    x3 += E.a;
    ~~~~~~~~~
!!! error TS2365: Operator '+=' cannot be applied to types 'void' and 'E.a'.
    x3 += {};
    ~~~~~~~~
!!! error TS2365: Operator '+=' cannot be applied to types 'void' and '{}'.
    x3 += null;
    ~~~~~~~~~~
!!! error TS2365: Operator '+=' cannot be applied to types 'void' and 'void'.
    x3 += undefined;
    ~~~~~~~~~~~~~~~
!!! error TS2365: Operator '+=' cannot be applied to types 'void' and 'void'.
    
    var x4: number;
    x4 += a;
    ~~~~~~~
!!! error TS2365: Operator '+=' cannot be applied to types 'number' and 'void'.
    x4 += true;
    ~~~~~~~~~~
!!! error TS2365: Operator '+=' cannot be applied to types 'number' and 'true'.
    x4 += {};
    ~~~~~~~~
!!! error TS2365: Operator '+=' cannot be applied to types 'number' and '{}'.
    
    var x5: E;
    x5 += a;
    ~~~~~~~
!!! error TS2365: Operator '+=' cannot be applied to types 'E' and 'void'.
    x5 += true;
    ~~~~~~~~~~
!!! error TS2365: Operator '+=' cannot be applied to types 'E' and 'true'.
    x5 += {};
    ~~~~~~~~
!!! error TS2365: Operator '+=' cannot be applied to types 'E' and '{}'.<|MERGE_RESOLUTION|>--- conflicted
+++ resolved
@@ -1,129 +1,124 @@
-tests/cases/conformance/expressions/assignmentOperator/compoundAdditionAssignmentWithInvalidOperands.ts(6,1): error TS2365: Operator '+=' cannot be applied to types 'boolean' and 'void'.
-tests/cases/conformance/expressions/assignmentOperator/compoundAdditionAssignmentWithInvalidOperands.ts(7,1): error TS2365: Operator '+=' cannot be applied to types 'boolean' and 'true'.
-<<<<<<< HEAD
-tests/cases/conformance/expressions/assignmentOperator/compoundAdditionAssignmentWithInvalidOperands.ts(8,1): error TS2365: Operator '+=' cannot be applied to types 'boolean' and 'number'.
-tests/cases/conformance/expressions/assignmentOperator/compoundAdditionAssignmentWithInvalidOperands.ts(9,1): error TS2365: Operator '+=' cannot be applied to types 'boolean' and 'E'.
-=======
-tests/cases/conformance/expressions/assignmentOperator/compoundAdditionAssignmentWithInvalidOperands.ts(8,1): error TS2365: Operator '+=' cannot be applied to types 'boolean' and '0'.
-tests/cases/conformance/expressions/assignmentOperator/compoundAdditionAssignmentWithInvalidOperands.ts(9,1): error TS2365: Operator '+=' cannot be applied to types 'boolean' and 'E.a'.
->>>>>>> 9950b98b
-tests/cases/conformance/expressions/assignmentOperator/compoundAdditionAssignmentWithInvalidOperands.ts(10,1): error TS2365: Operator '+=' cannot be applied to types 'boolean' and '{}'.
-tests/cases/conformance/expressions/assignmentOperator/compoundAdditionAssignmentWithInvalidOperands.ts(11,1): error TS2365: Operator '+=' cannot be applied to types 'boolean' and 'boolean'.
-tests/cases/conformance/expressions/assignmentOperator/compoundAdditionAssignmentWithInvalidOperands.ts(12,1): error TS2365: Operator '+=' cannot be applied to types 'boolean' and 'boolean'.
-tests/cases/conformance/expressions/assignmentOperator/compoundAdditionAssignmentWithInvalidOperands.ts(15,1): error TS2365: Operator '+=' cannot be applied to types '{}' and 'void'.
-tests/cases/conformance/expressions/assignmentOperator/compoundAdditionAssignmentWithInvalidOperands.ts(16,1): error TS2365: Operator '+=' cannot be applied to types '{}' and 'true'.
-tests/cases/conformance/expressions/assignmentOperator/compoundAdditionAssignmentWithInvalidOperands.ts(17,1): error TS2365: Operator '+=' cannot be applied to types '{}' and '0'.
-tests/cases/conformance/expressions/assignmentOperator/compoundAdditionAssignmentWithInvalidOperands.ts(18,1): error TS2365: Operator '+=' cannot be applied to types '{}' and 'E.a'.
-tests/cases/conformance/expressions/assignmentOperator/compoundAdditionAssignmentWithInvalidOperands.ts(19,1): error TS2365: Operator '+=' cannot be applied to types '{}' and '{}'.
-tests/cases/conformance/expressions/assignmentOperator/compoundAdditionAssignmentWithInvalidOperands.ts(20,1): error TS2365: Operator '+=' cannot be applied to types '{}' and '{}'.
-tests/cases/conformance/expressions/assignmentOperator/compoundAdditionAssignmentWithInvalidOperands.ts(21,1): error TS2365: Operator '+=' cannot be applied to types '{}' and '{}'.
-tests/cases/conformance/expressions/assignmentOperator/compoundAdditionAssignmentWithInvalidOperands.ts(24,1): error TS2365: Operator '+=' cannot be applied to types 'void' and 'void'.
-tests/cases/conformance/expressions/assignmentOperator/compoundAdditionAssignmentWithInvalidOperands.ts(25,1): error TS2365: Operator '+=' cannot be applied to types 'void' and 'true'.
-tests/cases/conformance/expressions/assignmentOperator/compoundAdditionAssignmentWithInvalidOperands.ts(26,1): error TS2365: Operator '+=' cannot be applied to types 'void' and '0'.
-tests/cases/conformance/expressions/assignmentOperator/compoundAdditionAssignmentWithInvalidOperands.ts(27,1): error TS2365: Operator '+=' cannot be applied to types 'void' and 'E.a'.
-tests/cases/conformance/expressions/assignmentOperator/compoundAdditionAssignmentWithInvalidOperands.ts(28,1): error TS2365: Operator '+=' cannot be applied to types 'void' and '{}'.
-tests/cases/conformance/expressions/assignmentOperator/compoundAdditionAssignmentWithInvalidOperands.ts(29,1): error TS2365: Operator '+=' cannot be applied to types 'void' and 'void'.
-tests/cases/conformance/expressions/assignmentOperator/compoundAdditionAssignmentWithInvalidOperands.ts(30,1): error TS2365: Operator '+=' cannot be applied to types 'void' and 'void'.
-tests/cases/conformance/expressions/assignmentOperator/compoundAdditionAssignmentWithInvalidOperands.ts(33,1): error TS2365: Operator '+=' cannot be applied to types 'number' and 'void'.
-tests/cases/conformance/expressions/assignmentOperator/compoundAdditionAssignmentWithInvalidOperands.ts(34,1): error TS2365: Operator '+=' cannot be applied to types 'number' and 'true'.
-tests/cases/conformance/expressions/assignmentOperator/compoundAdditionAssignmentWithInvalidOperands.ts(35,1): error TS2365: Operator '+=' cannot be applied to types 'number' and '{}'.
-tests/cases/conformance/expressions/assignmentOperator/compoundAdditionAssignmentWithInvalidOperands.ts(38,1): error TS2365: Operator '+=' cannot be applied to types 'E' and 'void'.
-tests/cases/conformance/expressions/assignmentOperator/compoundAdditionAssignmentWithInvalidOperands.ts(39,1): error TS2365: Operator '+=' cannot be applied to types 'E' and 'true'.
-tests/cases/conformance/expressions/assignmentOperator/compoundAdditionAssignmentWithInvalidOperands.ts(40,1): error TS2365: Operator '+=' cannot be applied to types 'E' and '{}'.
-
-
-==== tests/cases/conformance/expressions/assignmentOperator/compoundAdditionAssignmentWithInvalidOperands.ts (27 errors) ====
-    enum E { a, b }
-    
-    var a: void;
-    
-    var x1: boolean;
-    x1 += a;
-    ~~~~~~~
-!!! error TS2365: Operator '+=' cannot be applied to types 'boolean' and 'void'.
-    x1 += true;
-    ~~~~~~~~~~
-!!! error TS2365: Operator '+=' cannot be applied to types 'boolean' and 'true'.
-    x1 += 0;
-    ~~~~~~~
-!!! error TS2365: Operator '+=' cannot be applied to types 'boolean' and '0'.
-    x1 += E.a;
-    ~~~~~~~~~
-!!! error TS2365: Operator '+=' cannot be applied to types 'boolean' and 'E.a'.
-    x1 += {};
-    ~~~~~~~~
-!!! error TS2365: Operator '+=' cannot be applied to types 'boolean' and '{}'.
-    x1 += null;
-    ~~~~~~~~~~
-!!! error TS2365: Operator '+=' cannot be applied to types 'boolean' and 'boolean'.
-    x1 += undefined;
-    ~~~~~~~~~~~~~~~
-!!! error TS2365: Operator '+=' cannot be applied to types 'boolean' and 'boolean'.
-    
-    var x2: {};
-    x2 += a;
-    ~~~~~~~
-!!! error TS2365: Operator '+=' cannot be applied to types '{}' and 'void'.
-    x2 += true;
-    ~~~~~~~~~~
-!!! error TS2365: Operator '+=' cannot be applied to types '{}' and 'true'.
-    x2 += 0;
-    ~~~~~~~
-!!! error TS2365: Operator '+=' cannot be applied to types '{}' and '0'.
-    x2 += E.a;
-    ~~~~~~~~~
-!!! error TS2365: Operator '+=' cannot be applied to types '{}' and 'E.a'.
-    x2 += {};
-    ~~~~~~~~
-!!! error TS2365: Operator '+=' cannot be applied to types '{}' and '{}'.
-    x2 += null;
-    ~~~~~~~~~~
-!!! error TS2365: Operator '+=' cannot be applied to types '{}' and '{}'.
-    x2 += undefined;
-    ~~~~~~~~~~~~~~~
-!!! error TS2365: Operator '+=' cannot be applied to types '{}' and '{}'.
-    
-    var x3: void;
-    x3 += a;
-    ~~~~~~~
-!!! error TS2365: Operator '+=' cannot be applied to types 'void' and 'void'.
-    x3 += true;
-    ~~~~~~~~~~
-!!! error TS2365: Operator '+=' cannot be applied to types 'void' and 'true'.
-    x3 += 0;
-    ~~~~~~~
-!!! error TS2365: Operator '+=' cannot be applied to types 'void' and '0'.
-    x3 += E.a;
-    ~~~~~~~~~
-!!! error TS2365: Operator '+=' cannot be applied to types 'void' and 'E.a'.
-    x3 += {};
-    ~~~~~~~~
-!!! error TS2365: Operator '+=' cannot be applied to types 'void' and '{}'.
-    x3 += null;
-    ~~~~~~~~~~
-!!! error TS2365: Operator '+=' cannot be applied to types 'void' and 'void'.
-    x3 += undefined;
-    ~~~~~~~~~~~~~~~
-!!! error TS2365: Operator '+=' cannot be applied to types 'void' and 'void'.
-    
-    var x4: number;
-    x4 += a;
-    ~~~~~~~
-!!! error TS2365: Operator '+=' cannot be applied to types 'number' and 'void'.
-    x4 += true;
-    ~~~~~~~~~~
-!!! error TS2365: Operator '+=' cannot be applied to types 'number' and 'true'.
-    x4 += {};
-    ~~~~~~~~
-!!! error TS2365: Operator '+=' cannot be applied to types 'number' and '{}'.
-    
-    var x5: E;
-    x5 += a;
-    ~~~~~~~
-!!! error TS2365: Operator '+=' cannot be applied to types 'E' and 'void'.
-    x5 += true;
-    ~~~~~~~~~~
-!!! error TS2365: Operator '+=' cannot be applied to types 'E' and 'true'.
-    x5 += {};
-    ~~~~~~~~
+tests/cases/conformance/expressions/assignmentOperator/compoundAdditionAssignmentWithInvalidOperands.ts(6,1): error TS2365: Operator '+=' cannot be applied to types 'boolean' and 'void'.
+tests/cases/conformance/expressions/assignmentOperator/compoundAdditionAssignmentWithInvalidOperands.ts(7,1): error TS2365: Operator '+=' cannot be applied to types 'boolean' and 'true'.
+tests/cases/conformance/expressions/assignmentOperator/compoundAdditionAssignmentWithInvalidOperands.ts(8,1): error TS2365: Operator '+=' cannot be applied to types 'boolean' and '0'.
+tests/cases/conformance/expressions/assignmentOperator/compoundAdditionAssignmentWithInvalidOperands.ts(9,1): error TS2365: Operator '+=' cannot be applied to types 'boolean' and 'E.a'.
+tests/cases/conformance/expressions/assignmentOperator/compoundAdditionAssignmentWithInvalidOperands.ts(10,1): error TS2365: Operator '+=' cannot be applied to types 'boolean' and '{}'.
+tests/cases/conformance/expressions/assignmentOperator/compoundAdditionAssignmentWithInvalidOperands.ts(11,1): error TS2365: Operator '+=' cannot be applied to types 'boolean' and 'boolean'.
+tests/cases/conformance/expressions/assignmentOperator/compoundAdditionAssignmentWithInvalidOperands.ts(12,1): error TS2365: Operator '+=' cannot be applied to types 'boolean' and 'boolean'.
+tests/cases/conformance/expressions/assignmentOperator/compoundAdditionAssignmentWithInvalidOperands.ts(15,1): error TS2365: Operator '+=' cannot be applied to types '{}' and 'void'.
+tests/cases/conformance/expressions/assignmentOperator/compoundAdditionAssignmentWithInvalidOperands.ts(16,1): error TS2365: Operator '+=' cannot be applied to types '{}' and 'true'.
+tests/cases/conformance/expressions/assignmentOperator/compoundAdditionAssignmentWithInvalidOperands.ts(17,1): error TS2365: Operator '+=' cannot be applied to types '{}' and '0'.
+tests/cases/conformance/expressions/assignmentOperator/compoundAdditionAssignmentWithInvalidOperands.ts(18,1): error TS2365: Operator '+=' cannot be applied to types '{}' and 'E.a'.
+tests/cases/conformance/expressions/assignmentOperator/compoundAdditionAssignmentWithInvalidOperands.ts(19,1): error TS2365: Operator '+=' cannot be applied to types '{}' and '{}'.
+tests/cases/conformance/expressions/assignmentOperator/compoundAdditionAssignmentWithInvalidOperands.ts(20,1): error TS2365: Operator '+=' cannot be applied to types '{}' and '{}'.
+tests/cases/conformance/expressions/assignmentOperator/compoundAdditionAssignmentWithInvalidOperands.ts(21,1): error TS2365: Operator '+=' cannot be applied to types '{}' and '{}'.
+tests/cases/conformance/expressions/assignmentOperator/compoundAdditionAssignmentWithInvalidOperands.ts(24,1): error TS2365: Operator '+=' cannot be applied to types 'void' and 'void'.
+tests/cases/conformance/expressions/assignmentOperator/compoundAdditionAssignmentWithInvalidOperands.ts(25,1): error TS2365: Operator '+=' cannot be applied to types 'void' and 'true'.
+tests/cases/conformance/expressions/assignmentOperator/compoundAdditionAssignmentWithInvalidOperands.ts(26,1): error TS2365: Operator '+=' cannot be applied to types 'void' and '0'.
+tests/cases/conformance/expressions/assignmentOperator/compoundAdditionAssignmentWithInvalidOperands.ts(27,1): error TS2365: Operator '+=' cannot be applied to types 'void' and 'E.a'.
+tests/cases/conformance/expressions/assignmentOperator/compoundAdditionAssignmentWithInvalidOperands.ts(28,1): error TS2365: Operator '+=' cannot be applied to types 'void' and '{}'.
+tests/cases/conformance/expressions/assignmentOperator/compoundAdditionAssignmentWithInvalidOperands.ts(29,1): error TS2365: Operator '+=' cannot be applied to types 'void' and 'void'.
+tests/cases/conformance/expressions/assignmentOperator/compoundAdditionAssignmentWithInvalidOperands.ts(30,1): error TS2365: Operator '+=' cannot be applied to types 'void' and 'void'.
+tests/cases/conformance/expressions/assignmentOperator/compoundAdditionAssignmentWithInvalidOperands.ts(33,1): error TS2365: Operator '+=' cannot be applied to types 'number' and 'void'.
+tests/cases/conformance/expressions/assignmentOperator/compoundAdditionAssignmentWithInvalidOperands.ts(34,1): error TS2365: Operator '+=' cannot be applied to types 'number' and 'true'.
+tests/cases/conformance/expressions/assignmentOperator/compoundAdditionAssignmentWithInvalidOperands.ts(35,1): error TS2365: Operator '+=' cannot be applied to types 'number' and '{}'.
+tests/cases/conformance/expressions/assignmentOperator/compoundAdditionAssignmentWithInvalidOperands.ts(38,1): error TS2365: Operator '+=' cannot be applied to types 'E' and 'void'.
+tests/cases/conformance/expressions/assignmentOperator/compoundAdditionAssignmentWithInvalidOperands.ts(39,1): error TS2365: Operator '+=' cannot be applied to types 'E' and 'true'.
+tests/cases/conformance/expressions/assignmentOperator/compoundAdditionAssignmentWithInvalidOperands.ts(40,1): error TS2365: Operator '+=' cannot be applied to types 'E' and '{}'.
+
+
+==== tests/cases/conformance/expressions/assignmentOperator/compoundAdditionAssignmentWithInvalidOperands.ts (27 errors) ====
+    enum E { a, b }
+    
+    var a: void;
+    
+    var x1: boolean;
+    x1 += a;
+    ~~~~~~~
+!!! error TS2365: Operator '+=' cannot be applied to types 'boolean' and 'void'.
+    x1 += true;
+    ~~~~~~~~~~
+!!! error TS2365: Operator '+=' cannot be applied to types 'boolean' and 'true'.
+    x1 += 0;
+    ~~~~~~~
+!!! error TS2365: Operator '+=' cannot be applied to types 'boolean' and '0'.
+    x1 += E.a;
+    ~~~~~~~~~
+!!! error TS2365: Operator '+=' cannot be applied to types 'boolean' and 'E.a'.
+    x1 += {};
+    ~~~~~~~~
+!!! error TS2365: Operator '+=' cannot be applied to types 'boolean' and '{}'.
+    x1 += null;
+    ~~~~~~~~~~
+!!! error TS2365: Operator '+=' cannot be applied to types 'boolean' and 'boolean'.
+    x1 += undefined;
+    ~~~~~~~~~~~~~~~
+!!! error TS2365: Operator '+=' cannot be applied to types 'boolean' and 'boolean'.
+    
+    var x2: {};
+    x2 += a;
+    ~~~~~~~
+!!! error TS2365: Operator '+=' cannot be applied to types '{}' and 'void'.
+    x2 += true;
+    ~~~~~~~~~~
+!!! error TS2365: Operator '+=' cannot be applied to types '{}' and 'true'.
+    x2 += 0;
+    ~~~~~~~
+!!! error TS2365: Operator '+=' cannot be applied to types '{}' and '0'.
+    x2 += E.a;
+    ~~~~~~~~~
+!!! error TS2365: Operator '+=' cannot be applied to types '{}' and 'E.a'.
+    x2 += {};
+    ~~~~~~~~
+!!! error TS2365: Operator '+=' cannot be applied to types '{}' and '{}'.
+    x2 += null;
+    ~~~~~~~~~~
+!!! error TS2365: Operator '+=' cannot be applied to types '{}' and '{}'.
+    x2 += undefined;
+    ~~~~~~~~~~~~~~~
+!!! error TS2365: Operator '+=' cannot be applied to types '{}' and '{}'.
+    
+    var x3: void;
+    x3 += a;
+    ~~~~~~~
+!!! error TS2365: Operator '+=' cannot be applied to types 'void' and 'void'.
+    x3 += true;
+    ~~~~~~~~~~
+!!! error TS2365: Operator '+=' cannot be applied to types 'void' and 'true'.
+    x3 += 0;
+    ~~~~~~~
+!!! error TS2365: Operator '+=' cannot be applied to types 'void' and '0'.
+    x3 += E.a;
+    ~~~~~~~~~
+!!! error TS2365: Operator '+=' cannot be applied to types 'void' and 'E.a'.
+    x3 += {};
+    ~~~~~~~~
+!!! error TS2365: Operator '+=' cannot be applied to types 'void' and '{}'.
+    x3 += null;
+    ~~~~~~~~~~
+!!! error TS2365: Operator '+=' cannot be applied to types 'void' and 'void'.
+    x3 += undefined;
+    ~~~~~~~~~~~~~~~
+!!! error TS2365: Operator '+=' cannot be applied to types 'void' and 'void'.
+    
+    var x4: number;
+    x4 += a;
+    ~~~~~~~
+!!! error TS2365: Operator '+=' cannot be applied to types 'number' and 'void'.
+    x4 += true;
+    ~~~~~~~~~~
+!!! error TS2365: Operator '+=' cannot be applied to types 'number' and 'true'.
+    x4 += {};
+    ~~~~~~~~
+!!! error TS2365: Operator '+=' cannot be applied to types 'number' and '{}'.
+    
+    var x5: E;
+    x5 += a;
+    ~~~~~~~
+!!! error TS2365: Operator '+=' cannot be applied to types 'E' and 'void'.
+    x5 += true;
+    ~~~~~~~~~~
+!!! error TS2365: Operator '+=' cannot be applied to types 'E' and 'true'.
+    x5 += {};
+    ~~~~~~~~
 !!! error TS2365: Operator '+=' cannot be applied to types 'E' and '{}'.