--- conflicted
+++ resolved
@@ -1,28 +1,24 @@
-=== tests/cases/conformance/jsx/file.tsx ===
-declare module JSX {
->JSX : Symbol(JSX, Decl(file.tsx, 0, 0))
-
-	interface Element { }
->Element : Symbol(Element, Decl(file.tsx, 0, 20))
-
-	interface IntrinsicElements {
->IntrinsicElements : Symbol(IntrinsicElements, Decl(file.tsx, 1, 22))
-
-		test1: {x: string};
->test1 : Symbol(test1, Decl(file.tsx, 2, 30))
->x : Symbol(x, Decl(file.tsx, 3, 10))
-	}
-}
-
-var x: any;
->x : Symbol(x, Decl(file.tsx, 7, 3))
-
-// Should be OK
-<test1 {...x} />
-<<<<<<< HEAD
->test1 : Symbol(JSX.IntrinsicElements.test1, Decl(file.tsx, 2, 30))
-=======
->test1 : Symbol(JSX.IntrinsicElements.test1, Decl(tsxAttributeResolution8.tsx, 2, 30))
->x : Symbol(x, Decl(tsxAttributeResolution8.tsx, 7, 3))
->>>>>>> 53cff210
-
+=== tests/cases/conformance/jsx/file.tsx ===
+declare module JSX {
+>JSX : Symbol(JSX, Decl(file.tsx, 0, 0))
+
+	interface Element { }
+>Element : Symbol(Element, Decl(file.tsx, 0, 20))
+
+	interface IntrinsicElements {
+>IntrinsicElements : Symbol(IntrinsicElements, Decl(file.tsx, 1, 22))
+
+		test1: {x: string};
+>test1 : Symbol(test1, Decl(file.tsx, 2, 30))
+>x : Symbol(x, Decl(file.tsx, 3, 10))
+	}
+}
+
+var x: any;
+>x : Symbol(x, Decl(file.tsx, 7, 3))
+
+// Should be OK
+<test1 {...x} />
+>test1 : Symbol(JSX.IntrinsicElements.test1, Decl(file.tsx, 2, 30))
+>x : Symbol(x, Decl(file.tsx, 7, 3))
+