tests/cases/compiler/overridingPrivateStaticMembers.ts(5,7): error TS2418: Class static side 'typeof Derived2' incorrectly extends base class static side 'typeof Base2':
  Private property 'y' cannot be reimplemented.


==== tests/cases/compiler/overridingPrivateStaticMembers.ts (1 errors) ====
    class Base2 {
        private static y: { foo: string };
    }
     
    class Derived2 extends Base2 {
          ~~~~~~~~
<<<<<<< HEAD
!!! Class static side 'typeof Derived2' incorrectly extends base class static side 'typeof Base2':
!!!   Types have separate declarations of a private property 'y'.
=======
!!! error TS2418: Class static side 'typeof Derived2' incorrectly extends base class static side 'typeof Base2':
!!! error TS2418:   Private property 'y' cannot be reimplemented.
>>>>>>> d867cecf
        private static y: { foo: string; bar: string; };
    }<|MERGE_RESOLUTION|>--- conflicted
+++ resolved
@@ -1,20 +1,15 @@
-tests/cases/compiler/overridingPrivateStaticMembers.ts(5,7): error TS2418: Class static side 'typeof Derived2' incorrectly extends base class static side 'typeof Base2':
-  Private property 'y' cannot be reimplemented.
-
-
-==== tests/cases/compiler/overridingPrivateStaticMembers.ts (1 errors) ====
-    class Base2 {
-        private static y: { foo: string };
-    }
-     
-    class Derived2 extends Base2 {
-          ~~~~~~~~
-<<<<<<< HEAD
-!!! Class static side 'typeof Derived2' incorrectly extends base class static side 'typeof Base2':
-!!!   Types have separate declarations of a private property 'y'.
-=======
-!!! error TS2418: Class static side 'typeof Derived2' incorrectly extends base class static side 'typeof Base2':
-!!! error TS2418:   Private property 'y' cannot be reimplemented.
->>>>>>> d867cecf
-        private static y: { foo: string; bar: string; };
+tests/cases/compiler/overridingPrivateStaticMembers.ts(5,7): error TS2418: Class static side 'typeof Derived2' incorrectly extends base class static side 'typeof Base2':
+  Types have separate declarations of a private property 'y'.
+
+
+==== tests/cases/compiler/overridingPrivateStaticMembers.ts (1 errors) ====
+    class Base2 {
+        private static y: { foo: string };
+    }
+     
+    class Derived2 extends Base2 {
+          ~~~~~~~~
+!!! error TS2418: Class static side 'typeof Derived2' incorrectly extends base class static side 'typeof Base2':
+!!! error TS2418:   Types have separate declarations of a private property 'y'.
+        private static y: { foo: string; bar: string; };
     }