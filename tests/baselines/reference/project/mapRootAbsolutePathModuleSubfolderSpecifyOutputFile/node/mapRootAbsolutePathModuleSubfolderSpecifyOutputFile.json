{
    "scenario": "[Sourcemap]/[Maproot-AbsolutePath]: outputdir_module_subfolder: no outdir",
    "projectRoot": "tests/cases/projects/outputdir_module_subfolder",
    "inputFiles": [
        "test.ts"
    ],
    "out": "bin/test.js",
    "sourceMap": true,
    "declaration": true,
    "baselineCheck": true,
    "mapRoot": "tests/cases/projects/outputdir_module_subfolder/mapFiles",
    "resolveMapRoot": true,
    "resolvedInputFiles": [
        "lib.d.ts",
        "ref/m1.ts",
        "test.ts"
    ],
    "emittedFiles": [
<<<<<<< HEAD
        "ref/m1.js.map",
        "ref/m1.js",
        "ref/m1.d.ts",
        "test.js.map",
        "test.js",
        "test.d.ts"
=======
        "bin/test.js.map",
        "bin/test.js",
        "bin/test.d.ts"
>>>>>>> e3a845aa
    ]
}<|MERGE_RESOLUTION|>--- conflicted
+++ resolved
@@ -16,17 +16,8 @@
         "test.ts"
     ],
     "emittedFiles": [
-<<<<<<< HEAD
-        "ref/m1.js.map",
-        "ref/m1.js",
-        "ref/m1.d.ts",
-        "test.js.map",
-        "test.js",
-        "test.d.ts"
-=======
         "bin/test.js.map",
         "bin/test.js",
         "bin/test.d.ts"
->>>>>>> e3a845aa
     ]
 }