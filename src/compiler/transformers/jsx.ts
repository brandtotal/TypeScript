/// <reference path="../factory.ts" />
/// <reference path="../visitor.ts" />

/*@internal*/
namespace ts {
<<<<<<< HEAD
=======
    const entities: Map<string, number> = createEntitiesMap();

>>>>>>> adfdae0d
    export function transformJsx(context: TransformationContext) {
        const compilerOptions = context.getCompilerOptions();
        let currentSourceFile: SourceFile;
        let helperState: EmitHelperState;

        return transformSourceFile;

        /**
         * Transform JSX-specific syntax in a SourceFile.
         *
         * @param node A SourceFile node.
         */
        function transformSourceFile(node: SourceFile) {
            if (isDeclarationFile(node)) {
                return node;
            }

            currentSourceFile = node;
            helperState = { currentSourceFile, compilerOptions };

            const visited = visitEachChild(node, visitor, context);
            addEmitHelpers(visited, helperState.requestedHelpers);

            currentSourceFile = undefined;
            helperState = undefined;
            return visited;
        }

        function visitor(node: Node): VisitResult<Node> {
            if (node.transformFlags & TransformFlags.Jsx) {
                return visitorWorker(node);
            }
            else if (node.transformFlags & TransformFlags.ContainsJsx) {
                return visitEachChild(node, visitor, context);
            }
            else {
                return node;
            }
        }

        function visitorWorker(node: Node): VisitResult<Node> {
            switch (node.kind) {
                case SyntaxKind.JsxElement:
                    return visitJsxElement(<JsxElement>node, /*isChild*/ false);

                case SyntaxKind.JsxSelfClosingElement:
                    return visitJsxSelfClosingElement(<JsxSelfClosingElement>node, /*isChild*/ false);

                case SyntaxKind.JsxExpression:
                    return visitJsxExpression(<JsxExpression>node);

                default:
                    Debug.failBadSyntaxKind(node);
                    return undefined;
            }
        }

        function transformJsxChildToExpression(node: JsxChild): Expression {
            switch (node.kind) {
                case SyntaxKind.JsxText:
                    return visitJsxText(<JsxText>node);

                case SyntaxKind.JsxExpression:
                    return visitJsxExpression(<JsxExpression>node);

                case SyntaxKind.JsxElement:
                    return visitJsxElement(<JsxElement>node, /*isChild*/ true);

                case SyntaxKind.JsxSelfClosingElement:
                    return visitJsxSelfClosingElement(<JsxSelfClosingElement>node, /*isChild*/ true);

                default:
                    Debug.failBadSyntaxKind(node);
                    return undefined;
            }
        }

        function visitJsxElement(node: JsxElement, isChild: boolean) {
            return visitJsxOpeningLikeElement(node.openingElement, node.children, isChild, /*location*/ node);
        }

        function visitJsxSelfClosingElement(node: JsxSelfClosingElement, isChild: boolean) {
            return visitJsxOpeningLikeElement(node, /*children*/ undefined, isChild, /*location*/ node);
        }

        function visitJsxOpeningLikeElement(node: JsxOpeningLikeElement, children: JsxChild[], isChild: boolean, location: TextRange) {
            const tagName = getTagName(node);
            let objectProperties: Expression;
            const attrs = node.attributes;
            if (attrs.length === 0) {
                // When there are no attributes, React wants "null"
                objectProperties = createNull();
            }
            else {
                // Map spans of JsxAttribute nodes into object literals and spans
                // of JsxSpreadAttribute nodes into expressions.
                const segments = flatten(
                    spanMap(attrs, isJsxSpreadAttribute, (attrs, isSpread) => isSpread
                        ? map(attrs, transformJsxSpreadAttributeToExpression)
                        : createObjectLiteral(map(attrs, transformJsxAttributeToObjectLiteralElement))
                    )
                );

                if (isJsxSpreadAttribute(attrs[0])) {
                    // We must always emit at least one object literal before a spread
                    // argument.
                    segments.unshift(createObjectLiteral());
                }

                // Either emit one big object literal (no spread attribs), or
                // a call to the __assign helper.
                objectProperties = singleOrUndefined(segments);
                if (!objectProperties) {
                    objectProperties = createAssignHelper(helperState, segments);
                }
            }

            const element = createReactCreateElement(
                compilerOptions.reactNamespace,
                tagName,
                objectProperties,
                filter(map(children, transformJsxChildToExpression), isDefined),
                node,
                location
            );

            if (isChild) {
                startOnNewLine(element);
            }

            return element;
        }

        function transformJsxSpreadAttributeToExpression(node: JsxSpreadAttribute) {
            return visitNode(node.expression, visitor, isExpression);
        }

        function transformJsxAttributeToObjectLiteralElement(node: JsxAttribute) {
            const name = getAttributeName(node);
            const expression = transformJsxAttributeInitializer(node.initializer);
            return createPropertyAssignment(name, expression);
        }

        function transformJsxAttributeInitializer(node: StringLiteral | JsxExpression) {
            if (node === undefined) {
                return createLiteral(true);
            }
            else if (node.kind === SyntaxKind.StringLiteral) {
                const decoded = tryDecodeEntities((<StringLiteral>node).text);
                return decoded ? createLiteral(decoded, /*location*/ node) : node;
            }
            else if (node.kind === SyntaxKind.JsxExpression) {
                return visitJsxExpression(<JsxExpression>node);
            }
            else {
                Debug.failBadSyntaxKind(node);
            }
        }

        function visitJsxText(node: JsxText) {
            const text = getTextOfNode(node, /*includeTrivia*/ true);
            let parts: Expression[];
            let firstNonWhitespace = 0;
            let lastNonWhitespace = -1;

            // JSX trims whitespace at the end and beginning of lines, except that the
            // start/end of a tag is considered a start/end of a line only if that line is
            // on the same line as the closing tag. See examples in
            // tests/cases/conformance/jsx/tsxReactEmitWhitespace.tsx
            for (let i = 0; i < text.length; i++) {
                const c = text.charCodeAt(i);
                if (isLineBreak(c)) {
                    if (firstNonWhitespace !== -1 && (lastNonWhitespace - firstNonWhitespace + 1 > 0)) {
                        const part = text.substr(firstNonWhitespace, lastNonWhitespace - firstNonWhitespace + 1);
                        if (!parts) {
                            parts = [];
                        }

                        // We do not escape the string here as that is handled by the printer
                        // when it emits the literal. We do, however, need to decode JSX entities.
                        parts.push(createLiteral(decodeEntities(part)));
                    }

                    firstNonWhitespace = -1;
                }
                else if (!isWhiteSpace(c)) {
                    lastNonWhitespace = i;
                    if (firstNonWhitespace === -1) {
                        firstNonWhitespace = i;
                    }
                }
            }

            if (firstNonWhitespace !== -1) {
                const part = text.substr(firstNonWhitespace);
                if (!parts) {
                    parts = [];
                }

                // We do not escape the string here as that is handled by the printer
                // when it emits the literal. We do, however, need to decode JSX entities.
                parts.push(createLiteral(decodeEntities(part)));
            }

            if (parts) {
                return reduceLeft(parts, aggregateJsxTextParts);
            }

            return undefined;
        }

        /**
         * Aggregates two expressions by interpolating them with a whitespace literal.
         */
        function aggregateJsxTextParts(left: Expression, right: Expression) {
            return createAdd(createAdd(left, createLiteral(" ")), right);
        }

        /**
         * Replace entities like "&nbsp;", "&#123;", and "&#xDEADBEEF;" with the characters they encode.
         * See https://en.wikipedia.org/wiki/List_of_XML_and_HTML_character_entity_references
         */
        function decodeEntities(text: string): string {
            return text.replace(/&((#((\d+)|x([\da-fA-F]+)))|(\w+));/g, (match, _all, _number, _digits, decimal, hex, word) => {
                if (decimal) {
                    return String.fromCharCode(parseInt(decimal, 10));
                }
                else if (hex) {
                    return String.fromCharCode(parseInt(hex, 16));
                }
                else {
                    const ch = entities.get(word);
                    // If this is not a valid entity, then just use `match` (replace it with itself, i.e. don't replace)
                    return ch ? String.fromCharCode(ch) : match;
                }
            });
        }

        /** Like `decodeEntities` but returns `undefined` if there were no entities to decode. */
        function tryDecodeEntities(text: string): string | undefined {
            const decoded = decodeEntities(text);
            return decoded === text ? undefined : decoded;
        }

        function getTagName(node: JsxElement | JsxOpeningLikeElement): Expression {
            if (node.kind === SyntaxKind.JsxElement) {
                return getTagName((<JsxElement>node).openingElement);
            }
            else {
                const name = (<JsxOpeningLikeElement>node).tagName;
                if (isIdentifier(name) && isIntrinsicJsxName(name.text)) {
                    return createLiteral(name.text);
                }
                else {
                    return createExpressionFromEntityName(name);
                }
            }
        }

        /**
         * Emit an attribute name, which is quoted if it needs to be quoted. Because
         * these emit into an object literal property name, we don't need to be worried
         * about keywords, just non-identifier characters
         */
        function getAttributeName(node: JsxAttribute): StringLiteral | Identifier {
            const name = node.name;
            if (/^[A-Za-z_]\w*$/.test(name.text)) {
                return name;
            }
            else {
                return createLiteral(name.text);
            }
        }

        function visitJsxExpression(node: JsxExpression) {
            return visitNode(node.expression, visitor, isExpression);
        }
    }

<<<<<<< HEAD
    const entities = createMap<number>({
        "quot": 0x0022,
        "amp": 0x0026,
        "apos": 0x0027,
        "lt": 0x003C,
        "gt": 0x003E,
        "nbsp": 0x00A0,
        "iexcl": 0x00A1,
        "cent": 0x00A2,
        "pound": 0x00A3,
        "curren": 0x00A4,
        "yen": 0x00A5,
        "brvbar": 0x00A6,
        "sect": 0x00A7,
        "uml": 0x00A8,
        "copy": 0x00A9,
        "ordf": 0x00AA,
        "laquo": 0x00AB,
        "not": 0x00AC,
        "shy": 0x00AD,
        "reg": 0x00AE,
        "macr": 0x00AF,
        "deg": 0x00B0,
        "plusmn": 0x00B1,
        "sup2": 0x00B2,
        "sup3": 0x00B3,
        "acute": 0x00B4,
        "micro": 0x00B5,
        "para": 0x00B6,
        "middot": 0x00B7,
        "cedil": 0x00B8,
        "sup1": 0x00B9,
        "ordm": 0x00BA,
        "raquo": 0x00BB,
        "frac14": 0x00BC,
        "frac12": 0x00BD,
        "frac34": 0x00BE,
        "iquest": 0x00BF,
        "Agrave": 0x00C0,
        "Aacute": 0x00C1,
        "Acirc": 0x00C2,
        "Atilde": 0x00C3,
        "Auml": 0x00C4,
        "Aring": 0x00C5,
        "AElig": 0x00C6,
        "Ccedil": 0x00C7,
        "Egrave": 0x00C8,
        "Eacute": 0x00C9,
        "Ecirc": 0x00CA,
        "Euml": 0x00CB,
        "Igrave": 0x00CC,
        "Iacute": 0x00CD,
        "Icirc": 0x00CE,
        "Iuml": 0x00CF,
        "ETH": 0x00D0,
        "Ntilde": 0x00D1,
        "Ograve": 0x00D2,
        "Oacute": 0x00D3,
        "Ocirc": 0x00D4,
        "Otilde": 0x00D5,
        "Ouml": 0x00D6,
        "times": 0x00D7,
        "Oslash": 0x00D8,
        "Ugrave": 0x00D9,
        "Uacute": 0x00DA,
        "Ucirc": 0x00DB,
        "Uuml": 0x00DC,
        "Yacute": 0x00DD,
        "THORN": 0x00DE,
        "szlig": 0x00DF,
        "agrave": 0x00E0,
        "aacute": 0x00E1,
        "acirc": 0x00E2,
        "atilde": 0x00E3,
        "auml": 0x00E4,
        "aring": 0x00E5,
        "aelig": 0x00E6,
        "ccedil": 0x00E7,
        "egrave": 0x00E8,
        "eacute": 0x00E9,
        "ecirc": 0x00EA,
        "euml": 0x00EB,
        "igrave": 0x00EC,
        "iacute": 0x00ED,
        "icirc": 0x00EE,
        "iuml": 0x00EF,
        "eth": 0x00F0,
        "ntilde": 0x00F1,
        "ograve": 0x00F2,
        "oacute": 0x00F3,
        "ocirc": 0x00F4,
        "otilde": 0x00F5,
        "ouml": 0x00F6,
        "divide": 0x00F7,
        "oslash": 0x00F8,
        "ugrave": 0x00F9,
        "uacute": 0x00FA,
        "ucirc": 0x00FB,
        "uuml": 0x00FC,
        "yacute": 0x00FD,
        "thorn": 0x00FE,
        "yuml": 0x00FF,
        "OElig": 0x0152,
        "oelig": 0x0153,
        "Scaron": 0x0160,
        "scaron": 0x0161,
        "Yuml": 0x0178,
        "fnof": 0x0192,
        "circ": 0x02C6,
        "tilde": 0x02DC,
        "Alpha": 0x0391,
        "Beta": 0x0392,
        "Gamma": 0x0393,
        "Delta": 0x0394,
        "Epsilon": 0x0395,
        "Zeta": 0x0396,
        "Eta": 0x0397,
        "Theta": 0x0398,
        "Iota": 0x0399,
        "Kappa": 0x039A,
        "Lambda": 0x039B,
        "Mu": 0x039C,
        "Nu": 0x039D,
        "Xi": 0x039E,
        "Omicron": 0x039F,
        "Pi": 0x03A0,
        "Rho": 0x03A1,
        "Sigma": 0x03A3,
        "Tau": 0x03A4,
        "Upsilon": 0x03A5,
        "Phi": 0x03A6,
        "Chi": 0x03A7,
        "Psi": 0x03A8,
        "Omega": 0x03A9,
        "alpha": 0x03B1,
        "beta": 0x03B2,
        "gamma": 0x03B3,
        "delta": 0x03B4,
        "epsilon": 0x03B5,
        "zeta": 0x03B6,
        "eta": 0x03B7,
        "theta": 0x03B8,
        "iota": 0x03B9,
        "kappa": 0x03BA,
        "lambda": 0x03BB,
        "mu": 0x03BC,
        "nu": 0x03BD,
        "xi": 0x03BE,
        "omicron": 0x03BF,
        "pi": 0x03C0,
        "rho": 0x03C1,
        "sigmaf": 0x03C2,
        "sigma": 0x03C3,
        "tau": 0x03C4,
        "upsilon": 0x03C5,
        "phi": 0x03C6,
        "chi": 0x03C7,
        "psi": 0x03C8,
        "omega": 0x03C9,
        "thetasym": 0x03D1,
        "upsih": 0x03D2,
        "piv": 0x03D6,
        "ensp": 0x2002,
        "emsp": 0x2003,
        "thinsp": 0x2009,
        "zwnj": 0x200C,
        "zwj": 0x200D,
        "lrm": 0x200E,
        "rlm": 0x200F,
        "ndash": 0x2013,
        "mdash": 0x2014,
        "lsquo": 0x2018,
        "rsquo": 0x2019,
        "sbquo": 0x201A,
        "ldquo": 0x201C,
        "rdquo": 0x201D,
        "bdquo": 0x201E,
        "dagger": 0x2020,
        "Dagger": 0x2021,
        "bull": 0x2022,
        "hellip": 0x2026,
        "permil": 0x2030,
        "prime": 0x2032,
        "Prime": 0x2033,
        "lsaquo": 0x2039,
        "rsaquo": 0x203A,
        "oline": 0x203E,
        "frasl": 0x2044,
        "euro": 0x20AC,
        "image": 0x2111,
        "weierp": 0x2118,
        "real": 0x211C,
        "trade": 0x2122,
        "alefsym": 0x2135,
        "larr": 0x2190,
        "uarr": 0x2191,
        "rarr": 0x2192,
        "darr": 0x2193,
        "harr": 0x2194,
        "crarr": 0x21B5,
        "lArr": 0x21D0,
        "uArr": 0x21D1,
        "rArr": 0x21D2,
        "dArr": 0x21D3,
        "hArr": 0x21D4,
        "forall": 0x2200,
        "part": 0x2202,
        "exist": 0x2203,
        "empty": 0x2205,
        "nabla": 0x2207,
        "isin": 0x2208,
        "notin": 0x2209,
        "ni": 0x220B,
        "prod": 0x220F,
        "sum": 0x2211,
        "minus": 0x2212,
        "lowast": 0x2217,
        "radic": 0x221A,
        "prop": 0x221D,
        "infin": 0x221E,
        "ang": 0x2220,
        "and": 0x2227,
        "or": 0x2228,
        "cap": 0x2229,
        "cup": 0x222A,
        "int": 0x222B,
        "there4": 0x2234,
        "sim": 0x223C,
        "cong": 0x2245,
        "asymp": 0x2248,
        "ne": 0x2260,
        "equiv": 0x2261,
        "le": 0x2264,
        "ge": 0x2265,
        "sub": 0x2282,
        "sup": 0x2283,
        "nsub": 0x2284,
        "sube": 0x2286,
        "supe": 0x2287,
        "oplus": 0x2295,
        "otimes": 0x2297,
        "perp": 0x22A5,
        "sdot": 0x22C5,
        "lceil": 0x2308,
        "rceil": 0x2309,
        "lfloor": 0x230A,
        "rfloor": 0x230B,
        "lang": 0x2329,
        "rang": 0x232A,
        "loz": 0x25CA,
        "spades": 0x2660,
        "clubs": 0x2663,
        "hearts": 0x2665,
        "diams": 0x2666
    });

    function createAssignHelper(helperState: EmitHelperState, attributesSegments: Expression[]) {
        requestEmitHelper(helperState, assignHelper);
        return createCall(
            getHelperName(helperState, "__assign"),
            /*typeArguments*/ undefined,
            attributesSegments
        );
=======
    function createEntitiesMap(): Map<string, number> {
        return mapOfMapLike<number>({
            "quot": 0x0022,
            "amp": 0x0026,
            "apos": 0x0027,
            "lt": 0x003C,
            "gt": 0x003E,
            "nbsp": 0x00A0,
            "iexcl": 0x00A1,
            "cent": 0x00A2,
            "pound": 0x00A3,
            "curren": 0x00A4,
            "yen": 0x00A5,
            "brvbar": 0x00A6,
            "sect": 0x00A7,
            "uml": 0x00A8,
            "copy": 0x00A9,
            "ordf": 0x00AA,
            "laquo": 0x00AB,
            "not": 0x00AC,
            "shy": 0x00AD,
            "reg": 0x00AE,
            "macr": 0x00AF,
            "deg": 0x00B0,
            "plusmn": 0x00B1,
            "sup2": 0x00B2,
            "sup3": 0x00B3,
            "acute": 0x00B4,
            "micro": 0x00B5,
            "para": 0x00B6,
            "middot": 0x00B7,
            "cedil": 0x00B8,
            "sup1": 0x00B9,
            "ordm": 0x00BA,
            "raquo": 0x00BB,
            "frac14": 0x00BC,
            "frac12": 0x00BD,
            "frac34": 0x00BE,
            "iquest": 0x00BF,
            "Agrave": 0x00C0,
            "Aacute": 0x00C1,
            "Acirc": 0x00C2,
            "Atilde": 0x00C3,
            "Auml": 0x00C4,
            "Aring": 0x00C5,
            "AElig": 0x00C6,
            "Ccedil": 0x00C7,
            "Egrave": 0x00C8,
            "Eacute": 0x00C9,
            "Ecirc": 0x00CA,
            "Euml": 0x00CB,
            "Igrave": 0x00CC,
            "Iacute": 0x00CD,
            "Icirc": 0x00CE,
            "Iuml": 0x00CF,
            "ETH": 0x00D0,
            "Ntilde": 0x00D1,
            "Ograve": 0x00D2,
            "Oacute": 0x00D3,
            "Ocirc": 0x00D4,
            "Otilde": 0x00D5,
            "Ouml": 0x00D6,
            "times": 0x00D7,
            "Oslash": 0x00D8,
            "Ugrave": 0x00D9,
            "Uacute": 0x00DA,
            "Ucirc": 0x00DB,
            "Uuml": 0x00DC,
            "Yacute": 0x00DD,
            "THORN": 0x00DE,
            "szlig": 0x00DF,
            "agrave": 0x00E0,
            "aacute": 0x00E1,
            "acirc": 0x00E2,
            "atilde": 0x00E3,
            "auml": 0x00E4,
            "aring": 0x00E5,
            "aelig": 0x00E6,
            "ccedil": 0x00E7,
            "egrave": 0x00E8,
            "eacute": 0x00E9,
            "ecirc": 0x00EA,
            "euml": 0x00EB,
            "igrave": 0x00EC,
            "iacute": 0x00ED,
            "icirc": 0x00EE,
            "iuml": 0x00EF,
            "eth": 0x00F0,
            "ntilde": 0x00F1,
            "ograve": 0x00F2,
            "oacute": 0x00F3,
            "ocirc": 0x00F4,
            "otilde": 0x00F5,
            "ouml": 0x00F6,
            "divide": 0x00F7,
            "oslash": 0x00F8,
            "ugrave": 0x00F9,
            "uacute": 0x00FA,
            "ucirc": 0x00FB,
            "uuml": 0x00FC,
            "yacute": 0x00FD,
            "thorn": 0x00FE,
            "yuml": 0x00FF,
            "OElig": 0x0152,
            "oelig": 0x0153,
            "Scaron": 0x0160,
            "scaron": 0x0161,
            "Yuml": 0x0178,
            "fnof": 0x0192,
            "circ": 0x02C6,
            "tilde": 0x02DC,
            "Alpha": 0x0391,
            "Beta": 0x0392,
            "Gamma": 0x0393,
            "Delta": 0x0394,
            "Epsilon": 0x0395,
            "Zeta": 0x0396,
            "Eta": 0x0397,
            "Theta": 0x0398,
            "Iota": 0x0399,
            "Kappa": 0x039A,
            "Lambda": 0x039B,
            "Mu": 0x039C,
            "Nu": 0x039D,
            "Xi": 0x039E,
            "Omicron": 0x039F,
            "Pi": 0x03A0,
            "Rho": 0x03A1,
            "Sigma": 0x03A3,
            "Tau": 0x03A4,
            "Upsilon": 0x03A5,
            "Phi": 0x03A6,
            "Chi": 0x03A7,
            "Psi": 0x03A8,
            "Omega": 0x03A9,
            "alpha": 0x03B1,
            "beta": 0x03B2,
            "gamma": 0x03B3,
            "delta": 0x03B4,
            "epsilon": 0x03B5,
            "zeta": 0x03B6,
            "eta": 0x03B7,
            "theta": 0x03B8,
            "iota": 0x03B9,
            "kappa": 0x03BA,
            "lambda": 0x03BB,
            "mu": 0x03BC,
            "nu": 0x03BD,
            "xi": 0x03BE,
            "omicron": 0x03BF,
            "pi": 0x03C0,
            "rho": 0x03C1,
            "sigmaf": 0x03C2,
            "sigma": 0x03C3,
            "tau": 0x03C4,
            "upsilon": 0x03C5,
            "phi": 0x03C6,
            "chi": 0x03C7,
            "psi": 0x03C8,
            "omega": 0x03C9,
            "thetasym": 0x03D1,
            "upsih": 0x03D2,
            "piv": 0x03D6,
            "ensp": 0x2002,
            "emsp": 0x2003,
            "thinsp": 0x2009,
            "zwnj": 0x200C,
            "zwj": 0x200D,
            "lrm": 0x200E,
            "rlm": 0x200F,
            "ndash": 0x2013,
            "mdash": 0x2014,
            "lsquo": 0x2018,
            "rsquo": 0x2019,
            "sbquo": 0x201A,
            "ldquo": 0x201C,
            "rdquo": 0x201D,
            "bdquo": 0x201E,
            "dagger": 0x2020,
            "Dagger": 0x2021,
            "bull": 0x2022,
            "hellip": 0x2026,
            "permil": 0x2030,
            "prime": 0x2032,
            "Prime": 0x2033,
            "lsaquo": 0x2039,
            "rsaquo": 0x203A,
            "oline": 0x203E,
            "frasl": 0x2044,
            "euro": 0x20AC,
            "image": 0x2111,
            "weierp": 0x2118,
            "real": 0x211C,
            "trade": 0x2122,
            "alefsym": 0x2135,
            "larr": 0x2190,
            "uarr": 0x2191,
            "rarr": 0x2192,
            "darr": 0x2193,
            "harr": 0x2194,
            "crarr": 0x21B5,
            "lArr": 0x21D0,
            "uArr": 0x21D1,
            "rArr": 0x21D2,
            "dArr": 0x21D3,
            "hArr": 0x21D4,
            "forall": 0x2200,
            "part": 0x2202,
            "exist": 0x2203,
            "empty": 0x2205,
            "nabla": 0x2207,
            "isin": 0x2208,
            "notin": 0x2209,
            "ni": 0x220B,
            "prod": 0x220F,
            "sum": 0x2211,
            "minus": 0x2212,
            "lowast": 0x2217,
            "radic": 0x221A,
            "prop": 0x221D,
            "infin": 0x221E,
            "ang": 0x2220,
            "and": 0x2227,
            "or": 0x2228,
            "cap": 0x2229,
            "cup": 0x222A,
            "int": 0x222B,
            "there4": 0x2234,
            "sim": 0x223C,
            "cong": 0x2245,
            "asymp": 0x2248,
            "ne": 0x2260,
            "equiv": 0x2261,
            "le": 0x2264,
            "ge": 0x2265,
            "sub": 0x2282,
            "sup": 0x2283,
            "nsub": 0x2284,
            "sube": 0x2286,
            "supe": 0x2287,
            "oplus": 0x2295,
            "otimes": 0x2297,
            "perp": 0x22A5,
            "sdot": 0x22C5,
            "lceil": 0x2308,
            "rceil": 0x2309,
            "lfloor": 0x230A,
            "rfloor": 0x230B,
            "lang": 0x2329,
            "rang": 0x232A,
            "loz": 0x25CA,
            "spades": 0x2660,
            "clubs": 0x2663,
            "hearts": 0x2665,
            "diams": 0x2666
        });
>>>>>>> adfdae0d
    }

    const assignHelper: EmitHelper = {
        name: "typescript:assign",
        scoped: false,
        priority: 1,
        text: `
            var __assign = (this && this.__assign) || Object.assign || function(t) {
                for (var s, i = 1, n = arguments.length; i < n; i++) {
                    s = arguments[i];
                    for (var p in s) if (Object.prototype.hasOwnProperty.call(s, p))
                        t[p] = s[p];
                }
                return t;
            };`
    };
}<|MERGE_RESOLUTION|>--- conflicted
+++ resolved
@@ -1,828 +1,564 @@
-/// <reference path="../factory.ts" />
-/// <reference path="../visitor.ts" />
-
-/*@internal*/
-namespace ts {
-<<<<<<< HEAD
-=======
-    const entities: Map<string, number> = createEntitiesMap();
-
->>>>>>> adfdae0d
-    export function transformJsx(context: TransformationContext) {
-        const compilerOptions = context.getCompilerOptions();
-        let currentSourceFile: SourceFile;
-        let helperState: EmitHelperState;
-
-        return transformSourceFile;
-
-        /**
-         * Transform JSX-specific syntax in a SourceFile.
-         *
-         * @param node A SourceFile node.
-         */
-        function transformSourceFile(node: SourceFile) {
-            if (isDeclarationFile(node)) {
-                return node;
-            }
-
-            currentSourceFile = node;
-            helperState = { currentSourceFile, compilerOptions };
-
-            const visited = visitEachChild(node, visitor, context);
-            addEmitHelpers(visited, helperState.requestedHelpers);
-
-            currentSourceFile = undefined;
-            helperState = undefined;
-            return visited;
-        }
-
-        function visitor(node: Node): VisitResult<Node> {
-            if (node.transformFlags & TransformFlags.Jsx) {
-                return visitorWorker(node);
-            }
-            else if (node.transformFlags & TransformFlags.ContainsJsx) {
-                return visitEachChild(node, visitor, context);
-            }
-            else {
-                return node;
-            }
-        }
-
-        function visitorWorker(node: Node): VisitResult<Node> {
-            switch (node.kind) {
-                case SyntaxKind.JsxElement:
-                    return visitJsxElement(<JsxElement>node, /*isChild*/ false);
-
-                case SyntaxKind.JsxSelfClosingElement:
-                    return visitJsxSelfClosingElement(<JsxSelfClosingElement>node, /*isChild*/ false);
-
-                case SyntaxKind.JsxExpression:
-                    return visitJsxExpression(<JsxExpression>node);
-
-                default:
-                    Debug.failBadSyntaxKind(node);
-                    return undefined;
-            }
-        }
-
-        function transformJsxChildToExpression(node: JsxChild): Expression {
-            switch (node.kind) {
-                case SyntaxKind.JsxText:
-                    return visitJsxText(<JsxText>node);
-
-                case SyntaxKind.JsxExpression:
-                    return visitJsxExpression(<JsxExpression>node);
-
-                case SyntaxKind.JsxElement:
-                    return visitJsxElement(<JsxElement>node, /*isChild*/ true);
-
-                case SyntaxKind.JsxSelfClosingElement:
-                    return visitJsxSelfClosingElement(<JsxSelfClosingElement>node, /*isChild*/ true);
-
-                default:
-                    Debug.failBadSyntaxKind(node);
-                    return undefined;
-            }
-        }
-
-        function visitJsxElement(node: JsxElement, isChild: boolean) {
-            return visitJsxOpeningLikeElement(node.openingElement, node.children, isChild, /*location*/ node);
-        }
-
-        function visitJsxSelfClosingElement(node: JsxSelfClosingElement, isChild: boolean) {
-            return visitJsxOpeningLikeElement(node, /*children*/ undefined, isChild, /*location*/ node);
-        }
-
-        function visitJsxOpeningLikeElement(node: JsxOpeningLikeElement, children: JsxChild[], isChild: boolean, location: TextRange) {
-            const tagName = getTagName(node);
-            let objectProperties: Expression;
-            const attrs = node.attributes;
-            if (attrs.length === 0) {
-                // When there are no attributes, React wants "null"
-                objectProperties = createNull();
-            }
-            else {
-                // Map spans of JsxAttribute nodes into object literals and spans
-                // of JsxSpreadAttribute nodes into expressions.
-                const segments = flatten(
-                    spanMap(attrs, isJsxSpreadAttribute, (attrs, isSpread) => isSpread
-                        ? map(attrs, transformJsxSpreadAttributeToExpression)
-                        : createObjectLiteral(map(attrs, transformJsxAttributeToObjectLiteralElement))
-                    )
-                );
-
-                if (isJsxSpreadAttribute(attrs[0])) {
-                    // We must always emit at least one object literal before a spread
-                    // argument.
-                    segments.unshift(createObjectLiteral());
-                }
-
-                // Either emit one big object literal (no spread attribs), or
-                // a call to the __assign helper.
-                objectProperties = singleOrUndefined(segments);
-                if (!objectProperties) {
-                    objectProperties = createAssignHelper(helperState, segments);
-                }
-            }
-
-            const element = createReactCreateElement(
-                compilerOptions.reactNamespace,
-                tagName,
-                objectProperties,
-                filter(map(children, transformJsxChildToExpression), isDefined),
-                node,
-                location
-            );
-
-            if (isChild) {
-                startOnNewLine(element);
-            }
-
-            return element;
-        }
-
-        function transformJsxSpreadAttributeToExpression(node: JsxSpreadAttribute) {
-            return visitNode(node.expression, visitor, isExpression);
-        }
-
-        function transformJsxAttributeToObjectLiteralElement(node: JsxAttribute) {
-            const name = getAttributeName(node);
-            const expression = transformJsxAttributeInitializer(node.initializer);
-            return createPropertyAssignment(name, expression);
-        }
-
-        function transformJsxAttributeInitializer(node: StringLiteral | JsxExpression) {
-            if (node === undefined) {
-                return createLiteral(true);
-            }
-            else if (node.kind === SyntaxKind.StringLiteral) {
-                const decoded = tryDecodeEntities((<StringLiteral>node).text);
-                return decoded ? createLiteral(decoded, /*location*/ node) : node;
-            }
-            else if (node.kind === SyntaxKind.JsxExpression) {
-                return visitJsxExpression(<JsxExpression>node);
-            }
-            else {
-                Debug.failBadSyntaxKind(node);
-            }
-        }
-
-        function visitJsxText(node: JsxText) {
-            const text = getTextOfNode(node, /*includeTrivia*/ true);
-            let parts: Expression[];
-            let firstNonWhitespace = 0;
-            let lastNonWhitespace = -1;
-
-            // JSX trims whitespace at the end and beginning of lines, except that the
-            // start/end of a tag is considered a start/end of a line only if that line is
-            // on the same line as the closing tag. See examples in
-            // tests/cases/conformance/jsx/tsxReactEmitWhitespace.tsx
-            for (let i = 0; i < text.length; i++) {
-                const c = text.charCodeAt(i);
-                if (isLineBreak(c)) {
-                    if (firstNonWhitespace !== -1 && (lastNonWhitespace - firstNonWhitespace + 1 > 0)) {
-                        const part = text.substr(firstNonWhitespace, lastNonWhitespace - firstNonWhitespace + 1);
-                        if (!parts) {
-                            parts = [];
-                        }
-
-                        // We do not escape the string here as that is handled by the printer
-                        // when it emits the literal. We do, however, need to decode JSX entities.
-                        parts.push(createLiteral(decodeEntities(part)));
-                    }
-
-                    firstNonWhitespace = -1;
-                }
-                else if (!isWhiteSpace(c)) {
-                    lastNonWhitespace = i;
-                    if (firstNonWhitespace === -1) {
-                        firstNonWhitespace = i;
-                    }
-                }
-            }
-
-            if (firstNonWhitespace !== -1) {
-                const part = text.substr(firstNonWhitespace);
-                if (!parts) {
-                    parts = [];
-                }
-
-                // We do not escape the string here as that is handled by the printer
-                // when it emits the literal. We do, however, need to decode JSX entities.
-                parts.push(createLiteral(decodeEntities(part)));
-            }
-
-            if (parts) {
-                return reduceLeft(parts, aggregateJsxTextParts);
-            }
-
-            return undefined;
-        }
-
-        /**
-         * Aggregates two expressions by interpolating them with a whitespace literal.
-         */
-        function aggregateJsxTextParts(left: Expression, right: Expression) {
-            return createAdd(createAdd(left, createLiteral(" ")), right);
-        }
-
-        /**
-         * Replace entities like "&nbsp;", "&#123;", and "&#xDEADBEEF;" with the characters they encode.
-         * See https://en.wikipedia.org/wiki/List_of_XML_and_HTML_character_entity_references
-         */
-        function decodeEntities(text: string): string {
-            return text.replace(/&((#((\d+)|x([\da-fA-F]+)))|(\w+));/g, (match, _all, _number, _digits, decimal, hex, word) => {
-                if (decimal) {
-                    return String.fromCharCode(parseInt(decimal, 10));
-                }
-                else if (hex) {
-                    return String.fromCharCode(parseInt(hex, 16));
-                }
-                else {
-                    const ch = entities.get(word);
-                    // If this is not a valid entity, then just use `match` (replace it with itself, i.e. don't replace)
-                    return ch ? String.fromCharCode(ch) : match;
-                }
-            });
-        }
-
-        /** Like `decodeEntities` but returns `undefined` if there were no entities to decode. */
-        function tryDecodeEntities(text: string): string | undefined {
-            const decoded = decodeEntities(text);
-            return decoded === text ? undefined : decoded;
-        }
-
-        function getTagName(node: JsxElement | JsxOpeningLikeElement): Expression {
-            if (node.kind === SyntaxKind.JsxElement) {
-                return getTagName((<JsxElement>node).openingElement);
-            }
-            else {
-                const name = (<JsxOpeningLikeElement>node).tagName;
-                if (isIdentifier(name) && isIntrinsicJsxName(name.text)) {
-                    return createLiteral(name.text);
-                }
-                else {
-                    return createExpressionFromEntityName(name);
-                }
-            }
-        }
-
-        /**
-         * Emit an attribute name, which is quoted if it needs to be quoted. Because
-         * these emit into an object literal property name, we don't need to be worried
-         * about keywords, just non-identifier characters
-         */
-        function getAttributeName(node: JsxAttribute): StringLiteral | Identifier {
-            const name = node.name;
-            if (/^[A-Za-z_]\w*$/.test(name.text)) {
-                return name;
-            }
-            else {
-                return createLiteral(name.text);
-            }
-        }
-
-        function visitJsxExpression(node: JsxExpression) {
-            return visitNode(node.expression, visitor, isExpression);
-        }
-    }
-
-<<<<<<< HEAD
-    const entities = createMap<number>({
-        "quot": 0x0022,
-        "amp": 0x0026,
-        "apos": 0x0027,
-        "lt": 0x003C,
-        "gt": 0x003E,
-        "nbsp": 0x00A0,
-        "iexcl": 0x00A1,
-        "cent": 0x00A2,
-        "pound": 0x00A3,
-        "curren": 0x00A4,
-        "yen": 0x00A5,
-        "brvbar": 0x00A6,
-        "sect": 0x00A7,
-        "uml": 0x00A8,
-        "copy": 0x00A9,
-        "ordf": 0x00AA,
-        "laquo": 0x00AB,
-        "not": 0x00AC,
-        "shy": 0x00AD,
-        "reg": 0x00AE,
-        "macr": 0x00AF,
-        "deg": 0x00B0,
-        "plusmn": 0x00B1,
-        "sup2": 0x00B2,
-        "sup3": 0x00B3,
-        "acute": 0x00B4,
-        "micro": 0x00B5,
-        "para": 0x00B6,
-        "middot": 0x00B7,
-        "cedil": 0x00B8,
-        "sup1": 0x00B9,
-        "ordm": 0x00BA,
-        "raquo": 0x00BB,
-        "frac14": 0x00BC,
-        "frac12": 0x00BD,
-        "frac34": 0x00BE,
-        "iquest": 0x00BF,
-        "Agrave": 0x00C0,
-        "Aacute": 0x00C1,
-        "Acirc": 0x00C2,
-        "Atilde": 0x00C3,
-        "Auml": 0x00C4,
-        "Aring": 0x00C5,
-        "AElig": 0x00C6,
-        "Ccedil": 0x00C7,
-        "Egrave": 0x00C8,
-        "Eacute": 0x00C9,
-        "Ecirc": 0x00CA,
-        "Euml": 0x00CB,
-        "Igrave": 0x00CC,
-        "Iacute": 0x00CD,
-        "Icirc": 0x00CE,
-        "Iuml": 0x00CF,
-        "ETH": 0x00D0,
-        "Ntilde": 0x00D1,
-        "Ograve": 0x00D2,
-        "Oacute": 0x00D3,
-        "Ocirc": 0x00D4,
-        "Otilde": 0x00D5,
-        "Ouml": 0x00D6,
-        "times": 0x00D7,
-        "Oslash": 0x00D8,
-        "Ugrave": 0x00D9,
-        "Uacute": 0x00DA,
-        "Ucirc": 0x00DB,
-        "Uuml": 0x00DC,
-        "Yacute": 0x00DD,
-        "THORN": 0x00DE,
-        "szlig": 0x00DF,
-        "agrave": 0x00E0,
-        "aacute": 0x00E1,
-        "acirc": 0x00E2,
-        "atilde": 0x00E3,
-        "auml": 0x00E4,
-        "aring": 0x00E5,
-        "aelig": 0x00E6,
-        "ccedil": 0x00E7,
-        "egrave": 0x00E8,
-        "eacute": 0x00E9,
-        "ecirc": 0x00EA,
-        "euml": 0x00EB,
-        "igrave": 0x00EC,
-        "iacute": 0x00ED,
-        "icirc": 0x00EE,
-        "iuml": 0x00EF,
-        "eth": 0x00F0,
-        "ntilde": 0x00F1,
-        "ograve": 0x00F2,
-        "oacute": 0x00F3,
-        "ocirc": 0x00F4,
-        "otilde": 0x00F5,
-        "ouml": 0x00F6,
-        "divide": 0x00F7,
-        "oslash": 0x00F8,
-        "ugrave": 0x00F9,
-        "uacute": 0x00FA,
-        "ucirc": 0x00FB,
-        "uuml": 0x00FC,
-        "yacute": 0x00FD,
-        "thorn": 0x00FE,
-        "yuml": 0x00FF,
-        "OElig": 0x0152,
-        "oelig": 0x0153,
-        "Scaron": 0x0160,
-        "scaron": 0x0161,
-        "Yuml": 0x0178,
-        "fnof": 0x0192,
-        "circ": 0x02C6,
-        "tilde": 0x02DC,
-        "Alpha": 0x0391,
-        "Beta": 0x0392,
-        "Gamma": 0x0393,
-        "Delta": 0x0394,
-        "Epsilon": 0x0395,
-        "Zeta": 0x0396,
-        "Eta": 0x0397,
-        "Theta": 0x0398,
-        "Iota": 0x0399,
-        "Kappa": 0x039A,
-        "Lambda": 0x039B,
-        "Mu": 0x039C,
-        "Nu": 0x039D,
-        "Xi": 0x039E,
-        "Omicron": 0x039F,
-        "Pi": 0x03A0,
-        "Rho": 0x03A1,
-        "Sigma": 0x03A3,
-        "Tau": 0x03A4,
-        "Upsilon": 0x03A5,
-        "Phi": 0x03A6,
-        "Chi": 0x03A7,
-        "Psi": 0x03A8,
-        "Omega": 0x03A9,
-        "alpha": 0x03B1,
-        "beta": 0x03B2,
-        "gamma": 0x03B3,
-        "delta": 0x03B4,
-        "epsilon": 0x03B5,
-        "zeta": 0x03B6,
-        "eta": 0x03B7,
-        "theta": 0x03B8,
-        "iota": 0x03B9,
-        "kappa": 0x03BA,
-        "lambda": 0x03BB,
-        "mu": 0x03BC,
-        "nu": 0x03BD,
-        "xi": 0x03BE,
-        "omicron": 0x03BF,
-        "pi": 0x03C0,
-        "rho": 0x03C1,
-        "sigmaf": 0x03C2,
-        "sigma": 0x03C3,
-        "tau": 0x03C4,
-        "upsilon": 0x03C5,
-        "phi": 0x03C6,
-        "chi": 0x03C7,
-        "psi": 0x03C8,
-        "omega": 0x03C9,
-        "thetasym": 0x03D1,
-        "upsih": 0x03D2,
-        "piv": 0x03D6,
-        "ensp": 0x2002,
-        "emsp": 0x2003,
-        "thinsp": 0x2009,
-        "zwnj": 0x200C,
-        "zwj": 0x200D,
-        "lrm": 0x200E,
-        "rlm": 0x200F,
-        "ndash": 0x2013,
-        "mdash": 0x2014,
-        "lsquo": 0x2018,
-        "rsquo": 0x2019,
-        "sbquo": 0x201A,
-        "ldquo": 0x201C,
-        "rdquo": 0x201D,
-        "bdquo": 0x201E,
-        "dagger": 0x2020,
-        "Dagger": 0x2021,
-        "bull": 0x2022,
-        "hellip": 0x2026,
-        "permil": 0x2030,
-        "prime": 0x2032,
-        "Prime": 0x2033,
-        "lsaquo": 0x2039,
-        "rsaquo": 0x203A,
-        "oline": 0x203E,
-        "frasl": 0x2044,
-        "euro": 0x20AC,
-        "image": 0x2111,
-        "weierp": 0x2118,
-        "real": 0x211C,
-        "trade": 0x2122,
-        "alefsym": 0x2135,
-        "larr": 0x2190,
-        "uarr": 0x2191,
-        "rarr": 0x2192,
-        "darr": 0x2193,
-        "harr": 0x2194,
-        "crarr": 0x21B5,
-        "lArr": 0x21D0,
-        "uArr": 0x21D1,
-        "rArr": 0x21D2,
-        "dArr": 0x21D3,
-        "hArr": 0x21D4,
-        "forall": 0x2200,
-        "part": 0x2202,
-        "exist": 0x2203,
-        "empty": 0x2205,
-        "nabla": 0x2207,
-        "isin": 0x2208,
-        "notin": 0x2209,
-        "ni": 0x220B,
-        "prod": 0x220F,
-        "sum": 0x2211,
-        "minus": 0x2212,
-        "lowast": 0x2217,
-        "radic": 0x221A,
-        "prop": 0x221D,
-        "infin": 0x221E,
-        "ang": 0x2220,
-        "and": 0x2227,
-        "or": 0x2228,
-        "cap": 0x2229,
-        "cup": 0x222A,
-        "int": 0x222B,
-        "there4": 0x2234,
-        "sim": 0x223C,
-        "cong": 0x2245,
-        "asymp": 0x2248,
-        "ne": 0x2260,
-        "equiv": 0x2261,
-        "le": 0x2264,
-        "ge": 0x2265,
-        "sub": 0x2282,
-        "sup": 0x2283,
-        "nsub": 0x2284,
-        "sube": 0x2286,
-        "supe": 0x2287,
-        "oplus": 0x2295,
-        "otimes": 0x2297,
-        "perp": 0x22A5,
-        "sdot": 0x22C5,
-        "lceil": 0x2308,
-        "rceil": 0x2309,
-        "lfloor": 0x230A,
-        "rfloor": 0x230B,
-        "lang": 0x2329,
-        "rang": 0x232A,
-        "loz": 0x25CA,
-        "spades": 0x2660,
-        "clubs": 0x2663,
-        "hearts": 0x2665,
-        "diams": 0x2666
-    });
-
-    function createAssignHelper(helperState: EmitHelperState, attributesSegments: Expression[]) {
-        requestEmitHelper(helperState, assignHelper);
-        return createCall(
-            getHelperName(helperState, "__assign"),
-            /*typeArguments*/ undefined,
-            attributesSegments
-        );
-=======
-    function createEntitiesMap(): Map<string, number> {
-        return mapOfMapLike<number>({
-            "quot": 0x0022,
-            "amp": 0x0026,
-            "apos": 0x0027,
-            "lt": 0x003C,
-            "gt": 0x003E,
-            "nbsp": 0x00A0,
-            "iexcl": 0x00A1,
-            "cent": 0x00A2,
-            "pound": 0x00A3,
-            "curren": 0x00A4,
-            "yen": 0x00A5,
-            "brvbar": 0x00A6,
-            "sect": 0x00A7,
-            "uml": 0x00A8,
-            "copy": 0x00A9,
-            "ordf": 0x00AA,
-            "laquo": 0x00AB,
-            "not": 0x00AC,
-            "shy": 0x00AD,
-            "reg": 0x00AE,
-            "macr": 0x00AF,
-            "deg": 0x00B0,
-            "plusmn": 0x00B1,
-            "sup2": 0x00B2,
-            "sup3": 0x00B3,
-            "acute": 0x00B4,
-            "micro": 0x00B5,
-            "para": 0x00B6,
-            "middot": 0x00B7,
-            "cedil": 0x00B8,
-            "sup1": 0x00B9,
-            "ordm": 0x00BA,
-            "raquo": 0x00BB,
-            "frac14": 0x00BC,
-            "frac12": 0x00BD,
-            "frac34": 0x00BE,
-            "iquest": 0x00BF,
-            "Agrave": 0x00C0,
-            "Aacute": 0x00C1,
-            "Acirc": 0x00C2,
-            "Atilde": 0x00C3,
-            "Auml": 0x00C4,
-            "Aring": 0x00C5,
-            "AElig": 0x00C6,
-            "Ccedil": 0x00C7,
-            "Egrave": 0x00C8,
-            "Eacute": 0x00C9,
-            "Ecirc": 0x00CA,
-            "Euml": 0x00CB,
-            "Igrave": 0x00CC,
-            "Iacute": 0x00CD,
-            "Icirc": 0x00CE,
-            "Iuml": 0x00CF,
-            "ETH": 0x00D0,
-            "Ntilde": 0x00D1,
-            "Ograve": 0x00D2,
-            "Oacute": 0x00D3,
-            "Ocirc": 0x00D4,
-            "Otilde": 0x00D5,
-            "Ouml": 0x00D6,
-            "times": 0x00D7,
-            "Oslash": 0x00D8,
-            "Ugrave": 0x00D9,
-            "Uacute": 0x00DA,
-            "Ucirc": 0x00DB,
-            "Uuml": 0x00DC,
-            "Yacute": 0x00DD,
-            "THORN": 0x00DE,
-            "szlig": 0x00DF,
-            "agrave": 0x00E0,
-            "aacute": 0x00E1,
-            "acirc": 0x00E2,
-            "atilde": 0x00E3,
-            "auml": 0x00E4,
-            "aring": 0x00E5,
-            "aelig": 0x00E6,
-            "ccedil": 0x00E7,
-            "egrave": 0x00E8,
-            "eacute": 0x00E9,
-            "ecirc": 0x00EA,
-            "euml": 0x00EB,
-            "igrave": 0x00EC,
-            "iacute": 0x00ED,
-            "icirc": 0x00EE,
-            "iuml": 0x00EF,
-            "eth": 0x00F0,
-            "ntilde": 0x00F1,
-            "ograve": 0x00F2,
-            "oacute": 0x00F3,
-            "ocirc": 0x00F4,
-            "otilde": 0x00F5,
-            "ouml": 0x00F6,
-            "divide": 0x00F7,
-            "oslash": 0x00F8,
-            "ugrave": 0x00F9,
-            "uacute": 0x00FA,
-            "ucirc": 0x00FB,
-            "uuml": 0x00FC,
-            "yacute": 0x00FD,
-            "thorn": 0x00FE,
-            "yuml": 0x00FF,
-            "OElig": 0x0152,
-            "oelig": 0x0153,
-            "Scaron": 0x0160,
-            "scaron": 0x0161,
-            "Yuml": 0x0178,
-            "fnof": 0x0192,
-            "circ": 0x02C6,
-            "tilde": 0x02DC,
-            "Alpha": 0x0391,
-            "Beta": 0x0392,
-            "Gamma": 0x0393,
-            "Delta": 0x0394,
-            "Epsilon": 0x0395,
-            "Zeta": 0x0396,
-            "Eta": 0x0397,
-            "Theta": 0x0398,
-            "Iota": 0x0399,
-            "Kappa": 0x039A,
-            "Lambda": 0x039B,
-            "Mu": 0x039C,
-            "Nu": 0x039D,
-            "Xi": 0x039E,
-            "Omicron": 0x039F,
-            "Pi": 0x03A0,
-            "Rho": 0x03A1,
-            "Sigma": 0x03A3,
-            "Tau": 0x03A4,
-            "Upsilon": 0x03A5,
-            "Phi": 0x03A6,
-            "Chi": 0x03A7,
-            "Psi": 0x03A8,
-            "Omega": 0x03A9,
-            "alpha": 0x03B1,
-            "beta": 0x03B2,
-            "gamma": 0x03B3,
-            "delta": 0x03B4,
-            "epsilon": 0x03B5,
-            "zeta": 0x03B6,
-            "eta": 0x03B7,
-            "theta": 0x03B8,
-            "iota": 0x03B9,
-            "kappa": 0x03BA,
-            "lambda": 0x03BB,
-            "mu": 0x03BC,
-            "nu": 0x03BD,
-            "xi": 0x03BE,
-            "omicron": 0x03BF,
-            "pi": 0x03C0,
-            "rho": 0x03C1,
-            "sigmaf": 0x03C2,
-            "sigma": 0x03C3,
-            "tau": 0x03C4,
-            "upsilon": 0x03C5,
-            "phi": 0x03C6,
-            "chi": 0x03C7,
-            "psi": 0x03C8,
-            "omega": 0x03C9,
-            "thetasym": 0x03D1,
-            "upsih": 0x03D2,
-            "piv": 0x03D6,
-            "ensp": 0x2002,
-            "emsp": 0x2003,
-            "thinsp": 0x2009,
-            "zwnj": 0x200C,
-            "zwj": 0x200D,
-            "lrm": 0x200E,
-            "rlm": 0x200F,
-            "ndash": 0x2013,
-            "mdash": 0x2014,
-            "lsquo": 0x2018,
-            "rsquo": 0x2019,
-            "sbquo": 0x201A,
-            "ldquo": 0x201C,
-            "rdquo": 0x201D,
-            "bdquo": 0x201E,
-            "dagger": 0x2020,
-            "Dagger": 0x2021,
-            "bull": 0x2022,
-            "hellip": 0x2026,
-            "permil": 0x2030,
-            "prime": 0x2032,
-            "Prime": 0x2033,
-            "lsaquo": 0x2039,
-            "rsaquo": 0x203A,
-            "oline": 0x203E,
-            "frasl": 0x2044,
-            "euro": 0x20AC,
-            "image": 0x2111,
-            "weierp": 0x2118,
-            "real": 0x211C,
-            "trade": 0x2122,
-            "alefsym": 0x2135,
-            "larr": 0x2190,
-            "uarr": 0x2191,
-            "rarr": 0x2192,
-            "darr": 0x2193,
-            "harr": 0x2194,
-            "crarr": 0x21B5,
-            "lArr": 0x21D0,
-            "uArr": 0x21D1,
-            "rArr": 0x21D2,
-            "dArr": 0x21D3,
-            "hArr": 0x21D4,
-            "forall": 0x2200,
-            "part": 0x2202,
-            "exist": 0x2203,
-            "empty": 0x2205,
-            "nabla": 0x2207,
-            "isin": 0x2208,
-            "notin": 0x2209,
-            "ni": 0x220B,
-            "prod": 0x220F,
-            "sum": 0x2211,
-            "minus": 0x2212,
-            "lowast": 0x2217,
-            "radic": 0x221A,
-            "prop": 0x221D,
-            "infin": 0x221E,
-            "ang": 0x2220,
-            "and": 0x2227,
-            "or": 0x2228,
-            "cap": 0x2229,
-            "cup": 0x222A,
-            "int": 0x222B,
-            "there4": 0x2234,
-            "sim": 0x223C,
-            "cong": 0x2245,
-            "asymp": 0x2248,
-            "ne": 0x2260,
-            "equiv": 0x2261,
-            "le": 0x2264,
-            "ge": 0x2265,
-            "sub": 0x2282,
-            "sup": 0x2283,
-            "nsub": 0x2284,
-            "sube": 0x2286,
-            "supe": 0x2287,
-            "oplus": 0x2295,
-            "otimes": 0x2297,
-            "perp": 0x22A5,
-            "sdot": 0x22C5,
-            "lceil": 0x2308,
-            "rceil": 0x2309,
-            "lfloor": 0x230A,
-            "rfloor": 0x230B,
-            "lang": 0x2329,
-            "rang": 0x232A,
-            "loz": 0x25CA,
-            "spades": 0x2660,
-            "clubs": 0x2663,
-            "hearts": 0x2665,
-            "diams": 0x2666
-        });
->>>>>>> adfdae0d
-    }
-
-    const assignHelper: EmitHelper = {
-        name: "typescript:assign",
-        scoped: false,
-        priority: 1,
-        text: `
-            var __assign = (this && this.__assign) || Object.assign || function(t) {
-                for (var s, i = 1, n = arguments.length; i < n; i++) {
-                    s = arguments[i];
-                    for (var p in s) if (Object.prototype.hasOwnProperty.call(s, p))
-                        t[p] = s[p];
-                }
-                return t;
-            };`
-    };
+/// <reference path="../factory.ts" />
+/// <reference path="../visitor.ts" />
+
+/*@internal*/
+namespace ts {
+    export function transformJsx(context: TransformationContext) {
+        const compilerOptions = context.getCompilerOptions();
+        let currentSourceFile: SourceFile;
+        let helperState: EmitHelperState;
+
+        return transformSourceFile;
+
+        /**
+         * Transform JSX-specific syntax in a SourceFile.
+         *
+         * @param node A SourceFile node.
+         */
+        function transformSourceFile(node: SourceFile) {
+            if (isDeclarationFile(node)) {
+                return node;
+            }
+
+            currentSourceFile = node;
+            helperState = { currentSourceFile, compilerOptions };
+
+            const visited = visitEachChild(node, visitor, context);
+            addEmitHelpers(visited, helperState.requestedHelpers);
+
+            currentSourceFile = undefined;
+            helperState = undefined;
+            return visited;
+        }
+
+        function visitor(node: Node): VisitResult<Node> {
+            if (node.transformFlags & TransformFlags.Jsx) {
+                return visitorWorker(node);
+            }
+            else if (node.transformFlags & TransformFlags.ContainsJsx) {
+                return visitEachChild(node, visitor, context);
+            }
+            else {
+                return node;
+            }
+        }
+
+        function visitorWorker(node: Node): VisitResult<Node> {
+            switch (node.kind) {
+                case SyntaxKind.JsxElement:
+                    return visitJsxElement(<JsxElement>node, /*isChild*/ false);
+
+                case SyntaxKind.JsxSelfClosingElement:
+                    return visitJsxSelfClosingElement(<JsxSelfClosingElement>node, /*isChild*/ false);
+
+                case SyntaxKind.JsxExpression:
+                    return visitJsxExpression(<JsxExpression>node);
+
+                default:
+                    Debug.failBadSyntaxKind(node);
+                    return undefined;
+            }
+        }
+
+        function transformJsxChildToExpression(node: JsxChild): Expression {
+            switch (node.kind) {
+                case SyntaxKind.JsxText:
+                    return visitJsxText(<JsxText>node);
+
+                case SyntaxKind.JsxExpression:
+                    return visitJsxExpression(<JsxExpression>node);
+
+                case SyntaxKind.JsxElement:
+                    return visitJsxElement(<JsxElement>node, /*isChild*/ true);
+
+                case SyntaxKind.JsxSelfClosingElement:
+                    return visitJsxSelfClosingElement(<JsxSelfClosingElement>node, /*isChild*/ true);
+
+                default:
+                    Debug.failBadSyntaxKind(node);
+                    return undefined;
+            }
+        }
+
+        function visitJsxElement(node: JsxElement, isChild: boolean) {
+            return visitJsxOpeningLikeElement(node.openingElement, node.children, isChild, /*location*/ node);
+        }
+
+        function visitJsxSelfClosingElement(node: JsxSelfClosingElement, isChild: boolean) {
+            return visitJsxOpeningLikeElement(node, /*children*/ undefined, isChild, /*location*/ node);
+        }
+
+        function visitJsxOpeningLikeElement(node: JsxOpeningLikeElement, children: JsxChild[], isChild: boolean, location: TextRange) {
+            const tagName = getTagName(node);
+            let objectProperties: Expression;
+            const attrs = node.attributes;
+            if (attrs.length === 0) {
+                // When there are no attributes, React wants "null"
+                objectProperties = createNull();
+            }
+            else {
+                // Map spans of JsxAttribute nodes into object literals and spans
+                // of JsxSpreadAttribute nodes into expressions.
+                const segments = flatten(
+                    spanMap(attrs, isJsxSpreadAttribute, (attrs, isSpread) => isSpread
+                        ? map(attrs, transformJsxSpreadAttributeToExpression)
+                        : createObjectLiteral(map(attrs, transformJsxAttributeToObjectLiteralElement))
+                    )
+                );
+
+                if (isJsxSpreadAttribute(attrs[0])) {
+                    // We must always emit at least one object literal before a spread
+                    // argument.
+                    segments.unshift(createObjectLiteral());
+                }
+
+                // Either emit one big object literal (no spread attribs), or
+                // a call to the __assign helper.
+                objectProperties = singleOrUndefined(segments);
+                if (!objectProperties) {
+                    objectProperties = createAssignHelper(helperState, segments);
+                }
+            }
+
+            const element = createReactCreateElement(
+                compilerOptions.reactNamespace,
+                tagName,
+                objectProperties,
+                filter(map(children, transformJsxChildToExpression), isDefined),
+                node,
+                location
+            );
+
+            if (isChild) {
+                startOnNewLine(element);
+            }
+
+            return element;
+        }
+
+        function transformJsxSpreadAttributeToExpression(node: JsxSpreadAttribute) {
+            return visitNode(node.expression, visitor, isExpression);
+        }
+
+        function transformJsxAttributeToObjectLiteralElement(node: JsxAttribute) {
+            const name = getAttributeName(node);
+            const expression = transformJsxAttributeInitializer(node.initializer);
+            return createPropertyAssignment(name, expression);
+        }
+
+        function transformJsxAttributeInitializer(node: StringLiteral | JsxExpression) {
+            if (node === undefined) {
+                return createLiteral(true);
+            }
+            else if (node.kind === SyntaxKind.StringLiteral) {
+                const decoded = tryDecodeEntities((<StringLiteral>node).text);
+                return decoded ? createLiteral(decoded, /*location*/ node) : node;
+            }
+            else if (node.kind === SyntaxKind.JsxExpression) {
+                return visitJsxExpression(<JsxExpression>node);
+            }
+            else {
+                Debug.failBadSyntaxKind(node);
+            }
+        }
+
+        function visitJsxText(node: JsxText) {
+            const text = getTextOfNode(node, /*includeTrivia*/ true);
+            let parts: Expression[];
+            let firstNonWhitespace = 0;
+            let lastNonWhitespace = -1;
+
+            // JSX trims whitespace at the end and beginning of lines, except that the
+            // start/end of a tag is considered a start/end of a line only if that line is
+            // on the same line as the closing tag. See examples in
+            // tests/cases/conformance/jsx/tsxReactEmitWhitespace.tsx
+            for (let i = 0; i < text.length; i++) {
+                const c = text.charCodeAt(i);
+                if (isLineBreak(c)) {
+                    if (firstNonWhitespace !== -1 && (lastNonWhitespace - firstNonWhitespace + 1 > 0)) {
+                        const part = text.substr(firstNonWhitespace, lastNonWhitespace - firstNonWhitespace + 1);
+                        if (!parts) {
+                            parts = [];
+                        }
+
+                        // We do not escape the string here as that is handled by the printer
+                        // when it emits the literal. We do, however, need to decode JSX entities.
+                        parts.push(createLiteral(decodeEntities(part)));
+                    }
+
+                    firstNonWhitespace = -1;
+                }
+                else if (!isWhiteSpace(c)) {
+                    lastNonWhitespace = i;
+                    if (firstNonWhitespace === -1) {
+                        firstNonWhitespace = i;
+                    }
+                }
+            }
+
+            if (firstNonWhitespace !== -1) {
+                const part = text.substr(firstNonWhitespace);
+                if (!parts) {
+                    parts = [];
+                }
+
+                // We do not escape the string here as that is handled by the printer
+                // when it emits the literal. We do, however, need to decode JSX entities.
+                parts.push(createLiteral(decodeEntities(part)));
+            }
+
+            if (parts) {
+                return reduceLeft(parts, aggregateJsxTextParts);
+            }
+
+            return undefined;
+        }
+
+        /**
+         * Aggregates two expressions by interpolating them with a whitespace literal.
+         */
+        function aggregateJsxTextParts(left: Expression, right: Expression) {
+            return createAdd(createAdd(left, createLiteral(" ")), right);
+        }
+
+        /**
+         * Replace entities like "&nbsp;", "&#123;", and "&#xDEADBEEF;" with the characters they encode.
+         * See https://en.wikipedia.org/wiki/List_of_XML_and_HTML_character_entity_references
+         */
+        function decodeEntities(text: string): string {
+            return text.replace(/&((#((\d+)|x([\da-fA-F]+)))|(\w+));/g, (match, _all, _number, _digits, decimal, hex, word) => {
+                if (decimal) {
+                    return String.fromCharCode(parseInt(decimal, 10));
+                }
+                else if (hex) {
+                    return String.fromCharCode(parseInt(hex, 16));
+                }
+                else {
+                    const ch = entities.get(word);
+                    // If this is not a valid entity, then just use `match` (replace it with itself, i.e. don't replace)
+                    return ch ? String.fromCharCode(ch) : match;
+                }
+            });
+        }
+
+        /** Like `decodeEntities` but returns `undefined` if there were no entities to decode. */
+        function tryDecodeEntities(text: string): string | undefined {
+            const decoded = decodeEntities(text);
+            return decoded === text ? undefined : decoded;
+        }
+
+        function getTagName(node: JsxElement | JsxOpeningLikeElement): Expression {
+            if (node.kind === SyntaxKind.JsxElement) {
+                return getTagName((<JsxElement>node).openingElement);
+            }
+            else {
+                const name = (<JsxOpeningLikeElement>node).tagName;
+                if (isIdentifier(name) && isIntrinsicJsxName(name.text)) {
+                    return createLiteral(name.text);
+                }
+                else {
+                    return createExpressionFromEntityName(name);
+                }
+            }
+        }
+
+        /**
+         * Emit an attribute name, which is quoted if it needs to be quoted. Because
+         * these emit into an object literal property name, we don't need to be worried
+         * about keywords, just non-identifier characters
+         */
+        function getAttributeName(node: JsxAttribute): StringLiteral | Identifier {
+            const name = node.name;
+            if (/^[A-Za-z_]\w*$/.test(name.text)) {
+                return name;
+            }
+            else {
+                return createLiteral(name.text);
+            }
+        }
+
+        function visitJsxExpression(node: JsxExpression) {
+            return visitNode(node.expression, visitor, isExpression);
+        }
+    }
+
+    const entities = mapOfMapLike<number>({
+        "quot": 0x0022,
+        "amp": 0x0026,
+        "apos": 0x0027,
+        "lt": 0x003C,
+        "gt": 0x003E,
+        "nbsp": 0x00A0,
+        "iexcl": 0x00A1,
+        "cent": 0x00A2,
+        "pound": 0x00A3,
+        "curren": 0x00A4,
+        "yen": 0x00A5,
+        "brvbar": 0x00A6,
+        "sect": 0x00A7,
+        "uml": 0x00A8,
+        "copy": 0x00A9,
+        "ordf": 0x00AA,
+        "laquo": 0x00AB,
+        "not": 0x00AC,
+        "shy": 0x00AD,
+        "reg": 0x00AE,
+        "macr": 0x00AF,
+        "deg": 0x00B0,
+        "plusmn": 0x00B1,
+        "sup2": 0x00B2,
+        "sup3": 0x00B3,
+        "acute": 0x00B4,
+        "micro": 0x00B5,
+        "para": 0x00B6,
+        "middot": 0x00B7,
+        "cedil": 0x00B8,
+        "sup1": 0x00B9,
+        "ordm": 0x00BA,
+        "raquo": 0x00BB,
+        "frac14": 0x00BC,
+        "frac12": 0x00BD,
+        "frac34": 0x00BE,
+        "iquest": 0x00BF,
+        "Agrave": 0x00C0,
+        "Aacute": 0x00C1,
+        "Acirc": 0x00C2,
+        "Atilde": 0x00C3,
+        "Auml": 0x00C4,
+        "Aring": 0x00C5,
+        "AElig": 0x00C6,
+        "Ccedil": 0x00C7,
+        "Egrave": 0x00C8,
+        "Eacute": 0x00C9,
+        "Ecirc": 0x00CA,
+        "Euml": 0x00CB,
+        "Igrave": 0x00CC,
+        "Iacute": 0x00CD,
+        "Icirc": 0x00CE,
+        "Iuml": 0x00CF,
+        "ETH": 0x00D0,
+        "Ntilde": 0x00D1,
+        "Ograve": 0x00D2,
+        "Oacute": 0x00D3,
+        "Ocirc": 0x00D4,
+        "Otilde": 0x00D5,
+        "Ouml": 0x00D6,
+        "times": 0x00D7,
+        "Oslash": 0x00D8,
+        "Ugrave": 0x00D9,
+        "Uacute": 0x00DA,
+        "Ucirc": 0x00DB,
+        "Uuml": 0x00DC,
+        "Yacute": 0x00DD,
+        "THORN": 0x00DE,
+        "szlig": 0x00DF,
+        "agrave": 0x00E0,
+        "aacute": 0x00E1,
+        "acirc": 0x00E2,
+        "atilde": 0x00E3,
+        "auml": 0x00E4,
+        "aring": 0x00E5,
+        "aelig": 0x00E6,
+        "ccedil": 0x00E7,
+        "egrave": 0x00E8,
+        "eacute": 0x00E9,
+        "ecirc": 0x00EA,
+        "euml": 0x00EB,
+        "igrave": 0x00EC,
+        "iacute": 0x00ED,
+        "icirc": 0x00EE,
+        "iuml": 0x00EF,
+        "eth": 0x00F0,
+        "ntilde": 0x00F1,
+        "ograve": 0x00F2,
+        "oacute": 0x00F3,
+        "ocirc": 0x00F4,
+        "otilde": 0x00F5,
+        "ouml": 0x00F6,
+        "divide": 0x00F7,
+        "oslash": 0x00F8,
+        "ugrave": 0x00F9,
+        "uacute": 0x00FA,
+        "ucirc": 0x00FB,
+        "uuml": 0x00FC,
+        "yacute": 0x00FD,
+        "thorn": 0x00FE,
+        "yuml": 0x00FF,
+        "OElig": 0x0152,
+        "oelig": 0x0153,
+        "Scaron": 0x0160,
+        "scaron": 0x0161,
+        "Yuml": 0x0178,
+        "fnof": 0x0192,
+        "circ": 0x02C6,
+        "tilde": 0x02DC,
+        "Alpha": 0x0391,
+        "Beta": 0x0392,
+        "Gamma": 0x0393,
+        "Delta": 0x0394,
+        "Epsilon": 0x0395,
+        "Zeta": 0x0396,
+        "Eta": 0x0397,
+        "Theta": 0x0398,
+        "Iota": 0x0399,
+        "Kappa": 0x039A,
+        "Lambda": 0x039B,
+        "Mu": 0x039C,
+        "Nu": 0x039D,
+        "Xi": 0x039E,
+        "Omicron": 0x039F,
+        "Pi": 0x03A0,
+        "Rho": 0x03A1,
+        "Sigma": 0x03A3,
+        "Tau": 0x03A4,
+        "Upsilon": 0x03A5,
+        "Phi": 0x03A6,
+        "Chi": 0x03A7,
+        "Psi": 0x03A8,
+        "Omega": 0x03A9,
+        "alpha": 0x03B1,
+        "beta": 0x03B2,
+        "gamma": 0x03B3,
+        "delta": 0x03B4,
+        "epsilon": 0x03B5,
+        "zeta": 0x03B6,
+        "eta": 0x03B7,
+        "theta": 0x03B8,
+        "iota": 0x03B9,
+        "kappa": 0x03BA,
+        "lambda": 0x03BB,
+        "mu": 0x03BC,
+        "nu": 0x03BD,
+        "xi": 0x03BE,
+        "omicron": 0x03BF,
+        "pi": 0x03C0,
+        "rho": 0x03C1,
+        "sigmaf": 0x03C2,
+        "sigma": 0x03C3,
+        "tau": 0x03C4,
+        "upsilon": 0x03C5,
+        "phi": 0x03C6,
+        "chi": 0x03C7,
+        "psi": 0x03C8,
+        "omega": 0x03C9,
+        "thetasym": 0x03D1,
+        "upsih": 0x03D2,
+        "piv": 0x03D6,
+        "ensp": 0x2002,
+        "emsp": 0x2003,
+        "thinsp": 0x2009,
+        "zwnj": 0x200C,
+        "zwj": 0x200D,
+        "lrm": 0x200E,
+        "rlm": 0x200F,
+        "ndash": 0x2013,
+        "mdash": 0x2014,
+        "lsquo": 0x2018,
+        "rsquo": 0x2019,
+        "sbquo": 0x201A,
+        "ldquo": 0x201C,
+        "rdquo": 0x201D,
+        "bdquo": 0x201E,
+        "dagger": 0x2020,
+        "Dagger": 0x2021,
+        "bull": 0x2022,
+        "hellip": 0x2026,
+        "permil": 0x2030,
+        "prime": 0x2032,
+        "Prime": 0x2033,
+        "lsaquo": 0x2039,
+        "rsaquo": 0x203A,
+        "oline": 0x203E,
+        "frasl": 0x2044,
+        "euro": 0x20AC,
+        "image": 0x2111,
+        "weierp": 0x2118,
+        "real": 0x211C,
+        "trade": 0x2122,
+        "alefsym": 0x2135,
+        "larr": 0x2190,
+        "uarr": 0x2191,
+        "rarr": 0x2192,
+        "darr": 0x2193,
+        "harr": 0x2194,
+        "crarr": 0x21B5,
+        "lArr": 0x21D0,
+        "uArr": 0x21D1,
+        "rArr": 0x21D2,
+        "dArr": 0x21D3,
+        "hArr": 0x21D4,
+        "forall": 0x2200,
+        "part": 0x2202,
+        "exist": 0x2203,
+        "empty": 0x2205,
+        "nabla": 0x2207,
+        "isin": 0x2208,
+        "notin": 0x2209,
+        "ni": 0x220B,
+        "prod": 0x220F,
+        "sum": 0x2211,
+        "minus": 0x2212,
+        "lowast": 0x2217,
+        "radic": 0x221A,
+        "prop": 0x221D,
+        "infin": 0x221E,
+        "ang": 0x2220,
+        "and": 0x2227,
+        "or": 0x2228,
+        "cap": 0x2229,
+        "cup": 0x222A,
+        "int": 0x222B,
+        "there4": 0x2234,
+        "sim": 0x223C,
+        "cong": 0x2245,
+        "asymp": 0x2248,
+        "ne": 0x2260,
+        "equiv": 0x2261,
+        "le": 0x2264,
+        "ge": 0x2265,
+        "sub": 0x2282,
+        "sup": 0x2283,
+        "nsub": 0x2284,
+        "sube": 0x2286,
+        "supe": 0x2287,
+        "oplus": 0x2295,
+        "otimes": 0x2297,
+        "perp": 0x22A5,
+        "sdot": 0x22C5,
+        "lceil": 0x2308,
+        "rceil": 0x2309,
+        "lfloor": 0x230A,
+        "rfloor": 0x230B,
+        "lang": 0x2329,
+        "rang": 0x232A,
+        "loz": 0x25CA,
+        "spades": 0x2660,
+        "clubs": 0x2663,
+        "hearts": 0x2665,
+        "diams": 0x2666
+    });
+
+    function createAssignHelper(helperState: EmitHelperState, attributesSegments: Expression[]) {
+        requestEmitHelper(helperState, assignHelper);
+        return createCall(
+            getHelperName(helperState, "__assign"),
+            /*typeArguments*/ undefined,
+            attributesSegments
+        );
+    }
+
+    const assignHelper: EmitHelper = {
+        name: "typescript:assign",
+        scoped: false,
+        priority: 1,
+        text: `
+            var __assign = (this && this.__assign) || Object.assign || function(t) {
+                for (var s, i = 1, n = arguments.length; i < n; i++) {
+                    s = arguments[i];
+                    for (var p in s) if (Object.prototype.hasOwnProperty.call(s, p))
+                        t[p] = s[p];
+                }
+                return t;
+            };`
+    };
 }