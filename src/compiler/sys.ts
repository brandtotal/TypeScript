--- conflicted
+++ resolved
@@ -1,360 +1,346 @@
-/// <reference path="core.ts"/>
-
-namespace ts {
-    export interface System {
-        args: string[];
-        newLine: string;
-        useCaseSensitiveFileNames: boolean;
-        write(s: string): void;
-        writesToTty?(): boolean;
-        readFile(path: string, encoding?: string): string;
-        writeFile(path: string, data: string, writeByteOrderMark?: boolean): void;
-        watchFile?(path: string, callback: (path: string, removed: boolean) => void): FileWatcher;
-        resolvePath(path: string): string;
-        fileExists(path: string): boolean;
-        directoryExists(path: string): boolean;
-        createDirectory(path: string): void;
-        getExecutingFilePath(): string;
-        getCurrentDirectory(): string;
-        readDirectory(path: string, extension?: string, exclude?: string[]): string[];
-        getMemoryUsage?(): number;
-        exit(exitCode?: number): void;
-    }
-
-    export interface FileWatcher {
-        close(): void;
-    }
-
-    declare var require: any;
-    declare var module: any;
-    declare var process: any;
-    declare var global: any;
-    declare var __filename: string;
-    declare var Buffer: {
-        new (str: string, encoding?: string): any;
-    };
-
-    declare class Enumerator {
-        public atEnd(): boolean;
-        public moveNext(): boolean;
-        public item(): any;
-        constructor(o: any);
-    }
-
-    export var sys: System = (function () {
-
-        function getWScriptSystem(): System {
-
-            let fso = new ActiveXObject("Scripting.FileSystemObject");
-
-            let fileStream = new ActiveXObject("ADODB.Stream");
-            fileStream.Type = 2 /*text*/;
-
-            let binaryStream = new ActiveXObject("ADODB.Stream");
-            binaryStream.Type = 1 /*binary*/;
-
-            let args: string[] = [];
-            for (let i = 0; i < WScript.Arguments.length; i++) {
-                args[i] = WScript.Arguments.Item(i);
-            }
-
-            function readFile(fileName: string, encoding?: string): string {
-                if (!fso.FileExists(fileName)) {
-                    return undefined;
-                }
-                fileStream.Open();
-                try {
-                    if (encoding) {
-                        fileStream.Charset = encoding;
-                        fileStream.LoadFromFile(fileName);
-                    }
-                    else {
-                        // Load file and read the first two bytes into a string with no interpretation
-                        fileStream.Charset = "x-ansi";
-                        fileStream.LoadFromFile(fileName);
-                        let bom = fileStream.ReadText(2) || "";
-                        // Position must be at 0 before encoding can be changed
-                        fileStream.Position = 0;
-                        // [0xFF,0xFE] and [0xFE,0xFF] mean utf-16 (little or big endian), otherwise default to utf-8
-                        fileStream.Charset = bom.length >= 2 && (bom.charCodeAt(0) === 0xFF && bom.charCodeAt(1) === 0xFE || bom.charCodeAt(0) === 0xFE && bom.charCodeAt(1) === 0xFF) ? "unicode" : "utf-8";
-                    }
-                    // ReadText method always strips byte order mark from resulting string
-                    return fileStream.ReadText();
-                }
-                catch (e) {
-                    throw e;
-                }
-                finally {
-                    fileStream.Close();
-                }
-            }
-
-            function writeFile(fileName: string, data: string, writeByteOrderMark?: boolean): void {
-                fileStream.Open();
-                binaryStream.Open();
-                try {
-                    // Write characters in UTF-8 encoding
-                    fileStream.Charset = "utf-8";
-                    fileStream.WriteText(data);
-                    // If we don't want the BOM, then skip it by setting the starting location to 3 (size of BOM).
-                    // If not, start from position 0, as the BOM will be added automatically when charset==utf8.
-                    if (writeByteOrderMark) {
-                        fileStream.Position = 0;
-                    }
-                    else {
-                        fileStream.Position = 3;
-                    }
-                    fileStream.CopyTo(binaryStream);
-                    binaryStream.SaveToFile(fileName, 2 /*overwrite*/);
-                }
-                finally {
-                    binaryStream.Close();
-                    fileStream.Close();
-                }
-            }
-
-            function getCanonicalPath(path: string): string {
-                return path.toLowerCase();
-            }
-
-            function getNames(collection: any): string[] {
-                let result: string[] = [];
-                for (let e = new Enumerator(collection); !e.atEnd(); e.moveNext()) {
-                    result.push(e.item().Name);
-                }
-                return result.sort();
-            }
-
-            function readDirectory(path: string, extension?: string, exclude?: string[]): string[] {
-                let result: string[] = [];
-                exclude = map(exclude, s => getCanonicalPath(combinePaths(path, s)));
-                visitDirectory(path);
-                return result;
-                function visitDirectory(path: string) {
-                    let folder = fso.GetFolder(path || ".");
-                    let files = getNames(folder.files);
-                    for (let current of files) {
-                        let name = combinePaths(path, current);
-                        if ((!extension || fileExtensionIs(name, extension)) && !contains(exclude, getCanonicalPath(name))) {
-                            result.push(name);
-                        }
-                    }
-                    let subfolders = getNames(folder.subfolders);
-                    for (let current of subfolders) {
-                        let name = combinePaths(path, current);
-                        if (!contains(exclude, getCanonicalPath(name))) {
-                            visitDirectory(name);
-                        }
-                    }
-                }
-            }
-
-            return {
-                args,
-                newLine: "\r\n",
-                useCaseSensitiveFileNames: false,
-                write(s: string): void {
-                    WScript.StdOut.Write(s);
-                },
-                readFile,
-                writeFile,
-                resolvePath(path: string): string {
-                    return fso.GetAbsolutePathName(path);
-                },
-                fileExists(path: string): boolean {
-                    return fso.FileExists(path);
-                },
-                directoryExists(path: string) {
-                    return fso.FolderExists(path);
-                },
-                createDirectory(directoryName: string) {
-                    if (!this.directoryExists(directoryName)) {
-                        fso.CreateFolder(directoryName);
-                    }
-                },
-                getExecutingFilePath() {
-                    return WScript.ScriptFullName;
-                },
-                getCurrentDirectory() {
-                    return new ActiveXObject("WScript.Shell").CurrentDirectory;
-                },
-                readDirectory,
-                exit(exitCode?: number): void {
-                    try {
-                        WScript.Quit(exitCode);
-                    }
-                    catch (e) {
-                    }
-                }
-            };
-        }
-        function getNodeSystem(): System {
-            const _fs = require("fs");
-            const _path = require("path");
-            const _os = require("os");
-            const _tty = require("tty");
-
-            const platform: string = _os.platform();
-            // win32\win64 are case insensitive platforms, MacOS (darwin) by default is also case insensitive
-            const useCaseSensitiveFileNames = platform !== "win32" && platform !== "win64" && platform !== "darwin";
-
-            function readFile(fileName: string, encoding?: string): string {
-                if (!_fs.existsSync(fileName)) {
-                    return undefined;
-                }
-                let buffer = _fs.readFileSync(fileName);
-                let len = buffer.length;
-                if (len >= 2 && buffer[0] === 0xFE && buffer[1] === 0xFF) {
-                    // Big endian UTF-16 byte order mark detected. Since big endian is not supported by node.js,
-                    // flip all byte pairs and treat as little endian.
-                    len &= ~1;
-                    for (let i = 0; i < len; i += 2) {
-                        let temp = buffer[i];
-                        buffer[i] = buffer[i + 1];
-                        buffer[i + 1] = temp;
-                    }
-                    return buffer.toString("utf16le", 2);
-                }
-                if (len >= 2 && buffer[0] === 0xFF && buffer[1] === 0xFE) {
-                    // Little endian UTF-16 byte order mark detected
-                    return buffer.toString("utf16le", 2);
-                }
-                if (len >= 3 && buffer[0] === 0xEF && buffer[1] === 0xBB && buffer[2] === 0xBF) {
-                    // UTF-8 byte order mark detected
-                    return buffer.toString("utf8", 3);
-                }
-                // Default is UTF-8 with no byte order mark
-                return buffer.toString("utf8");
-            }
-
-            function writeFile(fileName: string, data: string, writeByteOrderMark?: boolean): void {
-                // If a BOM is required, emit one
-                if (writeByteOrderMark) {
-                    data = "\uFEFF" + data;
-                }
-
-                _fs.writeFileSync(fileName, data, "utf8");
-            }
-
-            function getCanonicalPath(path: string): string {
-                return useCaseSensitiveFileNames ? path.toLowerCase() : path;
-            }
-
-            function readDirectory(path: string, extension?: string, exclude?: string[]): string[] {
-                let result: string[] = [];
-                exclude = map(exclude, s => getCanonicalPath(combinePaths(path, s)));
-                visitDirectory(path);
-                return result;
-                function visitDirectory(path: string) {
-                    let files = _fs.readdirSync(path || ".").sort();
-                    let directories: string[] = [];
-                    for (let current of files) {
-                        let name = combinePaths(path, current);
-                        if (!contains(exclude, getCanonicalPath(name))) {
-                            let stat = _fs.statSync(name);
-                            if (stat.isFile()) {
-                                if (!extension || fileExtensionIs(name, extension)) {
-                                    result.push(name);
-                                }
-                            }
-                            else if (stat.isDirectory()) {
-                                directories.push(name);
-                            }
-                        }
-                    }
-                    for (let current of directories) {
-                        visitDirectory(current);
-                    }
-                }
-            }
-
-            return {
-                args: process.argv.slice(2),
-                newLine: _os.EOL,
-                useCaseSensitiveFileNames: useCaseSensitiveFileNames,
-<<<<<<< HEAD
-                write(s: string): void {  
-                    process.stdout.write(s);
-                },
-                writesToTty: () => _tty.isatty(1),
-=======
-                write(s: string): void {
-                    const buffer = new Buffer(s, "utf8");
-                    let offset = 0;
-                    let toWrite: number = buffer.length;
-                    let written = 0;
-                    // 1 is a standard descriptor for stdout
-                    while ((written = _fs.writeSync(1, buffer, offset, toWrite)) < toWrite) {
-                        offset += written;
-                        toWrite -= written;
-                    }
-                },
->>>>>>> 53cff210
-                readFile,
-                writeFile,
-                watchFile: (fileName, callback) => {
-                    // watchFile polls a file every 250ms, picking up file notifications.
-                    _fs.watchFile(fileName, { persistent: true, interval: 250 }, fileChanged);
-
-                    return {
-                        close() { _fs.unwatchFile(fileName, fileChanged); }
-                    };
-
-                    function fileChanged(curr: any, prev: any) {
-                        // mtime.getTime() equals 0 if file was removed
-                        if (curr.mtime.getTime() === 0) {
-                            callback(fileName, /* removed */ true);
-                            return;
-                        }
-                        if (+curr.mtime <= +prev.mtime) {
-                            return;
-                        }
-
-                        callback(fileName, /* removed */ false);
-                    }
-                },
-                resolvePath: function (path: string): string {
-                    return _path.resolve(path);
-                },
-                fileExists(path: string): boolean {
-                    return _fs.existsSync(path);
-                },
-                directoryExists(path: string) {
-                    return _fs.existsSync(path) && _fs.statSync(path).isDirectory();
-                },
-                createDirectory(directoryName: string) {
-                    if (!this.directoryExists(directoryName)) {
-                        _fs.mkdirSync(directoryName);
-                    }
-                },
-                getExecutingFilePath() {
-                    return __filename;
-                },
-                getCurrentDirectory() {
-                    return process.cwd();
-                },
-                readDirectory,
-                getMemoryUsage() {
-                    if (global.gc) {
-                        global.gc();
-                    }
-                    return process.memoryUsage().heapUsed;
-                },
-                exit(exitCode?: number): void {
-                    process.exit(exitCode);
-                }
-            };
-        }
-        if (typeof WScript !== "undefined" && typeof ActiveXObject === "function") {
-            return getWScriptSystem();
-        }
-        else if (typeof process !== "undefined" && process.nextTick && !process.browser && typeof require !== "undefined") {
-            // process and process.nextTick checks if current environment is node-like
-            // process.browser check excludes webpack and browserify
-            return getNodeSystem();
-        }
-        else {
-            return undefined; // Unsupported host
-        }
-    })();
-}
+/// <reference path="core.ts"/>
+
+namespace ts {
+    export interface System {
+        args: string[];
+        newLine: string;
+        useCaseSensitiveFileNames: boolean;
+        write(s: string): void;
+        writesToTty?(): boolean;
+        readFile(path: string, encoding?: string): string;
+        writeFile(path: string, data: string, writeByteOrderMark?: boolean): void;
+        watchFile?(path: string, callback: (path: string, removed: boolean) => void): FileWatcher;
+        resolvePath(path: string): string;
+        fileExists(path: string): boolean;
+        directoryExists(path: string): boolean;
+        createDirectory(path: string): void;
+        getExecutingFilePath(): string;
+        getCurrentDirectory(): string;
+        readDirectory(path: string, extension?: string, exclude?: string[]): string[];
+        getMemoryUsage?(): number;
+        exit(exitCode?: number): void;
+    }
+
+    export interface FileWatcher {
+        close(): void;
+    }
+
+    declare var require: any;
+    declare var module: any;
+    declare var process: any;
+    declare var global: any;
+    declare var __filename: string;
+    declare var Buffer: {
+        new (str: string, encoding?: string): any;
+    };
+
+    declare class Enumerator {
+        public atEnd(): boolean;
+        public moveNext(): boolean;
+        public item(): any;
+        constructor(o: any);
+    }
+
+    export var sys: System = (function () {
+
+        function getWScriptSystem(): System {
+
+            let fso = new ActiveXObject("Scripting.FileSystemObject");
+
+            let fileStream = new ActiveXObject("ADODB.Stream");
+            fileStream.Type = 2 /*text*/;
+
+            let binaryStream = new ActiveXObject("ADODB.Stream");
+            binaryStream.Type = 1 /*binary*/;
+
+            let args: string[] = [];
+            for (let i = 0; i < WScript.Arguments.length; i++) {
+                args[i] = WScript.Arguments.Item(i);
+            }
+
+            function readFile(fileName: string, encoding?: string): string {
+                if (!fso.FileExists(fileName)) {
+                    return undefined;
+                }
+                fileStream.Open();
+                try {
+                    if (encoding) {
+                        fileStream.Charset = encoding;
+                        fileStream.LoadFromFile(fileName);
+                    }
+                    else {
+                        // Load file and read the first two bytes into a string with no interpretation
+                        fileStream.Charset = "x-ansi";
+                        fileStream.LoadFromFile(fileName);
+                        let bom = fileStream.ReadText(2) || "";
+                        // Position must be at 0 before encoding can be changed
+                        fileStream.Position = 0;
+                        // [0xFF,0xFE] and [0xFE,0xFF] mean utf-16 (little or big endian), otherwise default to utf-8
+                        fileStream.Charset = bom.length >= 2 && (bom.charCodeAt(0) === 0xFF && bom.charCodeAt(1) === 0xFE || bom.charCodeAt(0) === 0xFE && bom.charCodeAt(1) === 0xFF) ? "unicode" : "utf-8";
+                    }
+                    // ReadText method always strips byte order mark from resulting string
+                    return fileStream.ReadText();
+                }
+                catch (e) {
+                    throw e;
+                }
+                finally {
+                    fileStream.Close();
+                }
+            }
+
+            function writeFile(fileName: string, data: string, writeByteOrderMark?: boolean): void {
+                fileStream.Open();
+                binaryStream.Open();
+                try {
+                    // Write characters in UTF-8 encoding
+                    fileStream.Charset = "utf-8";
+                    fileStream.WriteText(data);
+                    // If we don't want the BOM, then skip it by setting the starting location to 3 (size of BOM).
+                    // If not, start from position 0, as the BOM will be added automatically when charset==utf8.
+                    if (writeByteOrderMark) {
+                        fileStream.Position = 0;
+                    }
+                    else {
+                        fileStream.Position = 3;
+                    }
+                    fileStream.CopyTo(binaryStream);
+                    binaryStream.SaveToFile(fileName, 2 /*overwrite*/);
+                }
+                finally {
+                    binaryStream.Close();
+                    fileStream.Close();
+                }
+            }
+
+            function getCanonicalPath(path: string): string {
+                return path.toLowerCase();
+            }
+
+            function getNames(collection: any): string[] {
+                let result: string[] = [];
+                for (let e = new Enumerator(collection); !e.atEnd(); e.moveNext()) {
+                    result.push(e.item().Name);
+                }
+                return result.sort();
+            }
+
+            function readDirectory(path: string, extension?: string, exclude?: string[]): string[] {
+                let result: string[] = [];
+                exclude = map(exclude, s => getCanonicalPath(combinePaths(path, s)));
+                visitDirectory(path);
+                return result;
+                function visitDirectory(path: string) {
+                    let folder = fso.GetFolder(path || ".");
+                    let files = getNames(folder.files);
+                    for (let current of files) {
+                        let name = combinePaths(path, current);
+                        if ((!extension || fileExtensionIs(name, extension)) && !contains(exclude, getCanonicalPath(name))) {
+                            result.push(name);
+                        }
+                    }
+                    let subfolders = getNames(folder.subfolders);
+                    for (let current of subfolders) {
+                        let name = combinePaths(path, current);
+                        if (!contains(exclude, getCanonicalPath(name))) {
+                            visitDirectory(name);
+                        }
+                    }
+                }
+            }
+
+            return {
+                args,
+                newLine: "\r\n",
+                useCaseSensitiveFileNames: false,
+                write(s: string): void {
+                    WScript.StdOut.Write(s);
+                },
+                readFile,
+                writeFile,
+                resolvePath(path: string): string {
+                    return fso.GetAbsolutePathName(path);
+                },
+                fileExists(path: string): boolean {
+                    return fso.FileExists(path);
+                },
+                directoryExists(path: string) {
+                    return fso.FolderExists(path);
+                },
+                createDirectory(directoryName: string) {
+                    if (!this.directoryExists(directoryName)) {
+                        fso.CreateFolder(directoryName);
+                    }
+                },
+                getExecutingFilePath() {
+                    return WScript.ScriptFullName;
+                },
+                getCurrentDirectory() {
+                    return new ActiveXObject("WScript.Shell").CurrentDirectory;
+                },
+                readDirectory,
+                exit(exitCode?: number): void {
+                    try {
+                        WScript.Quit(exitCode);
+                    }
+                    catch (e) {
+                    }
+                }
+            };
+        }
+        function getNodeSystem(): System {
+            const _fs = require("fs");
+            const _path = require("path");
+            const _os = require("os");
+            const _tty = require("tty");
+
+            const platform: string = _os.platform();
+            // win32\win64 are case insensitive platforms, MacOS (darwin) by default is also case insensitive
+            const useCaseSensitiveFileNames = platform !== "win32" && platform !== "win64" && platform !== "darwin";
+
+            function readFile(fileName: string, encoding?: string): string {
+                if (!_fs.existsSync(fileName)) {
+                    return undefined;
+                }
+                let buffer = _fs.readFileSync(fileName);
+                let len = buffer.length;
+                if (len >= 2 && buffer[0] === 0xFE && buffer[1] === 0xFF) {
+                    // Big endian UTF-16 byte order mark detected. Since big endian is not supported by node.js,
+                    // flip all byte pairs and treat as little endian.
+                    len &= ~1;
+                    for (let i = 0; i < len; i += 2) {
+                        let temp = buffer[i];
+                        buffer[i] = buffer[i + 1];
+                        buffer[i + 1] = temp;
+                    }
+                    return buffer.toString("utf16le", 2);
+                }
+                if (len >= 2 && buffer[0] === 0xFF && buffer[1] === 0xFE) {
+                    // Little endian UTF-16 byte order mark detected
+                    return buffer.toString("utf16le", 2);
+                }
+                if (len >= 3 && buffer[0] === 0xEF && buffer[1] === 0xBB && buffer[2] === 0xBF) {
+                    // UTF-8 byte order mark detected
+                    return buffer.toString("utf8", 3);
+                }
+                // Default is UTF-8 with no byte order mark
+                return buffer.toString("utf8");
+            }
+
+            function writeFile(fileName: string, data: string, writeByteOrderMark?: boolean): void {
+                // If a BOM is required, emit one
+                if (writeByteOrderMark) {
+                    data = "\uFEFF" + data;
+                }
+
+                _fs.writeFileSync(fileName, data, "utf8");
+            }
+
+            function getCanonicalPath(path: string): string {
+                return useCaseSensitiveFileNames ? path.toLowerCase() : path;
+            }
+
+            function readDirectory(path: string, extension?: string, exclude?: string[]): string[] {
+                let result: string[] = [];
+                exclude = map(exclude, s => getCanonicalPath(combinePaths(path, s)));
+                visitDirectory(path);
+                return result;
+                function visitDirectory(path: string) {
+                    let files = _fs.readdirSync(path || ".").sort();
+                    let directories: string[] = [];
+                    for (let current of files) {
+                        let name = combinePaths(path, current);
+                        if (!contains(exclude, getCanonicalPath(name))) {
+                            let stat = _fs.statSync(name);
+                            if (stat.isFile()) {
+                                if (!extension || fileExtensionIs(name, extension)) {
+                                    result.push(name);
+                                }
+                            }
+                            else if (stat.isDirectory()) {
+                                directories.push(name);
+                            }
+                        }
+                    }
+                    for (let current of directories) {
+                        visitDirectory(current);
+                    }
+                }
+            }
+
+            return {
+                args: process.argv.slice(2),
+                newLine: _os.EOL,
+                useCaseSensitiveFileNames: useCaseSensitiveFileNames,
+                write(s: string): void {  
+                    process.stdout.write(s);
+                },
+                writesToTty: () => _tty.isatty(1),
+                readFile,
+                writeFile,
+                watchFile: (fileName, callback) => {
+                    // watchFile polls a file every 250ms, picking up file notifications.
+                    _fs.watchFile(fileName, { persistent: true, interval: 250 }, fileChanged);
+
+                    return {
+                        close() { _fs.unwatchFile(fileName, fileChanged); }
+                    };
+
+                    function fileChanged(curr: any, prev: any) {
+                        // mtime.getTime() equals 0 if file was removed
+                        if (curr.mtime.getTime() === 0) {
+                            callback(fileName, /* removed */ true);
+                            return;
+                        }
+                        if (+curr.mtime <= +prev.mtime) {
+                            return;
+                        }
+
+                        callback(fileName, /* removed */ false);
+                    }
+                },
+                resolvePath: function (path: string): string {
+                    return _path.resolve(path);
+                },
+                fileExists(path: string): boolean {
+                    return _fs.existsSync(path);
+                },
+                directoryExists(path: string) {
+                    return _fs.existsSync(path) && _fs.statSync(path).isDirectory();
+                },
+                createDirectory(directoryName: string) {
+                    if (!this.directoryExists(directoryName)) {
+                        _fs.mkdirSync(directoryName);
+                    }
+                },
+                getExecutingFilePath() {
+                    return __filename;
+                },
+                getCurrentDirectory() {
+                    return process.cwd();
+                },
+                readDirectory,
+                getMemoryUsage() {
+                    if (global.gc) {
+                        global.gc();
+                    }
+                    return process.memoryUsage().heapUsed;
+                },
+                exit(exitCode?: number): void {
+                    process.exit(exitCode);
+                }
+            };
+        }
+        if (typeof WScript !== "undefined" && typeof ActiveXObject === "function") {
+            return getWScriptSystem();
+        }
+        else if (typeof process !== "undefined" && process.nextTick && !process.browser && typeof require !== "undefined") {
+            // process and process.nextTick checks if current environment is node-like
+            // process.browser check excludes webpack and browserify
+            return getNodeSystem();
+        }
+        else {
+            return undefined; // Unsupported host
+        }
+    })();
+}