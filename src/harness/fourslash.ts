//
// Copyright (c) Microsoft Corporation.  All rights reserved.
//
// Licensed under the Apache License, Version 2.0 (the "License");
// you may not use this file except in compliance with the License.
// You may obtain a copy of the License at
//   http://www.apache.org/licenses/LICENSE-2.0
//
// Unless required by applicable law or agreed to in writing, software
// distributed under the License is distributed on an "AS IS" BASIS,
// WITHOUT WARRANTIES OR CONDITIONS OF ANY KIND, either express or implied.
// See the License for the specific language governing permissions and
// limitations under the License.
//

/// <reference path="..\services\services.ts" />
/// <reference path="..\services\shims.ts" />
/// <reference path="harnessLanguageService.ts" />
/// <reference path="harness.ts" />
/// <reference path="fourslashRunner.ts" />

namespace FourSlash {
    ts.disableIncrementalParsing = false;

    // Represents a parsed source file with metadata
    export interface FourSlashFile {
        // The contents of the file (with markers, etc stripped out)
        content: string;
        fileName: string;
        version: number;
        // File-specific options (name/value pairs)
        fileOptions: Harness.TestCaseParser.CompilerSettings;
    }

    // Represents a set of parsed source files and options
    export interface FourSlashData {
        // Global options (name/value pairs)
        globalOptions: Harness.TestCaseParser.CompilerSettings;

        files: FourSlashFile[];

        // A mapping from marker names to name/position pairs
        markerPositions: { [index: string]: Marker; };

        markers: Marker[];

        ranges: Range[];
    }

    interface MemberListData {
        result: {
            maybeInaccurate: boolean;
            isMemberCompletion: boolean;
            entries: {
                name: string;
                type: string;
                kind: string;
                kindModifiers: string;
            }[];
        };
    }

    export interface Marker {
        fileName: string;
        position: number;
        data?: any;
    }

    interface MarkerMap {
        [index: string]: Marker;
    }

    export interface Range {
        fileName: string;
        start: number;
        end: number;
        marker?: Marker;
    }

    interface LocationInformation {
        position: number;
        sourcePosition: number;
        sourceLine: number;
        sourceColumn: number;
    }

    interface RangeLocationInformation extends LocationInformation {
        marker?: Marker;
    }

    interface ImplementationLocationInformation extends ts.ImplementationLocation {
        matched?: boolean;
    }

    export interface TextSpan {
        start: number;
        end: number;
    }

    export import IndentStyle = ts.IndentStyle;

    const entityMap = ts.createMap({
        "&": "&amp;",
        "\"": "&quot;",
        "'": "&#39;",
        "/": "&#47;",
        "<": "&lt;",
        ">": "&gt;"
    });

    export function escapeXmlAttributeValue(s: string) {
        return s.replace(/[&<>"'\/]/g, ch => entityMap[ch]);
    }

    // Name of testcase metadata including ts.CompilerOptions properties that will be used by globalOptions
    // To add additional option, add property into the testOptMetadataNames, refer the property in either globalMetadataNames or fileMetadataNames
    // Add cases into convertGlobalOptionsToCompilationsSettings function for the compiler to acknowledge such option from meta data
    const metadataOptionNames = {
        baselineFile: "BaselineFile",
        emitThisFile: "emitThisFile",  // This flag is used for testing getEmitOutput feature. It allows test-cases to indicate what file to be output in multiple files project
        fileName: "Filename",
        resolveReference: "ResolveReference",  // This flag is used to specify entry file for resolve file references. The flag is only allow once per test file
    };

    // List of allowed metadata names
    const fileMetadataNames = [metadataOptionNames.fileName, metadataOptionNames.emitThisFile, metadataOptionNames.resolveReference];

    function convertGlobalOptionsToCompilerOptions(globalOptions: Harness.TestCaseParser.CompilerSettings): ts.CompilerOptions {
        const settings: ts.CompilerOptions = { target: ts.ScriptTarget.ES5 };
        Harness.Compiler.setCompilerOptionsFromHarnessSetting(globalOptions, settings);
        return settings;
    }

    export class TestCancellationToken implements ts.HostCancellationToken {
        // 0 - cancelled
        // >0 - not cancelled
        // <0 - not cancelled and value denotes number of isCancellationRequested after which token become cancelled
        private static NotCanceled: number = -1;
        private numberOfCallsBeforeCancellation: number = TestCancellationToken.NotCanceled;

        public isCancellationRequested(): boolean {
            if (this.numberOfCallsBeforeCancellation < 0) {
                return false;
            }

            if (this.numberOfCallsBeforeCancellation > 0) {
                this.numberOfCallsBeforeCancellation--;
                return false;
            }

            return true;
        }

        public setCancelled(numberOfCalls = 0): void {
            ts.Debug.assert(numberOfCalls >= 0);
            this.numberOfCallsBeforeCancellation = numberOfCalls;
        }

        public resetCancelled(): void {
            this.numberOfCallsBeforeCancellation = TestCancellationToken.NotCanceled;
        }
    }

    export function verifyOperationIsCancelled(f: () => void) {
        try {
            f();
        }
        catch (e) {
            if (e instanceof ts.OperationCanceledException) {
                return;
            }
        }

        throw new Error("Operation should be cancelled");
    }

    // This function creates IScriptSnapshot object for testing getPreProcessedFileInfo
    // Return object may lack some functionalities for other purposes.
    function createScriptSnapShot(sourceText: string): ts.IScriptSnapshot {
        return {
            getText: (start: number, end: number) => {
                return sourceText.substr(start, end - start);
            },
            getLength: () => {
                return sourceText.length;
            },
            getChangeRange: (oldSnapshot: ts.IScriptSnapshot) => {
                return <ts.TextChangeRange>undefined;
            }
        };
    }

    export class TestState {
        // Language service instance
        private languageServiceAdapterHost: Harness.LanguageService.LanguageServiceAdapterHost;
        private languageService: ts.LanguageService;
        private cancellationToken: TestCancellationToken;

        // The current caret position in the active file
        public currentCaretPosition = 0;
        public lastKnownMarker: string = "";

        // The file that's currently 'opened'
        public activeFile: FourSlashFile;

        // Whether or not we should format on keystrokes
        public enableFormatting = true;

        public formatCodeSettings: ts.FormatCodeSettings;

        private inputFiles = ts.createMap<string>();  // Map between inputFile's fileName and its content for easily looking up when resolving references

        private static getDisplayPartsJson(displayParts: ts.SymbolDisplayPart[]) {
            let result = "";
            ts.forEach(displayParts, part => {
                if (result) {
                    result += ",\n    ";
                }
                else {
                    result = "[\n    ";
                }
                result += JSON.stringify(part);
            });
            if (result) {
                result += "\n]";
            }

            return result;
        }

        // Add input file which has matched file name with the given reference-file path.
        // This is necessary when resolveReference flag is specified
        private addMatchedInputFile(referenceFilePath: string, extensions: string[]) {
            const inputFiles = this.inputFiles;
            const languageServiceAdapterHost = this.languageServiceAdapterHost;
            if (!extensions) {
                tryAdd(referenceFilePath);
            }
            else {
                tryAdd(referenceFilePath) || ts.forEach(extensions, ext => tryAdd(referenceFilePath + ext));
            }

            function tryAdd(path: string) {
                const inputFile = inputFiles[path];
                if (inputFile && !Harness.isDefaultLibraryFile(path)) {
                    languageServiceAdapterHost.addScript(path, inputFile, /*isRootFile*/ true);
                    return true;
                }
            }
        }

        private getLanguageServiceAdapter(testType: FourSlashTestType, cancellationToken: TestCancellationToken, compilationOptions: ts.CompilerOptions): Harness.LanguageService.LanguageServiceAdapter {
            switch (testType) {
                case FourSlashTestType.Native:
                    return new Harness.LanguageService.NativeLanguageServiceAdapter(cancellationToken, compilationOptions);
                case FourSlashTestType.Shims:
                    return new Harness.LanguageService.ShimLanguageServiceAdapter(/*preprocessToResolve*/ false, cancellationToken, compilationOptions);
                case FourSlashTestType.ShimsWithPreprocess:
                    return new Harness.LanguageService.ShimLanguageServiceAdapter(/*preprocessToResolve*/ true, cancellationToken, compilationOptions);
                case FourSlashTestType.Server:
                    return new Harness.LanguageService.ServerLanguageServiceAdapter(cancellationToken, compilationOptions);
                default:
                    throw new Error("Unknown FourSlash test type: ");
            }
        }

        constructor(private basePath: string, private testType: FourSlashTestType, public testData: FourSlashData) {
            // Create a new Services Adapter
            this.cancellationToken = new TestCancellationToken();
            let compilationOptions = convertGlobalOptionsToCompilerOptions(this.testData.globalOptions);
            compilationOptions.skipDefaultLibCheck = true;

            // Initialize the language service with all the scripts
            let startResolveFileRef: FourSlashFile;

            ts.forEach(testData.files, file => {
                // Create map between fileName and its content for easily looking up when resolveReference flag is specified
                this.inputFiles[file.fileName] = file.content;

                if (ts.getBaseFileName(file.fileName).toLowerCase() === "tsconfig.json") {
                    const configJson = ts.parseConfigFileTextToJson(file.fileName, file.content);
                    assert.isTrue(configJson.config !== undefined);

                    // Extend our existing compiler options so that we can also support tsconfig only options
                    if (configJson.config.compilerOptions) {
                        const baseDirectory = ts.normalizePath(ts.getDirectoryPath(file.fileName));
                        const tsConfig = ts.convertCompilerOptionsFromJson(configJson.config.compilerOptions, baseDirectory, file.fileName);

                        if (!tsConfig.errors || !tsConfig.errors.length) {
                            compilationOptions = ts.extend(compilationOptions, tsConfig.options);
                        }
                    }
                }

                if (!startResolveFileRef && file.fileOptions[metadataOptionNames.resolveReference] === "true") {
                    startResolveFileRef = file;
                }
                else if (startResolveFileRef) {
                    // If entry point for resolving file references is already specified, report duplication error
                    throw new Error("There exists a Fourslash file which has resolveReference flag specified; remove duplicated resolveReference flag");
                }
            });


            if (compilationOptions.typeRoots) {
                compilationOptions.typeRoots = compilationOptions.typeRoots.map(p => ts.getNormalizedAbsolutePath(p, this.basePath));
            }

            const languageServiceAdapter = this.getLanguageServiceAdapter(testType, this.cancellationToken, compilationOptions);
            this.languageServiceAdapterHost = languageServiceAdapter.getHost();
            this.languageService = languageServiceAdapter.getLanguageService();

            if (startResolveFileRef) {
                // Add the entry-point file itself into the languageServiceShimHost
                this.languageServiceAdapterHost.addScript(startResolveFileRef.fileName, startResolveFileRef.content, /*isRootFile*/ true);

                const resolvedResult = languageServiceAdapter.getPreProcessedFileInfo(startResolveFileRef.fileName, startResolveFileRef.content);
                const referencedFiles: ts.FileReference[] = resolvedResult.referencedFiles;
                const importedFiles: ts.FileReference[] = resolvedResult.importedFiles;

                // Add triple reference files into language-service host
                ts.forEach(referencedFiles, referenceFile => {
                    // Fourslash insert tests/cases/fourslash into inputFile.unitName so we will properly append the same base directory to refFile path
                    const referenceFilePath = this.basePath + "/" + referenceFile.fileName;
                    this.addMatchedInputFile(referenceFilePath, /* extensions */ undefined);
                });

                // Add import files into language-service host
                ts.forEach(importedFiles, importedFile => {
                    // Fourslash insert tests/cases/fourslash into inputFile.unitName and import statement doesn't require ".ts"
                    // so convert them before making appropriate comparison
                    const importedFilePath = this.basePath + "/" + importedFile.fileName;
                    this.addMatchedInputFile(importedFilePath, ts.getSupportedExtensions(compilationOptions));
                });

                // Check if no-default-lib flag is false and if so add default library
                if (!resolvedResult.isLibFile) {
                    this.languageServiceAdapterHost.addScript(Harness.Compiler.defaultLibFileName,
                        Harness.Compiler.getDefaultLibrarySourceFile().text, /*isRootFile*/ false);
                }
            }
            else {
                // resolveReference file-option is not specified then do not resolve any files and include all inputFiles
                for (const fileName in this.inputFiles) {
                    if (!Harness.isDefaultLibraryFile(fileName)) {
                        this.languageServiceAdapterHost.addScript(fileName, this.inputFiles[fileName], /*isRootFile*/ true);
                    }
                }
                this.languageServiceAdapterHost.addScript(Harness.Compiler.defaultLibFileName,
                    Harness.Compiler.getDefaultLibrarySourceFile().text, /*isRootFile*/ false);
            }

<<<<<<< HEAD
            this.formatCodeSettings = {
                baseIndentSize: 0,
                indentSize: 4,
                tabSize: 4,
                newLineCharacter: Harness.IO.newLine(),
                convertTabsToSpaces: true,
                indentStyle: ts.IndentStyle.Smart,
                insertSpaceAfterCommaDelimiter: true,
                insertSpaceAfterSemicolonInForStatements: true,
                insertSpaceBeforeAndAfterBinaryOperators: true,
                insertSpaceAfterKeywordsInControlFlowStatements: true,
                insertSpaceAfterFunctionKeywordForAnonymousFunctions: false,
                insertSpaceAfterOpeningAndBeforeClosingNonemptyParenthesis: false,
                insertSpaceAfterOpeningAndBeforeClosingNonemptyBrackets: false,
                insertSpaceAfterOpeningAndBeforeClosingTemplateStringBraces: false,
                insertSpaceAfterOpeningAndBeforeClosingJsxExpressionBraces: false,
                placeOpenBraceOnNewLineForFunctions: false,
                placeOpenBraceOnNewLineForControlBlocks: false,
=======
            this.formatCodeOptions = {
                BaseIndentSize: 0,
                IndentSize: 4,
                TabSize: 4,
                NewLineCharacter: Harness.IO.newLine(),
                ConvertTabsToSpaces: true,
                IndentStyle: ts.IndentStyle.Smart,
                InsertSpaceAfterCommaDelimiter: true,
                InsertSpaceAfterSemicolonInForStatements: true,
                InsertSpaceBeforeAndAfterBinaryOperators: true,
                InsertSpaceAfterKeywordsInControlFlowStatements: true,
                InsertSpaceAfterFunctionKeywordForAnonymousFunctions: false,
                InsertSpaceAfterOpeningAndBeforeClosingNonemptyParenthesis: false,
                InsertSpaceAfterOpeningAndBeforeClosingNonemptyBrackets: false,
                InsertSpaceAfterOpeningAndBeforeClosingNonemptyBraces: true,
                InsertSpaceAfterOpeningAndBeforeClosingTemplateStringBraces: false,
                InsertSpaceAfterOpeningAndBeforeClosingJsxExpressionBraces: false,
                InsertSpaceAfterTypeAssertion: false,
                PlaceOpenBraceOnNewLineForFunctions: false,
                PlaceOpenBraceOnNewLineForControlBlocks: false,
>>>>>>> 9950b98b
            };

            // Open the first file by default
            this.openFile(0);
        }

        private getFileContent(fileName: string): string {
            const script = this.languageServiceAdapterHost.getScriptInfo(fileName);
            return script.content;
        }

        // Entry points from fourslash.ts
        public goToMarker(name = "") {
            const marker = this.getMarkerByName(name);
            if (this.activeFile.fileName !== marker.fileName) {
                this.openFile(marker.fileName);
            }

            const content = this.getFileContent(marker.fileName);
            if (marker.position === -1 || marker.position > content.length) {
                throw new Error(`Marker "${name}" has been invalidated by unrecoverable edits to the file.`);
            }
            this.lastKnownMarker = name;
            this.goToPosition(marker.position);
        }

        public goToPosition(pos: number) {
            this.currentCaretPosition = pos;
        }

        public moveCaretRight(count = 1) {
            this.currentCaretPosition += count;
            this.currentCaretPosition = Math.min(this.currentCaretPosition, this.getFileContent(this.activeFile.fileName).length);
        }

        // Opens a file given its 0-based index or fileName
        public openFile(index: number, content?: string, scriptKindName?: string): void;
        public openFile(name: string, content?: string, scriptKindName?: string): void;
        public openFile(indexOrName: any, content?: string, scriptKindName?: string) {
            const fileToOpen: FourSlashFile = this.findFile(indexOrName);
            fileToOpen.fileName = ts.normalizeSlashes(fileToOpen.fileName);
            this.activeFile = fileToOpen;
            // Let the host know that this file is now open
            this.languageServiceAdapterHost.openFile(fileToOpen.fileName, content, scriptKindName);
        }

        public verifyErrorExistsBetweenMarkers(startMarkerName: string, endMarkerName: string, negative: boolean) {
            const startMarker = this.getMarkerByName(startMarkerName);
            const endMarker = this.getMarkerByName(endMarkerName);
            const predicate = function(errorMinChar: number, errorLimChar: number, startPos: number, endPos: number) {
                return ((errorMinChar === startPos) && (errorLimChar === endPos)) ? true : false;
            };

            const exists = this.anyErrorInRange(predicate, startMarker, endMarker);

            if (exists !== negative) {
                this.printErrorLog(negative, this.getAllDiagnostics());
                throw new Error("Failure between markers: " + startMarkerName + ", " + endMarkerName);
            }
        }

        private raiseError(message: string) {
            message = this.messageAtLastKnownMarker(message);
            throw new Error(message);
        }

        private messageAtLastKnownMarker(message: string) {
            return "Marker: " + this.lastKnownMarker + "\n" + message;
        }

        private assertionMessageAtLastKnownMarker(msg: string) {
            return "\nMarker: " + this.lastKnownMarker + "\nChecking: " + msg + "\n\n";
        }

        private getDiagnostics(fileName: string): ts.Diagnostic[] {
            const syntacticErrors = this.languageService.getSyntacticDiagnostics(fileName);
            const semanticErrors = this.languageService.getSemanticDiagnostics(fileName);

            const diagnostics: ts.Diagnostic[] = [];
            diagnostics.push.apply(diagnostics, syntacticErrors);
            diagnostics.push.apply(diagnostics, semanticErrors);

            return diagnostics;
        }

        private getAllDiagnostics(): ts.Diagnostic[] {
            const diagnostics: ts.Diagnostic[] = [];

            const fileNames = this.languageServiceAdapterHost.getFilenames();
            for (let i = 0, n = fileNames.length; i < n; i++) {
                diagnostics.push.apply(this.getDiagnostics(fileNames[i]));
            }

            return diagnostics;
        }

        public verifyErrorExistsAfterMarker(markerName: string, negative: boolean, after: boolean) {
            const marker: Marker = this.getMarkerByName(markerName);
            let predicate: (errorMinChar: number, errorLimChar: number, startPos: number, endPos: number) => boolean;

            if (after) {
                predicate = function(errorMinChar: number, errorLimChar: number, startPos: number, endPos: number) {
                    return ((errorMinChar >= startPos) && (errorLimChar >= startPos)) ? true : false;
                };
            }
            else {
                predicate = function(errorMinChar: number, errorLimChar: number, startPos: number, endPos: number) {
                    return ((errorMinChar <= startPos) && (errorLimChar <= startPos)) ? true : false;
                };
            }

            const exists = this.anyErrorInRange(predicate, marker);
            const diagnostics = this.getAllDiagnostics();

            if (exists !== negative) {
                this.printErrorLog(negative, diagnostics);
                throw new Error("Failure at marker: " + markerName);
            }
        }

        private anyErrorInRange(predicate: (errorMinChar: number, errorLimChar: number, startPos: number, endPos: number) => boolean, startMarker: Marker, endMarker?: Marker) {

            const errors = this.getDiagnostics(startMarker.fileName);
            let exists = false;

            const startPos = startMarker.position;
            let endPos: number = undefined;
            if (endMarker !== undefined) {
                endPos = endMarker.position;
            }

            errors.forEach(function(error: ts.Diagnostic) {
                if (predicate(error.start, error.start + error.length, startPos, endPos)) {
                    exists = true;
                }
            });

            return exists;
        }

        private printErrorLog(expectErrors: boolean, errors: ts.Diagnostic[]) {
            if (expectErrors) {
                Harness.IO.log("Expected error not found.  Error list is:");
            }
            else {
                Harness.IO.log("Unexpected error(s) found.  Error list is:");
            }

            errors.forEach(function(error: ts.Diagnostic) {
                Harness.IO.log("  minChar: " + error.start +
                    ", limChar: " + (error.start + error.length) +
                    ", message: " + ts.flattenDiagnosticMessageText(error.messageText, Harness.IO.newLine()) + "\n");
            });
        }

        public verifyNumberOfErrorsInCurrentFile(expected: number) {
            const errors = this.getDiagnostics(this.activeFile.fileName);
            const actual = errors.length;

            if (actual !== expected) {
                this.printErrorLog(/*expectErrors*/ false, errors);
                const errorMsg = "Actual number of errors (" + actual + ") does not match expected number (" + expected + ")";
                Harness.IO.log(errorMsg);
                this.raiseError(errorMsg);
            }
        }

        public verifyEval(expr: string, value: any) {
            const emit = this.languageService.getEmitOutput(this.activeFile.fileName);
            if (emit.outputFiles.length !== 1) {
                throw new Error("Expected exactly one output from emit of " + this.activeFile.fileName);
            }

            const evaluation = new Function(`${emit.outputFiles[0].text};\r\nreturn (${expr});`)();
            if (evaluation !== value) {
                this.raiseError(`Expected evaluation of expression "${expr}" to equal "${value}", but got "${evaluation}"`);
            }
        }

        public verifyGoToDefinitionIs(endMarker: string | string[]) {
            this.verifyGoToDefinitionWorker(endMarker instanceof Array ? endMarker : [endMarker]);
        }

        public verifyGoToDefinition(arg0: any, endMarkerNames?: string | string[]) {
            if (endMarkerNames) {
                this.verifyGoToDefinitionPlain(arg0, endMarkerNames);
            }
            else if (arg0 instanceof Array) {
                const pairs: [string | string[], string | string[]][] = arg0;
                for (const [start, end] of pairs) {
                    this.verifyGoToDefinitionPlain(start, end);
                }
            }
            else {
                const obj: { [startMarkerName: string]: string | string[] } = arg0;
                for (const startMarkerName in obj) {
                    if (ts.hasProperty(obj, startMarkerName)) {
                        this.verifyGoToDefinitionPlain(startMarkerName, obj[startMarkerName]);
                    }
                }
            }
        }

        private verifyGoToDefinitionPlain(startMarkerNames: string | string[], endMarkerNames: string | string[]) {
            if (startMarkerNames instanceof Array) {
                for (const start of startMarkerNames) {
                    this.verifyGoToDefinitionSingle(start, endMarkerNames);
                }
            }
            else {
                this.verifyGoToDefinitionSingle(startMarkerNames, endMarkerNames);
            }
        }

        public verifyGoToDefinitionForMarkers(markerNames: string[]) {
            for (const markerName of markerNames) {
                this.verifyGoToDefinitionSingle(`${markerName}Reference`, `${markerName}Definition`);
            }
        }

        private verifyGoToDefinitionSingle(startMarkerName: string, endMarkerNames: string | string[]) {
            this.goToMarker(startMarkerName);
            this.verifyGoToDefinitionWorker(endMarkerNames instanceof Array ? endMarkerNames : [endMarkerNames]);
        }

        private verifyGoToDefinitionWorker(endMarkers: string[]) {
            const definitions = this.languageService.getDefinitionAtPosition(this.activeFile.fileName, this.currentCaretPosition) || [];

            if (endMarkers.length !== definitions.length) {
                this.raiseError(`goToDefinitions failed - expected to find ${endMarkers.length} definitions but got ${definitions.length}`);
            }

            for (let i = 0; i < endMarkers.length; i++) {
                const marker = this.getMarkerByName(endMarkers[i]), definition = definitions[i];
                if (marker.fileName !== definition.fileName || marker.position !== definition.textSpan.start) {
                    this.raiseError(`goToDefinition failed for definition ${i}: expected ${marker.fileName} at ${marker.position}, got ${definition.fileName} at ${definition.textSpan.start}`);
                }
            }
        }

        public verifyGetEmitOutputForCurrentFile(expected: string): void {
            const emit = this.languageService.getEmitOutput(this.activeFile.fileName);
            if (emit.outputFiles.length !== 1) {
                throw new Error("Expected exactly one output from emit of " + this.activeFile.fileName);
            }
            const actual = emit.outputFiles[0].text;
            if (actual !== expected) {
                this.raiseError(`Expected emit output to be "${expected}", but got "${actual}"`);
            }
        }

        public verifyGetEmitOutputContentsForCurrentFile(expected: ts.OutputFile[]): void {
            const emit = this.languageService.getEmitOutput(this.activeFile.fileName);
            assert.equal(emit.outputFiles.length, expected.length, "Number of emit output files");
            for (let i = 0; i < emit.outputFiles.length; i++) {
                assert.equal(emit.outputFiles[i].name, expected[i].name, "FileName");
                assert.equal(emit.outputFiles[i].text, expected[i].text, "Content");
            }
        }

        public verifyMemberListContains(symbol: string, text?: string, documentation?: string, kind?: string) {
            const members = this.getMemberListAtCaret();
            if (members) {
                this.assertItemInCompletionList(members.entries, symbol, text, documentation, kind);
            }
            else {
                this.raiseError("Expected a member list, but none was provided");
            }
        }

        public verifyMemberListCount(expectedCount: number, negative: boolean) {
            if (expectedCount === 0 && negative) {
                this.verifyMemberListIsEmpty(/*negative*/ false);
                return;
            }

            const members = this.getMemberListAtCaret();

            if (members) {
                const match = members.entries.length === expectedCount;

                if ((!match && !negative) || (match && negative)) {
                    this.raiseError("Member list count was " + members.entries.length + ". Expected " + expectedCount);
                }
            }
            else if (expectedCount) {
                this.raiseError("Member list count was 0. Expected " + expectedCount);
            }
        }

        public verifyMemberListDoesNotContain(symbol: string) {
            const members = this.getMemberListAtCaret();
            if (members && members.entries.filter(e => e.name === symbol).length !== 0) {
                this.raiseError(`Member list did contain ${symbol}`);
            }
        }

        public verifyCompletionListItemsCountIsGreaterThan(count: number, negative: boolean) {
            const completions = this.getCompletionListAtCaret();
            const itemsCount = completions.entries.length;

            if (negative) {
                if (itemsCount > count) {
                    this.raiseError(`Expected completion list items count to not be greater than ${count}, but is actually ${itemsCount}`);
                }
            }
            else {
                if (itemsCount <= count) {
                    this.raiseError(`Expected completion list items count to be greater than ${count}, but is actually ${itemsCount}`);
                }
            }
        }

        public verifyCompletionListStartsWithItemsInOrder(items: string[]): void {
            if (items.length === 0) {
                return;
            }

            const entries = this.getCompletionListAtCaret().entries;
            assert.isTrue(items.length <= entries.length, `Amount of expected items in completion list [ ${items.length} ] is greater than actual number of items in list [ ${entries.length} ]`);
            for (let i = 0; i < items.length; i++) {
                assert.equal(entries[i].name, items[i], `Unexpected item in completion list`);
            }
        }

        public noItemsWithSameNameButDifferentKind(): void {
            const completions = this.getCompletionListAtCaret();
            const uniqueItems = ts.createMap<string>();
            for (const item of completions.entries) {
                if (!(item.name in uniqueItems)) {
                    uniqueItems[item.name] = item.kind;
                }
                else {
                    assert.equal(item.kind, uniqueItems[item.name], `Items should have the same kind, got ${item.kind} and ${uniqueItems[item.name]}`);
                }
            }
        }

        public verifyMemberListIsEmpty(negative: boolean) {
            const members = this.getMemberListAtCaret();
            if ((!members || members.entries.length === 0) && negative) {
                this.raiseError("Member list is empty at Caret");
            }
            else if ((members && members.entries.length !== 0) && !negative) {

                let errorMsg = "\n" + "Member List contains: [" + members.entries[0].name;
                for (let i = 1; i < members.entries.length; i++) {
                    errorMsg += ", " + members.entries[i].name;
                }
                errorMsg += "]\n";

                this.raiseError("Member list is not empty at Caret: " + errorMsg);

            }
        }

        public verifyCompletionListIsEmpty(negative: boolean) {
            const completions = this.getCompletionListAtCaret();
            if ((!completions || completions.entries.length === 0) && negative) {
                this.raiseError("Completion list is empty at caret at position " + this.activeFile.fileName + " " + this.currentCaretPosition);
            }
            else if (completions && completions.entries.length !== 0 && !negative) {
                let errorMsg = "\n" + "Completion List contains: [" + completions.entries[0].name;
                for (let i = 1; i < completions.entries.length; i++) {
                    errorMsg += ", " + completions.entries[i].name;
                }
                errorMsg += "]\n";

                this.raiseError("Completion list is not empty at caret at position " + this.activeFile.fileName + " " + this.currentCaretPosition + errorMsg);
            }
        }


        public verifyCompletionListAllowsNewIdentifier(negative: boolean) {
            const completions = this.getCompletionListAtCaret();

            if ((completions && !completions.isNewIdentifierLocation) && !negative) {
                this.raiseError("Expected builder completion entry");
            }
            else if ((completions && completions.isNewIdentifierLocation) && negative) {
                this.raiseError("Un-expected builder completion entry");
            }
        }

        public verifyCompletionListContains(symbol: string, text?: string, documentation?: string, kind?: string, spanIndex?: number) {
            const completions = this.getCompletionListAtCaret();
            if (completions) {
                this.assertItemInCompletionList(completions.entries, symbol, text, documentation, kind, spanIndex);
            }
            else {
                this.raiseError(`No completions at position '${this.currentCaretPosition}' when looking for '${symbol}'.`);
            }
        }

        /**
         * Verify that the completion list does NOT contain the given symbol.
         * The symbol is considered matched with the symbol in the list if and only if all given parameters must matched.
         * When any parameter is omitted, the parameter is ignored during comparison and assumed that the parameter with
         * that property of the symbol in the list.
         * @param symbol the name of symbol
         * @param expectedText the text associated with the symbol
         * @param expectedDocumentation the documentation text associated with the symbol
         * @param expectedKind the kind of symbol (see ScriptElementKind)
         * @param spanIndex the index of the range that the completion item's replacement text span should match
         */
        public verifyCompletionListDoesNotContain(symbol: string, expectedText?: string, expectedDocumentation?: string, expectedKind?: string, spanIndex?: number) {
            const that = this;
            let replacementSpan: ts.TextSpan;
            if (spanIndex !== undefined) {
                replacementSpan = this.getTextSpanForRangeAtIndex(spanIndex);
            }

            function filterByTextOrDocumentation(entry: ts.CompletionEntry) {
                const details = that.getCompletionEntryDetails(entry.name);
                const documentation = ts.displayPartsToString(details.documentation);
                const text = ts.displayPartsToString(details.displayParts);

                // If any of the expected values are undefined, assume that users don't
                // care about them.
                if (replacementSpan && !TestState.textSpansEqual(replacementSpan, entry.replacementSpan)) {
                    return false;
                }
                else if (expectedText && text !== expectedText) {
                    return false;
                }
                else if (expectedDocumentation && documentation !== expectedDocumentation) {
                    return false;
                }

                return true;
            }

            const completions = this.getCompletionListAtCaret();
            if (completions) {
                let filterCompletions = completions.entries.filter(e => e.name === symbol);
                filterCompletions = expectedKind ? filterCompletions.filter(e => e.kind === expectedKind) : filterCompletions;
                filterCompletions = filterCompletions.filter(filterByTextOrDocumentation);
                if (filterCompletions.length !== 0) {
                    // After filtered using all present criterion, if there are still symbol left in the list
                    // then these symbols must meet the criterion for Not supposed to be in the list. So we
                    // raise an error
                    let error = "Completion list did contain \'" + symbol + "\'.";
                    const details = this.getCompletionEntryDetails(filterCompletions[0].name);
                    if (expectedText) {
                        error += "Expected text: " + expectedText + " to equal: " + ts.displayPartsToString(details.displayParts) + ".";
                    }
                    if (expectedDocumentation) {
                        error += "Expected documentation: " + expectedDocumentation + " to equal: " + ts.displayPartsToString(details.documentation) + ".";
                    }
                    if (expectedKind) {
                        error += "Expected kind: " + expectedKind + " to equal: " + filterCompletions[0].kind + ".";
                    }
                    if (replacementSpan) {
                        const spanText = filterCompletions[0].replacementSpan ? stringify(filterCompletions[0].replacementSpan) : undefined;
                        error += "Expected replacement span: " + stringify(replacementSpan) + " to equal: " + spanText + ".";
                    }
                    this.raiseError(error);
                }
            }
        }

        public verifyCompletionEntryDetails(entryName: string, expectedText: string, expectedDocumentation?: string, kind?: string) {
            const details = this.getCompletionEntryDetails(entryName);

            assert(details, "no completion entry available");

            assert.equal(ts.displayPartsToString(details.displayParts), expectedText, this.assertionMessageAtLastKnownMarker("completion entry details text"));

            if (expectedDocumentation !== undefined) {
                assert.equal(ts.displayPartsToString(details.documentation), expectedDocumentation, this.assertionMessageAtLastKnownMarker("completion entry documentation"));
            }

            if (kind !== undefined) {
                assert.equal(details.kind, kind, this.assertionMessageAtLastKnownMarker("completion entry kind"));
            }
        }

        public verifyReferencesAre(expectedReferences: Range[]) {
            const actualReferences = this.getReferencesAtCaret() || [];

            if (actualReferences.length > expectedReferences.length) {
                // Find the unaccounted-for reference.
                for (const actual of actualReferences) {
                    if (!ts.forEach(expectedReferences, r => r.start === actual.textSpan.start)) {
                        this.raiseError(`A reference ${stringify(actual)} is unaccounted for.`);
                    }
                }
                // Probably will never reach here.
                this.raiseError(`There are ${actualReferences.length} references but only ${expectedReferences.length} were expected.`);
            }

            for (const reference of expectedReferences) {
                const {fileName, start, end} = reference;
                if (reference.marker && reference.marker.data) {
                    const {isWriteAccess, isDefinition} = reference.marker.data;
                    this.verifyReferencesWorker(actualReferences, fileName, start, end, isWriteAccess, isDefinition);
                }
                else {
                    this.verifyReferencesWorker(actualReferences, fileName, start, end);
                }
            }
        }

        public verifyReferencesOf({fileName, start}: Range, references: Range[]) {
            this.openFile(fileName);
            this.goToPosition(start);
            this.verifyReferencesAre(references);
        }

        public verifyRangesReferenceEachOther(ranges?: Range[]) {
            ranges = ranges || this.getRanges();
            assert(ranges.length);
            for (const range of ranges) {
                this.verifyReferencesOf(range, ranges);
            }
        }

        public verifyRangesWithSameTextReferenceEachOther() {
            ts.forEachProperty(this.rangesByText(), ranges => this.verifyRangesReferenceEachOther(ranges));
        }

        public verifyDisplayPartsOfReferencedSymbol(expected: ts.SymbolDisplayPart[]) {
            const referencedSymbols = this.findReferencesAtCaret();

            if (referencedSymbols.length === 0) {
                this.raiseError("No referenced symbols found at current caret position");
            }
            else if (referencedSymbols.length > 1) {
                this.raiseError("More than one referenced symbol found");
            }

            assert.equal(TestState.getDisplayPartsJson(referencedSymbols[0].definition.displayParts),
                TestState.getDisplayPartsJson(expected), this.messageAtLastKnownMarker("referenced symbol definition display parts"));
        }

        private verifyReferencesWorker(references: ts.ReferenceEntry[], fileName: string, start: number, end: number, isWriteAccess?: boolean, isDefinition?: boolean) {
            for (let i = 0; i < references.length; i++) {
                const reference = references[i];
                if (reference && reference.fileName === fileName && reference.textSpan.start === start && ts.textSpanEnd(reference.textSpan) === end) {
                    if (typeof isWriteAccess !== "undefined" && reference.isWriteAccess !== isWriteAccess) {
                        this.raiseError(`verifyReferencesAtPositionListContains failed - item isWriteAccess value does not match, actual: ${reference.isWriteAccess}, expected: ${isWriteAccess}.`);
                    }
                    if (typeof isDefinition !== "undefined" && reference.isDefinition !== isDefinition) {
                        this.raiseError(`verifyReferencesAtPositionListContains failed - item isDefinition value does not match, actual: ${reference.isDefinition}, expected: ${isDefinition}.`);
                    }
                    return;
                }
            }

            const missingItem = { fileName, start, end, isWriteAccess, isDefinition };
            this.raiseError(`verifyReferencesAtPositionListContains failed - could not find the item: ${stringify(missingItem)} in the returned list: (${stringify(references)})`);
        }

        private getMemberListAtCaret() {
            return this.languageService.getCompletionsAtPosition(this.activeFile.fileName, this.currentCaretPosition);
        }

        private getCompletionListAtCaret() {
            return this.languageService.getCompletionsAtPosition(this.activeFile.fileName, this.currentCaretPosition);
        }

        private getCompletionEntryDetails(entryName: string) {
            return this.languageService.getCompletionEntryDetails(this.activeFile.fileName, this.currentCaretPosition, entryName);
        }

        private getReferencesAtCaret() {
            return this.languageService.getReferencesAtPosition(this.activeFile.fileName, this.currentCaretPosition);
        }

        private findReferencesAtCaret() {
            return this.languageService.findReferences(this.activeFile.fileName, this.currentCaretPosition);
        }

        public getSyntacticDiagnostics(expected: string) {
            const diagnostics = this.languageService.getSyntacticDiagnostics(this.activeFile.fileName);
            this.testDiagnostics(expected, diagnostics);
        }

        public getSemanticDiagnostics(expected: string) {
            const diagnostics = this.languageService.getSemanticDiagnostics(this.activeFile.fileName);
            this.testDiagnostics(expected, diagnostics);
        }

        private testDiagnostics(expected: string, diagnostics: ts.Diagnostic[]) {
            const realized = ts.realizeDiagnostics(diagnostics, "\r\n");
            const actual = stringify(realized);
            assert.equal(actual, expected);
        }

        public verifyQuickInfoAt(markerName: string, expectedText: string, expectedDocumentation?: string) {
            this.goToMarker(markerName);
            this.verifyQuickInfoString(expectedText, expectedDocumentation);
        }

        public verifyQuickInfos(namesAndTexts: { [name: string]: string | [string, string] }) {
            ts.forEachProperty(ts.createMap(namesAndTexts), (text, name) => {
                if (text instanceof Array) {
                    assert(text.length === 2);
                    const [expectedText, expectedDocumentation] = text;
                    this.verifyQuickInfoAt(name, expectedText, expectedDocumentation);
                }
                else {
                    this.verifyQuickInfoAt(name, text);
                }
            });
        }

        public verifyQuickInfoString(expectedText: string, expectedDocumentation?: string) {
            if (expectedDocumentation === "") {
                throw new Error("Use 'undefined' instead");
            }

            const actualQuickInfo = this.languageService.getQuickInfoAtPosition(this.activeFile.fileName, this.currentCaretPosition);
            const actualQuickInfoText = actualQuickInfo ? ts.displayPartsToString(actualQuickInfo.displayParts) : "";
            const actualQuickInfoDocumentation = actualQuickInfo ? ts.displayPartsToString(actualQuickInfo.documentation) : "";

            assert.equal(actualQuickInfoText, expectedText, this.messageAtLastKnownMarker("quick info text"));
            assert.equal(actualQuickInfoDocumentation, expectedDocumentation || "", this.assertionMessageAtLastKnownMarker("quick info doc"));
        }

        public verifyQuickInfoDisplayParts(kind: string, kindModifiers: string, textSpan: { start: number; length: number; },
            displayParts: ts.SymbolDisplayPart[],
            documentation: ts.SymbolDisplayPart[]) {

            const actualQuickInfo = this.languageService.getQuickInfoAtPosition(this.activeFile.fileName, this.currentCaretPosition);
            assert.equal(actualQuickInfo.kind, kind, this.messageAtLastKnownMarker("QuickInfo kind"));
            assert.equal(actualQuickInfo.kindModifiers, kindModifiers, this.messageAtLastKnownMarker("QuickInfo kindModifiers"));
            assert.equal(JSON.stringify(actualQuickInfo.textSpan), JSON.stringify(textSpan), this.messageAtLastKnownMarker("QuickInfo textSpan"));
            assert.equal(TestState.getDisplayPartsJson(actualQuickInfo.displayParts), TestState.getDisplayPartsJson(displayParts), this.messageAtLastKnownMarker("QuickInfo displayParts"));
            assert.equal(TestState.getDisplayPartsJson(actualQuickInfo.documentation), TestState.getDisplayPartsJson(documentation), this.messageAtLastKnownMarker("QuickInfo documentation"));
        }

        public verifyRenameLocations(findInStrings: boolean, findInComments: boolean, ranges?: Range[]) {
            const renameInfo = this.languageService.getRenameInfo(this.activeFile.fileName, this.currentCaretPosition);
            if (renameInfo.canRename) {
                let references = this.languageService.findRenameLocations(
                    this.activeFile.fileName, this.currentCaretPosition, findInStrings, findInComments);

                ranges = ranges || this.getRanges();

                if (!references) {
                    if (ranges.length !== 0) {
                        this.raiseError(`Expected ${ranges.length} rename locations; got none.`);
                    }
                    return;
                }

                if (ranges.length !== references.length) {
                    this.raiseError("Rename location count does not match result.\n\nExpected: " + stringify(ranges) + "\n\nActual:" + stringify(references));
                }

                ranges = ranges.sort((r1, r2) => r1.start - r2.start);
                references = references.sort((r1, r2) => r1.textSpan.start - r2.textSpan.start);

                for (let i = 0, n = ranges.length; i < n; i++) {
                    const reference = references[i];
                    const range = ranges[i];

                    if (reference.textSpan.start !== range.start ||
                        ts.textSpanEnd(reference.textSpan) !== range.end) {

                        this.raiseError("Rename location results do not match.\n\nExpected: " + stringify(ranges) + "\n\nActual:" + JSON.stringify(references));
                    }
                }
            }
            else {
                this.raiseError("Expected rename to succeed, but it actually failed.");
            }
        }

        public verifyQuickInfoExists(negative: boolean) {
            const actualQuickInfo = this.languageService.getQuickInfoAtPosition(this.activeFile.fileName, this.currentCaretPosition);
            if (negative) {
                if (actualQuickInfo) {
                    this.raiseError("verifyQuickInfoExists failed. Expected quick info NOT to exist");
                }
            }
            else {
                if (!actualQuickInfo) {
                    this.raiseError("verifyQuickInfoExists failed. Expected quick info to exist");
                }
            }
        }

        public verifyCurrentSignatureHelpIs(expected: string) {
            const help = this.getActiveSignatureHelpItem();
            assert.equal(
                ts.displayPartsToString(help.prefixDisplayParts) +
                help.parameters.map(p => ts.displayPartsToString(p.displayParts)).join(ts.displayPartsToString(help.separatorDisplayParts)) +
                ts.displayPartsToString(help.suffixDisplayParts), expected);
        }

        public verifyCurrentParameterIsletiable(isVariable: boolean) {
            const signature = this.getActiveSignatureHelpItem();
            assert.isOk(signature);
            assert.equal(isVariable, signature.isVariadic);
        }

        public verifyCurrentParameterHelpName(name: string) {
            const activeParameter = this.getActiveParameter();
            const activeParameterName = activeParameter.name;
            assert.equal(activeParameterName, name);
        }

        public verifyCurrentParameterSpanIs(parameter: string) {
            const activeParameter = this.getActiveParameter();
            assert.equal(ts.displayPartsToString(activeParameter.displayParts), parameter);
        }

        public verifyCurrentParameterHelpDocComment(docComment: string) {
            const activeParameter = this.getActiveParameter();
            const activeParameterDocComment = activeParameter.documentation;
            assert.equal(ts.displayPartsToString(activeParameterDocComment), docComment, this.assertionMessageAtLastKnownMarker("current parameter Help DocComment"));
        }

        public verifyCurrentSignatureHelpParameterCount(expectedCount: number) {
            assert.equal(this.getActiveSignatureHelpItem().parameters.length, expectedCount);
        }

        public verifyCurrentSignatureHelpDocComment(docComment: string) {
            const actualDocComment = this.getActiveSignatureHelpItem().documentation;
            assert.equal(ts.displayPartsToString(actualDocComment), docComment, this.assertionMessageAtLastKnownMarker("current signature help doc comment"));
        }

        public verifySignatureHelpCount(expected: number) {
            const help = this.languageService.getSignatureHelpItems(this.activeFile.fileName, this.currentCaretPosition);
            const actual = help && help.items ? help.items.length : 0;
            assert.equal(actual, expected);
        }

        public verifySignatureHelpArgumentCount(expected: number) {
            const signatureHelpItems = this.languageService.getSignatureHelpItems(this.activeFile.fileName, this.currentCaretPosition);
            const actual = signatureHelpItems.argumentCount;
            assert.equal(actual, expected);
        }

        public verifySignatureHelpPresent(shouldBePresent = true) {
            const actual = this.languageService.getSignatureHelpItems(this.activeFile.fileName, this.currentCaretPosition);
            if (shouldBePresent) {
                if (!actual) {
                    this.raiseError("Expected signature help to be present, but it wasn't");
                }
            }
            else {
                if (actual) {
                    this.raiseError(`Expected no signature help, but got "${stringify(actual)}"`);
                }
            }
        }

        private validate(name: string, expected: string, actual: string) {
            if (expected && expected !== actual) {
                this.raiseError("Expected " + name + " '" + expected + "'.  Got '" + actual + "' instead.");
            }
        }

        public verifyRenameInfoSucceeded(displayName?: string, fullDisplayName?: string, kind?: string, kindModifiers?: string) {
            const renameInfo = this.languageService.getRenameInfo(this.activeFile.fileName, this.currentCaretPosition);
            if (!renameInfo.canRename) {
                this.raiseError("Rename did not succeed");
            }

            this.validate("displayName", displayName, renameInfo.displayName);
            this.validate("fullDisplayName", fullDisplayName, renameInfo.fullDisplayName);
            this.validate("kind", kind, renameInfo.kind);
            this.validate("kindModifiers", kindModifiers, renameInfo.kindModifiers);

            if (this.getRanges().length !== 1) {
                this.raiseError("Expected a single range to be selected in the test file.");
            }

            const expectedRange = this.getRanges()[0];
            if (renameInfo.triggerSpan.start !== expectedRange.start ||
                ts.textSpanEnd(renameInfo.triggerSpan) !== expectedRange.end) {
                this.raiseError("Expected triggerSpan [" + expectedRange.start + "," + expectedRange.end + ").  Got [" +
                    renameInfo.triggerSpan.start + "," + ts.textSpanEnd(renameInfo.triggerSpan) + ") instead.");
            }
        }

        public verifyRenameInfoFailed(message?: string) {
            const renameInfo = this.languageService.getRenameInfo(this.activeFile.fileName, this.currentCaretPosition);
            if (renameInfo.canRename) {
                this.raiseError("Rename was expected to fail");
            }

            this.validate("error", message, renameInfo.localizedErrorMessage);
        }

        private getActiveSignatureHelpItem() {
            const help = this.languageService.getSignatureHelpItems(this.activeFile.fileName, this.currentCaretPosition);
            const index = help.selectedItemIndex;
            return help.items[index];
        }

        private getActiveParameter(): ts.SignatureHelpParameter {
            const help = this.languageService.getSignatureHelpItems(this.activeFile.fileName, this.currentCaretPosition);
            const item = help.items[help.selectedItemIndex];
            const currentParam = help.argumentIndex;
            return item.parameters[currentParam];
        }

        private alignmentForExtraInfo = 50;

        private spanInfoToString(pos: number, spanInfo: ts.TextSpan, prefixString: string) {
            let resultString = "SpanInfo: " + JSON.stringify(spanInfo);
            if (spanInfo) {
                const spanString = this.activeFile.content.substr(spanInfo.start, spanInfo.length);
                const spanLineMap = ts.computeLineStarts(spanString);
                for (let i = 0; i < spanLineMap.length; i++) {
                    if (!i) {
                        resultString += "\n";
                    }
                    resultString += prefixString + spanString.substring(spanLineMap[i], spanLineMap[i + 1]);
                }
                resultString += "\n" + prefixString + ":=> (" + this.getLineColStringAtPosition(spanInfo.start) + ") to (" + this.getLineColStringAtPosition(ts.textSpanEnd(spanInfo)) + ")";
            }

            return resultString;
        }

        private baselineCurrentFileLocations(getSpanAtPos: (pos: number) => ts.TextSpan): string {
            const fileLineMap = ts.computeLineStarts(this.activeFile.content);
            let nextLine = 0;
            let resultString = "";
            let currentLine: string;
            let previousSpanInfo: string;
            let startColumn: number;
            let length: number;
            const prefixString = "    >";

            let pos = 0;
            const addSpanInfoString = () => {
                if (previousSpanInfo) {
                    resultString += currentLine;
                    let thisLineMarker = repeatString(startColumn, " ") + repeatString(length, "~");
                    thisLineMarker += repeatString(this.alignmentForExtraInfo - thisLineMarker.length - prefixString.length + 1, " ");
                    resultString += thisLineMarker;
                    resultString += "=> Pos: (" + (pos - length) + " to " + (pos - 1) + ") ";
                    resultString += " " + previousSpanInfo;
                    previousSpanInfo = undefined;
                }
            };

            for (; pos < this.activeFile.content.length; pos++) {
                if (pos === 0 || pos === fileLineMap[nextLine]) {
                    nextLine++;
                    addSpanInfoString();
                    if (resultString.length) {
                        resultString += "\n--------------------------------";
                    }
                    currentLine = "\n" + nextLine.toString() + repeatString(3 - nextLine.toString().length, " ") + ">" + this.activeFile.content.substring(pos, fileLineMap[nextLine]) + "\n    ";
                    startColumn = 0;
                    length = 0;
                }
                const spanInfo = this.spanInfoToString(pos, getSpanAtPos(pos), prefixString);
                if (previousSpanInfo && previousSpanInfo !== spanInfo) {
                    addSpanInfoString();
                    previousSpanInfo = spanInfo;
                    startColumn = startColumn + length;
                    length = 1;
                }
                else {
                    previousSpanInfo = spanInfo;
                    length++;
                }
            }
            addSpanInfoString();
            return resultString;
        }

        public getBreakpointStatementLocation(pos: number) {
            return this.languageService.getBreakpointStatementAtPosition(this.activeFile.fileName, pos);
        }

        public baselineCurrentFileBreakpointLocations() {
            let baselineFile = this.testData.globalOptions[metadataOptionNames.baselineFile];
            if (!baselineFile) {
                baselineFile = this.activeFile.fileName.replace(this.basePath + "/breakpointValidation", "bpSpan");
                baselineFile = baselineFile.replace(".ts", ".baseline");

            }
            Harness.Baseline.runBaseline(
                baselineFile,
                () => {
                    return this.baselineCurrentFileLocations(pos => this.getBreakpointStatementLocation(pos));
                });
        }

        public baselineGetEmitOutput() {
            // Find file to be emitted
            const emitFiles: FourSlashFile[] = [];  // List of FourSlashFile that has emitThisFile flag on

            const allFourSlashFiles = this.testData.files;
            for (let idx = 0; idx < allFourSlashFiles.length; idx++) {
                const file = allFourSlashFiles[idx];
                if (file.fileOptions[metadataOptionNames.emitThisFile] === "true") {
                    // Find a file with the flag emitThisFile turned on
                    emitFiles.push(file);
                }
            }

            // If there is not emiThisFile flag specified in the test file, throw an error
            if (emitFiles.length === 0) {
                this.raiseError("No emitThisFile is specified in the test file");
            }

            Harness.Baseline.runBaseline(
                this.testData.globalOptions[metadataOptionNames.baselineFile],
                () => {
                    let resultString = "";
                    // Loop through all the emittedFiles and emit them one by one
                    emitFiles.forEach(emitFile => {
                        const emitOutput = this.languageService.getEmitOutput(emitFile.fileName);
                        // Print emitOutputStatus in readable format
                        resultString += "EmitSkipped: " + emitOutput.emitSkipped + Harness.IO.newLine();

                        if (emitOutput.emitSkipped) {
                            resultString += "Diagnostics:" + Harness.IO.newLine();
                            const diagnostics = ts.getPreEmitDiagnostics(this.languageService.getProgram());
                            for (let i = 0, n = diagnostics.length; i < n; i++) {
                                resultString += "  " + diagnostics[0].messageText + Harness.IO.newLine();
                            }
                        }

                        emitOutput.outputFiles.forEach((outputFile, idx, array) => {
                            const fileName = "FileName : " + outputFile.name + Harness.IO.newLine();
                            resultString = resultString + fileName + outputFile.text;
                        });
                        resultString += Harness.IO.newLine();
                    });

                    return resultString;
                });
        }

        public baselineQuickInfo() {
            let baselineFile = this.testData.globalOptions[metadataOptionNames.baselineFile];
            if (!baselineFile) {
                baselineFile = ts.getBaseFileName(this.activeFile.fileName).replace(".ts", ".baseline");
            }

            Harness.Baseline.runBaseline(
                baselineFile,
                () => stringify(
                    this.testData.markers.map(marker => ({
                        marker,
                        quickInfo: this.languageService.getQuickInfoAtPosition(marker.fileName, marker.position)
                    }))
                ));
        }

        public printBreakpointLocation(pos: number) {
            Harness.IO.log("\n**Pos: " + pos + " " + this.spanInfoToString(pos, this.getBreakpointStatementLocation(pos), "  "));
        }

        public printBreakpointAtCurrentLocation() {
            this.printBreakpointLocation(this.currentCaretPosition);
        }

        public printCurrentParameterHelp() {
            const help = this.languageService.getSignatureHelpItems(this.activeFile.fileName, this.currentCaretPosition);
            Harness.IO.log(stringify(help));
        }

        public printCurrentQuickInfo() {
            const quickInfo = this.languageService.getQuickInfoAtPosition(this.activeFile.fileName, this.currentCaretPosition);
            Harness.IO.log("Quick Info: " + quickInfo.displayParts.map(part => part.text).join(""));
        }

        public printErrorList() {
            const syntacticErrors = this.languageService.getSyntacticDiagnostics(this.activeFile.fileName);
            const semanticErrors = this.languageService.getSemanticDiagnostics(this.activeFile.fileName);
            const errorList = syntacticErrors.concat(semanticErrors);
            Harness.IO.log(`Error list (${errorList.length} errors)`);

            if (errorList.length) {
                errorList.forEach(err => {
                    Harness.IO.log(
                        "start: " + err.start +
                        ", length: " + err.length +
                        ", message: " + ts.flattenDiagnosticMessageText(err.messageText, Harness.IO.newLine()));
                });
            }
        }

        public printCurrentFileState(makeWhitespaceVisible = false, makeCaretVisible = true) {
            for (let i = 0; i < this.testData.files.length; i++) {
                const file = this.testData.files[i];
                const active = (this.activeFile === file);
                Harness.IO.log(`=== Script (${file.fileName}) ${(active ? "(active, cursor at |)" : "")} ===`);
                let content = this.getFileContent(file.fileName);
                if (active) {
                    content = content.substr(0, this.currentCaretPosition) + (makeCaretVisible ? "|" : "") + content.substr(this.currentCaretPosition);
                }
                if (makeWhitespaceVisible) {
                    content = TestState.makeWhitespaceVisible(content);
                }
                Harness.IO.log(content);
            }
        }

        public printCurrentSignatureHelp() {
            const sigHelp = this.getActiveSignatureHelpItem();
            Harness.IO.log(stringify(sigHelp));
        }

        public printMemberListMembers() {
            const members = this.getMemberListAtCaret();
            this.printMembersOrCompletions(members);
        }

        public printCompletionListMembers() {
            const completions = this.getCompletionListAtCaret();
            this.printMembersOrCompletions(completions);
        }

        private printMembersOrCompletions(info: ts.CompletionInfo) {
            function pad(s: string, length: number) {
                return s + new Array(length - s.length + 1).join(" ");
            }
            function max<T>(arr: T[], selector: (x: T) => number): number {
                return arr.reduce((prev, x) => Math.max(prev, selector(x)), 0);
            }
            const longestNameLength = max(info.entries, m => m.name.length);
            const longestKindLength = max(info.entries, m => m.kind.length);
            info.entries.sort((m, n) => m.sortText > n.sortText ? 1 : m.sortText < n.sortText ? -1 : m.name > n.name ? 1 : m.name < n.name ? -1 : 0);
            const membersString = info.entries.map(m => `${pad(m.name, longestNameLength)} ${pad(m.kind, longestKindLength)} ${m.kindModifiers}`).join("\n");
            Harness.IO.log(membersString);
        }

        public printReferences() {
            const references = this.getReferencesAtCaret();
            ts.forEach(references, entry => {
                Harness.IO.log(stringify(entry));
            });
        }

        public printContext() {
            ts.forEach(this.languageServiceAdapterHost.getFilenames(), Harness.IO.log);
        }

        public deleteChar(count = 1) {
            let offset = this.currentCaretPosition;
            const ch = "";

            const checkCadence = (count >> 2) + 1;

            for (let i = 0; i < count; i++) {
                // Make the edit
                this.languageServiceAdapterHost.editScript(this.activeFile.fileName, offset, offset + 1, ch);
                this.updateMarkersForEdit(this.activeFile.fileName, offset, offset + 1, ch);

                if (i % checkCadence === 0) {
                    this.checkPostEditInvariants();
                }

                // Handle post-keystroke formatting
                if (this.enableFormatting) {
                    const edits = this.languageService.getFormattingEditsAfterKeystroke(this.activeFile.fileName, offset, ch, this.formatCodeSettings);
                    if (edits.length) {
                        offset += this.applyEdits(this.activeFile.fileName, edits, /*isFormattingEdit*/ true);
                        // this.checkPostEditInvariants();
                    }
                }
            }

            // Move the caret to wherever we ended up
            this.currentCaretPosition = offset;

            this.fixCaretPosition();
            this.checkPostEditInvariants();
        }

        public replace(start: number, length: number, text: string) {
            this.languageServiceAdapterHost.editScript(this.activeFile.fileName, start, start + length, text);
            this.updateMarkersForEdit(this.activeFile.fileName, start, start + length, text);
            this.checkPostEditInvariants();
        }

        public deleteCharBehindMarker(count = 1) {
            let offset = this.currentCaretPosition;
            const ch = "";
            const checkCadence = (count >> 2) + 1;

            for (let i = 0; i < count; i++) {
                offset--;
                // Make the edit
                this.languageServiceAdapterHost.editScript(this.activeFile.fileName, offset, offset + 1, ch);
                this.updateMarkersForEdit(this.activeFile.fileName, offset, offset + 1, ch);

                if (i % checkCadence === 0) {
                    this.checkPostEditInvariants();
                }

                // Handle post-keystroke formatting
                if (this.enableFormatting) {
                    const edits = this.languageService.getFormattingEditsAfterKeystroke(this.activeFile.fileName, offset, ch, this.formatCodeSettings);
                    if (edits.length) {
                        offset += this.applyEdits(this.activeFile.fileName, edits, /*isFormattingEdit*/ true);
                    }
                }
            }

            // Move the caret to wherever we ended up
            this.currentCaretPosition = offset;

            this.fixCaretPosition();
            this.checkPostEditInvariants();
        }

        // Enters lines of text at the current caret position
        public type(text: string, highFidelity = false) {
            let offset = this.currentCaretPosition;
            const prevChar = " ";
            const checkCadence = (text.length >> 2) + 1;

            for (let i = 0; i < text.length; i++) {
                // Make the edit
                const ch = text.charAt(i);
                this.languageServiceAdapterHost.editScript(this.activeFile.fileName, offset, offset, ch);
                if (highFidelity) {
                    this.languageService.getBraceMatchingAtPosition(this.activeFile.fileName, offset);
                }

                this.updateMarkersForEdit(this.activeFile.fileName, offset, offset, ch);
                offset++;

                if (highFidelity) {
                    if (ch === "(" || ch === ",") {
                        /* Signature help*/
                        this.languageService.getSignatureHelpItems(this.activeFile.fileName, offset);
                    }
                    else if (prevChar === " " && /A-Za-z_/.test(ch)) {
                        /* Completions */
                        this.languageService.getCompletionsAtPosition(this.activeFile.fileName, offset);
                    }

                    if (i % checkCadence === 0) {
                        this.checkPostEditInvariants();
                    }
                }

                // Handle post-keystroke formatting
                if (this.enableFormatting) {
                    const edits = this.languageService.getFormattingEditsAfterKeystroke(this.activeFile.fileName, offset, ch, this.formatCodeSettings);
                    if (edits.length) {
                        offset += this.applyEdits(this.activeFile.fileName, edits, /*isFormattingEdit*/ true);
                    }
                }
            }

            // Move the caret to wherever we ended up
            this.currentCaretPosition = offset;
            this.fixCaretPosition();
            this.checkPostEditInvariants();
        }

        // Enters text as if the user had pasted it
        public paste(text: string) {
            const start = this.currentCaretPosition;
            let offset = this.currentCaretPosition;
            this.languageServiceAdapterHost.editScript(this.activeFile.fileName, offset, offset, text);
            this.updateMarkersForEdit(this.activeFile.fileName, offset, offset, text);
            this.checkPostEditInvariants();
            offset += text.length;

            // Handle formatting
            if (this.enableFormatting) {
                const edits = this.languageService.getFormattingEditsForRange(this.activeFile.fileName, start, offset, this.formatCodeSettings);
                if (edits.length) {
                    offset += this.applyEdits(this.activeFile.fileName, edits, /*isFormattingEdit*/ true);
                }
            }

            // Move the caret to wherever we ended up
            this.currentCaretPosition = offset;
            this.fixCaretPosition();

            this.checkPostEditInvariants();
        }

        private checkPostEditInvariants() {
            if (this.testType !== FourSlashTestType.Native) {
                // getSourcefile() results can not be serialized. Only perform these verifications
                // if running against a native LS object.
                return;
            }

            const incrementalSourceFile = this.languageService.getNonBoundSourceFile(this.activeFile.fileName);
            Utils.assertInvariants(incrementalSourceFile, /*parent:*/ undefined);

            const incrementalSyntaxDiagnostics = incrementalSourceFile.parseDiagnostics;

            // Check syntactic structure
            const content = this.getFileContent(this.activeFile.fileName);

            const referenceSourceFile = ts.createLanguageServiceSourceFile(
                this.activeFile.fileName, createScriptSnapShot(content), ts.ScriptTarget.Latest, /*version:*/ "0", /*setNodeParents:*/ false);
            const referenceSyntaxDiagnostics = referenceSourceFile.parseDiagnostics;

            Utils.assertDiagnosticsEquals(incrementalSyntaxDiagnostics, referenceSyntaxDiagnostics);
            Utils.assertStructuralEquals(incrementalSourceFile, referenceSourceFile);
        }

        private fixCaretPosition() {
            // The caret can potentially end up between the \r and \n, which is confusing. If
            // that happens, move it back one character
            if (this.currentCaretPosition > 0) {
                const ch = this.getFileContent(this.activeFile.fileName).substring(this.currentCaretPosition - 1, this.currentCaretPosition);
                if (ch === "\r") {
                    this.currentCaretPosition--;
                }
            };
        }

        private applyEdits(fileName: string, edits: ts.TextChange[], isFormattingEdit = false): number {
            // We get back a set of edits, but langSvc.editScript only accepts one at a time. Use this to keep track
            // of the incremental offset from each edit to the next. Assumption is that these edit ranges don't overlap
            let runningOffset = 0;
            edits = edits.sort((a, b) => a.span.start - b.span.start);
            // Get a snapshot of the content of the file so we can make sure any formatting edits didn't destroy non-whitespace characters
            const oldContent = this.getFileContent(this.activeFile.fileName);
            for (let j = 0; j < edits.length; j++) {
                this.languageServiceAdapterHost.editScript(fileName, edits[j].span.start + runningOffset, ts.textSpanEnd(edits[j].span) + runningOffset, edits[j].newText);
                this.updateMarkersForEdit(fileName, edits[j].span.start + runningOffset, ts.textSpanEnd(edits[j].span) + runningOffset, edits[j].newText);
                const change = (edits[j].span.start - ts.textSpanEnd(edits[j].span)) + edits[j].newText.length;
                runningOffset += change;
                // TODO: Consider doing this at least some of the time for higher fidelity. Currently causes a failure (bug 707150)
                // this.languageService.getScriptLexicalStructure(fileName);
            }

            if (isFormattingEdit) {
                const newContent = this.getFileContent(fileName);

                if (newContent.replace(/\s/g, "") !== oldContent.replace(/\s/g, "")) {
                    this.raiseError("Formatting operation destroyed non-whitespace content");
                }
            }
            return runningOffset;
        }

        public copyFormatOptions(): ts.FormatCodeSettings {
            return ts.clone(this.formatCodeSettings);
        }

        public setFormatOptions(formatCodeOptions: ts.FormatCodeOptions | ts.FormatCodeSettings): ts.FormatCodeSettings {
            const oldFormatCodeOptions = this.formatCodeSettings;
            this.formatCodeSettings = ts.toEditorSettings(formatCodeOptions);
            return oldFormatCodeOptions;
        }

        public formatDocument() {
            const edits = this.languageService.getFormattingEditsForDocument(this.activeFile.fileName, this.formatCodeSettings);
            this.currentCaretPosition += this.applyEdits(this.activeFile.fileName, edits, /*isFormattingEdit*/ true);
            this.fixCaretPosition();
        }

        public formatSelection(start: number, end: number) {
            const edits = this.languageService.getFormattingEditsForRange(this.activeFile.fileName, start, end, this.formatCodeSettings);
            this.currentCaretPosition += this.applyEdits(this.activeFile.fileName, edits, /*isFormattingEdit*/ true);
            this.fixCaretPosition();
        }

        public formatOnType(pos: number, key: string) {
            const edits = this.languageService.getFormattingEditsAfterKeystroke(this.activeFile.fileName, pos, key, this.formatCodeSettings);
            this.currentCaretPosition += this.applyEdits(this.activeFile.fileName, edits, /*isFormattingEdit*/ true);
            this.fixCaretPosition();
        }

        private updateMarkersForEdit(fileName: string, minChar: number, limChar: number, text: string) {
            for (const marker of this.testData.markers) {
                if (marker.fileName === fileName) {
                    marker.position = updatePosition(marker.position);
                }
            }

            for (const range of this.testData.ranges) {
                if (range.fileName === fileName) {
                    range.start = updatePosition(range.start);
                    range.end = updatePosition(range.end);
                }
            }

            function updatePosition(position: number) {
                if (position > minChar) {
                    if (position < limChar) {
                        // Inside the edit - mark it as invalidated (?)
                        return -1;
                    }
                    else {
                        // Move marker back/forward by the appropriate amount
                        return position + (minChar - limChar) + text.length;
                    }
                }
                else {
                    return position;
                }
            }
        }

        public goToBOF() {
            this.goToPosition(0);
        }

        public goToEOF() {
            const len = this.getFileContent(this.activeFile.fileName).length;
            this.goToPosition(len);
        }

        public goToTypeDefinition(definitionIndex: number) {
            const definitions = this.languageService.getTypeDefinitionAtPosition(this.activeFile.fileName, this.currentCaretPosition);
            if (!definitions || !definitions.length) {
                this.raiseError("goToTypeDefinition failed - expected to find at least one definition location but got 0");
            }

            if (definitionIndex >= definitions.length) {
                this.raiseError(`goToTypeDefinition failed - definitionIndex value (${definitionIndex}) exceeds definition list size (${definitions.length})`);
            }

            const definition = definitions[definitionIndex];
            this.openFile(definition.fileName);
            this.currentCaretPosition = definition.textSpan.start;
        }

        public verifyTypeDefinitionsCount(negative: boolean, expectedCount: number) {
            const assertFn = negative ? assert.notEqual : assert.equal;

            const definitions = this.languageService.getTypeDefinitionAtPosition(this.activeFile.fileName, this.currentCaretPosition);
            const actualCount = definitions && definitions.length || 0;

            assertFn(actualCount, expectedCount, this.messageAtLastKnownMarker("Type definitions Count"));
        }

        public verifyImplementationListIsEmpty(negative: boolean) {
            const implementations = this.languageService.getImplementationAtPosition(this.activeFile.fileName, this.currentCaretPosition);

            if (negative) {
                assert.isTrue(implementations && implementations.length > 0, "Expected at least one implementation but got 0");
            }
            else {
                assert.isUndefined(implementations, "Expected implementation list to be empty but implementations returned");
            }
        }

        public verifyGoToDefinitionName(expectedName: string, expectedContainerName: string) {
            const definitions = this.languageService.getDefinitionAtPosition(this.activeFile.fileName, this.currentCaretPosition);
            const actualDefinitionName = definitions && definitions.length ? definitions[0].name : "";
            const actualDefinitionContainerName = definitions && definitions.length ? definitions[0].containerName : "";
            assert.equal(actualDefinitionName, expectedName, this.messageAtLastKnownMarker("Definition Info Name"));
            assert.equal(actualDefinitionContainerName, expectedContainerName, this.messageAtLastKnownMarker("Definition Info Container Name"));
        }

        public goToImplementation() {
            const implementations = this.languageService.getImplementationAtPosition(this.activeFile.fileName, this.currentCaretPosition);
            if (!implementations || !implementations.length) {
                this.raiseError("goToImplementation failed - expected to find at least one implementation location but got 0");
            }
            if (implementations.length > 1) {
                this.raiseError(`goToImplementation failed - more than 1 implementation returned (${implementations.length})`);
            }

            const implementation = implementations[0];
            this.openFile(implementation.fileName);
            this.currentCaretPosition = implementation.textSpan.start;
        }

        public verifyRangesInImplementationList(markerName: string) {
            this.goToMarker(markerName);
            const implementations: ImplementationLocationInformation[] = this.languageService.getImplementationAtPosition(this.activeFile.fileName, this.currentCaretPosition);
            if (!implementations || !implementations.length) {
                this.raiseError("verifyRangesInImplementationList failed - expected to find at least one implementation location but got 0");
            }

            for (let i = 0; i < implementations.length; i++) {
                for (let j = 0; j < implementations.length; j++) {
                    if (i !== j && implementationsAreEqual(implementations[i], implementations[j])) {
                        const { textSpan, fileName } = implementations[i];
                        const end = textSpan.start + textSpan.length;
                        this.raiseError(`Duplicate implementations returned for range (${textSpan.start}, ${end}) in ${fileName}`);
                    }
                }
            }

            const ranges = this.getRanges();

            if (!ranges || !ranges.length) {
                this.raiseError("verifyRangesInImplementationList failed - expected to find at least one range in test source");
            }

            const unsatisfiedRanges: Range[] = [];

            for (const range of ranges) {
                const length = range.end - range.start;
                const matchingImpl = ts.find(implementations, impl =>
                    range.fileName === impl.fileName && range.start === impl.textSpan.start && length === impl.textSpan.length);
                if (matchingImpl) {
                    matchingImpl.matched = true;
                }
                else {
                    unsatisfiedRanges.push(range);
                }
            }

            const unmatchedImplementations = implementations.filter(impl => !impl.matched);
            if (unmatchedImplementations.length || unsatisfiedRanges.length) {
                let error = "Not all ranges or implementations are satisfied";
                if (unsatisfiedRanges.length) {
                    error += "\nUnsatisfied ranges:";
                    for (const range of unsatisfiedRanges) {
                        error += `\n    (${range.start}, ${range.end}) in ${range.fileName}: ${this.rangeText(range)}`;
                    }
                }

                if (unmatchedImplementations.length) {
                    error += "\nUnmatched implementations:";
                    for (const impl of unmatchedImplementations) {
                        const end = impl.textSpan.start + impl.textSpan.length;
                        error += `\n    (${impl.textSpan.start}, ${end}) in ${impl.fileName}: ${this.getFileContent(impl.fileName).slice(impl.textSpan.start, end)}`;
                    }
                }
                this.raiseError(error);
            }

            function implementationsAreEqual(a: ImplementationLocationInformation, b: ImplementationLocationInformation) {
                return a.fileName === b.fileName && TestState.textSpansEqual(a.textSpan, b.textSpan);
            }
        }

        public getMarkers(): Marker[] {
            //  Return a copy of the list
            return this.testData.markers.slice(0);
        }

        public getMarkerNames(): string[] {
            return Object.keys(this.testData.markerPositions);
        }

        public getRanges(): Range[] {
            return this.testData.ranges;
        }

        public rangesByText(): ts.Map<Range[]> {
            const result = ts.createMap<Range[]>();
            for (const range of this.getRanges()) {
                const text = this.rangeText(range);
                ts.multiMapAdd(result, text, range);
            }
            return result;
        }

        private rangeText({fileName, start, end}: Range, more = false): string {
            return this.getFileContent(fileName).slice(start, end);
        }

        public verifyCaretAtMarker(markerName = "") {
            const pos = this.getMarkerByName(markerName);
            if (pos.fileName !== this.activeFile.fileName) {
                throw new Error(`verifyCaretAtMarker failed - expected to be in file "${pos.fileName}", but was in file "${this.activeFile.fileName}"`);
            }
            if (pos.position !== this.currentCaretPosition) {
                throw new Error(`verifyCaretAtMarker failed - expected to be at marker "/*${markerName}*/, but was at position ${this.currentCaretPosition}(${this.getLineColStringAtPosition(this.currentCaretPosition)})`);
            }
        }

        private getIndentation(fileName: string, position: number, indentStyle: ts.IndentStyle, baseIndentSize: number): number {
            const formatOptions = ts.clone(this.formatCodeSettings);
            formatOptions.indentStyle = indentStyle;
            formatOptions.baseIndentSize = baseIndentSize;
            return this.languageService.getIndentationAtPosition(fileName, position, formatOptions);
        }

        public verifyIndentationAtCurrentPosition(numberOfSpaces: number, indentStyle: ts.IndentStyle = ts.IndentStyle.Smart, baseIndentSize = 0) {
            const actual = this.getIndentation(this.activeFile.fileName, this.currentCaretPosition, indentStyle, baseIndentSize);
            const lineCol = this.getLineColStringAtPosition(this.currentCaretPosition);
            if (actual !== numberOfSpaces) {
                this.raiseError(`verifyIndentationAtCurrentPosition failed at ${lineCol} - expected: ${numberOfSpaces}, actual: ${actual}`);
            }
        }

        public verifyIndentationAtPosition(fileName: string, position: number, numberOfSpaces: number, indentStyle: ts.IndentStyle = ts.IndentStyle.Smart, baseIndentSize = 0) {
            const actual = this.getIndentation(fileName, position, indentStyle, baseIndentSize);
            const lineCol = this.getLineColStringAtPosition(position);
            if (actual !== numberOfSpaces) {
                this.raiseError(`verifyIndentationAtPosition failed at ${lineCol} - expected: ${numberOfSpaces}, actual: ${actual}`);
            }
        }

        public verifyCurrentLineContent(text: string) {
            const actual = this.getCurrentLineContent();
            if (actual !== text) {
                throw new Error("verifyCurrentLineContent\n" +
                    "\tExpected: \"" + text + "\"\n" +
                    "\t  Actual: \"" + actual + "\"");
            }
        }

        public verifyCurrentFileContent(text: string) {
            const actual = this.getFileContent(this.activeFile.fileName);
            const replaceNewlines = (str: string) => str.replace(/\r\n/g, "\n");
            if (replaceNewlines(actual) !== replaceNewlines(text)) {
                throw new Error("verifyCurrentFileContent\n" +
                    "\tExpected: \"" + text + "\"\n" +
                    "\t  Actual: \"" + actual + "\"");
            }
        }

        public verifyTextAtCaretIs(text: string) {
            const actual = this.getFileContent(this.activeFile.fileName).substring(this.currentCaretPosition, this.currentCaretPosition + text.length);
            if (actual !== text) {
                throw new Error("verifyTextAtCaretIs\n" +
                    "\tExpected: \"" + text + "\"\n" +
                    "\t  Actual: \"" + actual + "\"");
            }
        }

        public verifyCurrentNameOrDottedNameSpanText(text: string) {
            const span = this.languageService.getNameOrDottedNameSpan(this.activeFile.fileName, this.currentCaretPosition, this.currentCaretPosition);
            if (!span) {
                this.raiseError("verifyCurrentNameOrDottedNameSpanText\n" +
                    "\tExpected: \"" + text + "\"\n" +
                    "\t  Actual: undefined");
            }

            const actual = this.getFileContent(this.activeFile.fileName).substring(span.start, ts.textSpanEnd(span));
            if (actual !== text) {
                this.raiseError("verifyCurrentNameOrDottedNameSpanText\n" +
                    "\tExpected: \"" + text + "\"\n" +
                    "\t  Actual: \"" + actual + "\"");
            }
        }

        private getNameOrDottedNameSpan(pos: number) {
            return this.languageService.getNameOrDottedNameSpan(this.activeFile.fileName, pos, pos);
        }

        public baselineCurrentFileNameOrDottedNameSpans() {
            Harness.Baseline.runBaseline(
                this.testData.globalOptions[metadataOptionNames.baselineFile],
                () => {
                    return this.baselineCurrentFileLocations(pos =>
                        this.getNameOrDottedNameSpan(pos));
                });
        }

        public printNameOrDottedNameSpans(pos: number) {
            Harness.IO.log(this.spanInfoToString(pos, this.getNameOrDottedNameSpan(pos), "**"));
        }

        private verifyClassifications(expected: { classificationType: string; text: string; textSpan?: TextSpan }[], actual: ts.ClassifiedSpan[]) {
            if (actual.length !== expected.length) {
                this.raiseError("verifyClassifications failed - expected total classifications to be " + expected.length +
                    ", but was " + actual.length +
                    jsonMismatchString());
            }

            for (let i = 0; i < expected.length; i++) {
                const expectedClassification = expected[i];
                const actualClassification = actual[i];

                const expectedType: string = (<any>ts.ClassificationTypeNames)[expectedClassification.classificationType];
                if (expectedType !== actualClassification.classificationType) {
                    this.raiseError("verifyClassifications failed - expected classifications type to be " +
                        expectedType + ", but was " +
                        actualClassification.classificationType +
                        jsonMismatchString());
                }

                const expectedSpan = expectedClassification.textSpan;
                const actualSpan = actualClassification.textSpan;

                if (expectedSpan) {
                    const expectedLength = expectedSpan.end - expectedSpan.start;

                    if (expectedSpan.start !== actualSpan.start || expectedLength !== actualSpan.length) {
                        this.raiseError("verifyClassifications failed - expected span of text to be " +
                            "{start=" + expectedSpan.start + ", length=" + expectedLength + "}, but was " +
                            "{start=" + actualSpan.start + ", length=" + actualSpan.length + "}" +
                            jsonMismatchString());
                    }
                }

                const actualText = this.activeFile.content.substr(actualSpan.start, actualSpan.length);
                if (expectedClassification.text !== actualText) {
                    this.raiseError("verifyClassifications failed - expected classified text to be " +
                        expectedClassification.text + ", but was " +
                        actualText +
                        jsonMismatchString());
                }
            }

            function jsonMismatchString() {
                return Harness.IO.newLine() +
                    "expected: '" + Harness.IO.newLine() + stringify(expected) + "'" + Harness.IO.newLine() +
                    "actual:   '" + Harness.IO.newLine() + stringify(actual) + "'";
            }
        }

        public verifyProjectInfo(expected: string[]) {
            if (this.testType === FourSlashTestType.Server) {
                const actual = (<ts.server.SessionClient>this.languageService).getProjectInfo(
                    this.activeFile.fileName,
                    /* needFileNameList */ true
                );
                assert.equal(
                    expected.join(","),
                    actual.fileNames.map(file => {
                        return file.replace(this.basePath + "/", "");
                    }).join(",")
                );
            }
        }

        public verifySemanticClassifications(expected: { classificationType: string; text: string }[]) {
            const actual = this.languageService.getSemanticClassifications(this.activeFile.fileName,
                ts.createTextSpan(0, this.activeFile.content.length));

            this.verifyClassifications(expected, actual);
        }

        public verifySyntacticClassifications(expected: { classificationType: string; text: string }[]) {
            const actual = this.languageService.getSyntacticClassifications(this.activeFile.fileName,
                ts.createTextSpan(0, this.activeFile.content.length));

            this.verifyClassifications(expected, actual);
        }

        public verifyOutliningSpans(spans: TextSpan[]) {
            const actual = this.languageService.getOutliningSpans(this.activeFile.fileName);

            if (actual.length !== spans.length) {
                this.raiseError(`verifyOutliningSpans failed - expected total spans to be ${spans.length}, but was ${actual.length}`);
            }

            for (let i = 0; i < spans.length; i++) {
                const expectedSpan = spans[i];
                const actualSpan = actual[i];
                if (expectedSpan.start !== actualSpan.textSpan.start || expectedSpan.end !== ts.textSpanEnd(actualSpan.textSpan)) {
                    this.raiseError(`verifyOutliningSpans failed - span ${(i + 1)} expected: (${expectedSpan.start},${expectedSpan.end}),  actual: (${actualSpan.textSpan.start},${ts.textSpanEnd(actualSpan.textSpan)})`);
                }
            }
        }

        public verifyTodoComments(descriptors: string[], spans: TextSpan[]) {
            const actual = this.languageService.getTodoComments(this.activeFile.fileName,
                descriptors.map(d => { return { text: d, priority: 0 }; }));

            if (actual.length !== spans.length) {
                this.raiseError(`verifyTodoComments failed - expected total spans to be ${spans.length}, but was ${actual.length}`);
            }

            for (let i = 0; i < spans.length; i++) {
                const expectedSpan = spans[i];
                const actualComment = actual[i];
                const actualCommentSpan = ts.createTextSpan(actualComment.position, actualComment.message.length);

                if (expectedSpan.start !== actualCommentSpan.start || expectedSpan.end !== ts.textSpanEnd(actualCommentSpan)) {
                    this.raiseError(`verifyOutliningSpans failed - span ${(i + 1)} expected: (${expectedSpan.start},${expectedSpan.end}),  actual: (${actualCommentSpan.start},${ts.textSpanEnd(actualCommentSpan)})`);
                }
            }
        }

        public verifyDocCommentTemplate(expected?: ts.TextInsertion) {
            const name = "verifyDocCommentTemplate";
            const actual = this.languageService.getDocCommentTemplateAtPosition(this.activeFile.fileName, this.currentCaretPosition);

            if (expected === undefined) {
                if (actual) {
                    this.raiseError(name + " failed - expected no template but got {newText: \"" + actual.newText + "\" caretOffset: " + actual.caretOffset + "}");
                }

                return;
            }
            else {
                if (actual === undefined) {
                    this.raiseError(name + " failed - expected the template {newText: \"" + actual.newText + "\" caretOffset: " + actual.caretOffset + "} but got nothing instead");
                }

                if (actual.newText !== expected.newText) {
                    this.raiseError(name + " failed - expected insertion:\n" + this.clarifyNewlines(expected.newText) + "\nactual insertion:\n" + this.clarifyNewlines(actual.newText));
                }

                if (actual.caretOffset !== expected.caretOffset) {
                    this.raiseError(name + " failed - expected caretOffset: " + expected.caretOffset + ",\nactual caretOffset:" + actual.caretOffset);
                }
            }
        }

        private clarifyNewlines(str: string) {
            return str.replace(/\r?\n/g, lineEnding => {
                const representation = lineEnding === "\r\n" ? "CRLF" : "LF";
                return "# - " + representation + lineEnding;
            });
        }

        public verifyBraceCompletionAtPosition(negative: boolean, openingBrace: string) {

            const openBraceMap = ts.createMap<ts.CharacterCodes>({
                "(": ts.CharacterCodes.openParen,
                "{": ts.CharacterCodes.openBrace,
                "[": ts.CharacterCodes.openBracket,
                "'": ts.CharacterCodes.singleQuote,
                '"': ts.CharacterCodes.doubleQuote,
                "`": ts.CharacterCodes.backtick,
                "<": ts.CharacterCodes.lessThan
            });

            const charCode = openBraceMap[openingBrace];

            if (!charCode) {
                this.raiseError(`Invalid openingBrace '${openingBrace}' specified.`);
            }

            const position = this.currentCaretPosition;

            const validBraceCompletion = this.languageService.isValidBraceCompletionAtPosition(this.activeFile.fileName, position, charCode);

            if (!negative && !validBraceCompletion) {
                this.raiseError(`${position} is not a valid brace completion position for ${openingBrace}`);
            }

            if (negative && validBraceCompletion) {
                this.raiseError(`${position} is a valid brace completion position for ${openingBrace}`);
            }
        }

        public verifyMatchingBracePosition(bracePosition: number, expectedMatchPosition: number) {
            const actual = this.languageService.getBraceMatchingAtPosition(this.activeFile.fileName, bracePosition);

            if (actual.length !== 2) {
                this.raiseError(`verifyMatchingBracePosition failed - expected result to contain 2 spans, but it had ${actual.length}`);
            }

            let actualMatchPosition = -1;
            if (bracePosition === actual[0].start) {
                actualMatchPosition = actual[1].start;
            }
            else if (bracePosition === actual[1].start) {
                actualMatchPosition = actual[0].start;
            }
            else {
                this.raiseError(`verifyMatchingBracePosition failed - could not find the brace position: ${bracePosition} in the returned list: (${actual[0].start},${ts.textSpanEnd(actual[0])}) and (${actual[1].start},${ts.textSpanEnd(actual[1])})`);
            }

            if (actualMatchPosition !== expectedMatchPosition) {
                this.raiseError(`verifyMatchingBracePosition failed - expected: ${actualMatchPosition},  actual: ${expectedMatchPosition}`);
            }
        }

        public verifyNoMatchingBracePosition(bracePosition: number) {
            const actual = this.languageService.getBraceMatchingAtPosition(this.activeFile.fileName, bracePosition);

            if (actual.length !== 0) {
                this.raiseError("verifyNoMatchingBracePosition failed - expected: 0 spans, actual: " + actual.length);
            }
        }

        /*
            Check number of navigationItems which match both searchValue and matchKind,
            if a filename is passed in, limit the results to that file.
            Report an error if expected value and actual value do not match.
        */
        public verifyNavigationItemsCount(expected: number, searchValue: string, matchKind?: string, fileName?: string) {
            const items = this.languageService.getNavigateToItems(searchValue, /*maxResultCount*/ undefined, fileName);
            let actual = 0;
            let item: ts.NavigateToItem;

            // Count only the match that match the same MatchKind
            for (let i = 0; i < items.length; i++) {
                item = items[i];
                if (!matchKind || item.matchKind === matchKind) {
                    actual++;
                }
            }

            if (expected !== actual) {
                this.raiseError(`verifyNavigationItemsCount failed - found: ${actual} navigation items, expected: ${expected}.`);
            }
        }

        /*
            Verify that returned navigationItems from getNavigateToItems have matched searchValue, matchKind, and kind.
            Report an error if getNavigateToItems does not find any matched searchValue.
        */
        public verifyNavigationItemsListContains(
            name: string,
            kind: string,
            searchValue: string,
            matchKind: string,
            fileName?: string,
            parentName?: string) {
            const items = this.languageService.getNavigateToItems(searchValue);

            if (!items || items.length === 0) {
                this.raiseError("verifyNavigationItemsListContains failed - found 0 navigation items, expected at least one.");
            }

            for (let i = 0; i < items.length; i++) {
                const item = items[i];
                if (item && item.name === name && item.kind === kind &&
                    (matchKind === undefined || item.matchKind === matchKind) &&
                    (fileName === undefined || item.fileName === fileName) &&
                    (parentName === undefined || item.containerName === parentName)) {
                    return;
                }
            }

            // if there was an explicit match kind specified, then it should be validated.
            if (matchKind !== undefined) {
                const missingItem = { name: name, kind: kind, searchValue: searchValue, matchKind: matchKind, fileName: fileName, parentName: parentName };
                this.raiseError(`verifyNavigationItemsListContains failed - could not find the item: ${stringify(missingItem)} in the returned list: (${stringify(items)})`);
            }
        }

        public verifyNavigationBar(json: any) {
            const items = this.languageService.getNavigationBarItems(this.activeFile.fileName);
            if (JSON.stringify(items, replacer) !== JSON.stringify(json)) {
                this.raiseError(`verifyNavigationBar failed - expected: ${stringify(json)}, got: ${stringify(items, replacer)}`);
            }

            // Make the data easier to read.
            function replacer(key: string, value: any) {
                switch (key) {
                    case "spans":
                        // We won't ever check this.
                        return undefined;
                    case "childItems":
                        return value.length === 0 ? undefined : value;
                    default:
                        // Omit falsy values, those are presumed to be the default.
                        return value || undefined;
                }
            }
        }

        public printNavigationItems(searchValue: string) {
            const items = this.languageService.getNavigateToItems(searchValue);
            const length = items && items.length;

            Harness.IO.log(`NavigationItems list (${length} items)`);

            for (let i = 0; i < length; i++) {
                const item = items[i];
                Harness.IO.log(`name: ${item.name}, kind: ${item.kind}, parentName: ${item.containerName}, fileName: ${item.fileName}`);
            }
        }

        public printNavigationBar() {
            const items = this.languageService.getNavigationBarItems(this.activeFile.fileName);
            const length = items && items.length;

            Harness.IO.log(`Navigation bar (${length} items)`);

            for (let i = 0; i < length; i++) {
                const item = items[i];
                Harness.IO.log(`${repeatString(item.indent, " ")}name: ${item.text}, kind: ${item.kind}, childItems: ${item.childItems.map(child => child.text)}`);
            }
        }

        private getOccurrencesAtCurrentPosition() {
            return this.languageService.getOccurrencesAtPosition(this.activeFile.fileName, this.currentCaretPosition);
        }

        public verifyOccurrencesAtPositionListContains(fileName: string, start: number, end: number, isWriteAccess?: boolean) {
            const occurrences = this.getOccurrencesAtCurrentPosition();

            if (!occurrences || occurrences.length === 0) {
                this.raiseError("verifyOccurrencesAtPositionListContains failed - found 0 references, expected at least one.");
            }

            for (const occurrence of occurrences) {
                if (occurrence && occurrence.fileName === fileName && occurrence.textSpan.start === start && ts.textSpanEnd(occurrence.textSpan) === end) {
                    if (typeof isWriteAccess !== "undefined" && occurrence.isWriteAccess !== isWriteAccess) {
                        this.raiseError(`verifyOccurrencesAtPositionListContains failed - item isWriteAccess value does not match, actual: ${occurrence.isWriteAccess}, expected: ${isWriteAccess}.`);
                    }
                    return;
                }
            }

            const missingItem = { fileName: fileName, start: start, end: end, isWriteAccess: isWriteAccess };
            this.raiseError(`verifyOccurrencesAtPositionListContains failed - could not find the item: ${stringify(missingItem)} in the returned list: (${stringify(occurrences)})`);
        }

        public verifyOccurrencesAtPositionListCount(expectedCount: number) {
            const occurrences = this.getOccurrencesAtCurrentPosition();
            const actualCount = occurrences ? occurrences.length : 0;
            if (expectedCount !== actualCount) {
                this.raiseError(`verifyOccurrencesAtPositionListCount failed - actual: ${actualCount}, expected:${expectedCount}`);
            }
        }

        private getDocumentHighlightsAtCurrentPosition(fileNamesToSearch: string[]) {
            const filesToSearch = fileNamesToSearch.map(name => ts.combinePaths(this.basePath, name));
            return this.languageService.getDocumentHighlights(this.activeFile.fileName, this.currentCaretPosition, filesToSearch);
        }

        public verifyDocumentHighlightsAtPositionListContains(fileName: string, start: number, end: number, fileNamesToSearch: string[], kind?: string) {
            const documentHighlights = this.getDocumentHighlightsAtCurrentPosition(fileNamesToSearch);

            if (!documentHighlights || documentHighlights.length === 0) {
                this.raiseError("verifyDocumentHighlightsAtPositionListContains failed - found 0 highlights, expected at least one.");
            }

            for (const documentHighlight of documentHighlights) {
                if (documentHighlight.fileName === fileName) {
                    const { highlightSpans } = documentHighlight;

                    for (const highlight of highlightSpans) {
                        if (highlight && highlight.textSpan.start === start && ts.textSpanEnd(highlight.textSpan) === end) {
                            if (typeof kind !== "undefined" && highlight.kind !== kind) {
                                this.raiseError(`verifyDocumentHighlightsAtPositionListContains failed - item "kind" value does not match, actual: ${highlight.kind}, expected: ${kind}.`);
                            }
                            return;
                        }
                    }
                }
            }

            const missingItem = { fileName: fileName, start: start, end: end, kind: kind };
            this.raiseError(`verifyDocumentHighlightsAtPositionListContains failed - could not find the item: ${stringify(missingItem)} in the returned list: (${stringify(documentHighlights)})`);
        }

        public verifyDocumentHighlightsAtPositionListCount(expectedCount: number, fileNamesToSearch: string[]) {
            const documentHighlights = this.getDocumentHighlightsAtCurrentPosition(fileNamesToSearch);
            const actualCount = documentHighlights
                ? documentHighlights.reduce((currentCount, { highlightSpans }) => currentCount + highlightSpans.length, 0)
                : 0;

            if (expectedCount !== actualCount) {
                this.raiseError("verifyDocumentHighlightsAtPositionListCount failed - actual: " + actualCount + ", expected:" + expectedCount);
            }
        }

        // Get the text of the entire line the caret is currently at
        private getCurrentLineContent() {
            const text = this.getFileContent(this.activeFile.fileName);

            const pos = this.currentCaretPosition;
            let startPos = pos, endPos = pos;

            while (startPos > 0) {
                const ch = text.charCodeAt(startPos - 1);
                if (ch === ts.CharacterCodes.carriageReturn || ch === ts.CharacterCodes.lineFeed) {
                    break;
                }

                startPos--;
            }

            while (endPos < text.length) {
                const ch = text.charCodeAt(endPos);

                if (ch === ts.CharacterCodes.carriageReturn || ch === ts.CharacterCodes.lineFeed) {
                    break;
                }

                endPos++;
            }

            return text.substring(startPos, endPos);
        }

        private assertItemInCompletionList(items: ts.CompletionEntry[], name: string, text?: string, documentation?: string, kind?: string, spanIndex?: number) {
            for (let i = 0; i < items.length; i++) {
                const item = items[i];
                if (item.name === name) {
                    if (documentation != undefined || text !== undefined) {
                        const details = this.getCompletionEntryDetails(item.name);

                        if (documentation !== undefined) {
                            assert.equal(ts.displayPartsToString(details.documentation), documentation, this.assertionMessageAtLastKnownMarker("completion item documentation for " + name));
                        }
                        if (text !== undefined) {
                            assert.equal(ts.displayPartsToString(details.displayParts), text, this.assertionMessageAtLastKnownMarker("completion item detail text for " + name));
                        }
                    }

                    if (kind !== undefined) {
                        assert.equal(item.kind, kind, this.assertionMessageAtLastKnownMarker("completion item kind for " + name));
                    }

                    if (spanIndex !== undefined) {
                        const span = this.getTextSpanForRangeAtIndex(spanIndex);
                        assert.isTrue(TestState.textSpansEqual(span, item.replacementSpan), this.assertionMessageAtLastKnownMarker(stringify(span) + " does not equal " + stringify(item.replacementSpan) + " replacement span for " + name));
                    }

                    return;
                }
            }

            const itemsString = items.map(item => stringify({ name: item.name, kind: item.kind })).join(",\n");

            this.raiseError(`Expected "${stringify({ name, text, documentation, kind })}" to be in list [${itemsString}]`);
        }

        private findFile(indexOrName: any) {
            let result: FourSlashFile;
            if (typeof indexOrName === "number") {
                const index = <number>indexOrName;
                if (index >= this.testData.files.length) {
                    throw new Error(`File index (${index}) in openFile was out of range. There are only ${this.testData.files.length} files in this test.`);
                }
                else {
                    result = this.testData.files[index];
                }
            }
            else if (typeof indexOrName === "string") {
                let name = <string>indexOrName;

                // names are stored in the compiler with this relative path, this allows people to use goTo.file on just the fileName
                name = name.indexOf("/") === -1 ? (this.basePath + "/" + name) : name;

                const availableNames: string[] = [];
                let foundIt = false;
                for (let i = 0; i < this.testData.files.length; i++) {
                    const fn = this.testData.files[i].fileName;
                    if (fn) {
                        if (fn === name) {
                            result = this.testData.files[i];
                            foundIt = true;
                            break;
                        }
                        availableNames.push(fn);
                    }
                }

                if (!foundIt) {
                    throw new Error(`No test file named "${name}" exists. Available file names are: ${availableNames.join(", ")}`);
                }
            }
            else {
                throw new Error("Unknown argument type");
            }

            return result;
        }

        private getLineColStringAtPosition(position: number) {
            const pos = this.languageServiceAdapterHost.positionToLineAndCharacter(this.activeFile.fileName, position);
            return `line ${(pos.line + 1)}, col ${pos.character}`;
        }

        private getTextSpanForRangeAtIndex(index: number): ts.TextSpan {
            const ranges = this.getRanges();
            if (ranges && ranges.length > index) {
                const range = ranges[index];
                return { start: range.start, length: range.end - range.start };
            }
            else {
                this.raiseError("Supplied span index: " + index + " does not exist in range list of size: " + (ranges ? 0 : ranges.length));
            }
        }

        public getMarkerByName(markerName: string) {
            const markerPos = this.testData.markerPositions[markerName];
            if (markerPos === undefined) {
                const markerNames: string[] = [];
                for (const m in this.testData.markerPositions) markerNames.push(m);
                throw new Error(`Unknown marker "${markerName}" Available markers: ${markerNames.map(m => "\"" + m + "\"").join(", ")}`);
            }
            else {
                return markerPos;
            }
        }

        private static makeWhitespaceVisible(text: string) {
            return text.replace(/ /g, "\u00B7").replace(/\r/g, "\u00B6").replace(/\n/g, "\u2193\n").replace(/\t/g, "\u2192\   ");
        }

        public setCancelled(numberOfCalls: number): void {
            this.cancellationToken.setCancelled(numberOfCalls);
        }

        public resetCancelled(): void {
            this.cancellationToken.resetCancelled();
        }

        private static textSpansEqual(a: ts.TextSpan, b: ts.TextSpan) {
            return a && b && a.start === b.start && a.length === b.length;
        }
    }

    export function runFourSlashTest(basePath: string, testType: FourSlashTestType, fileName: string) {
        const content = Harness.IO.readFile(fileName);
        runFourSlashTestContent(basePath, testType, content, fileName);
    }

    export function runFourSlashTestContent(basePath: string, testType: FourSlashTestType, content: string, fileName: string): void {
        // Give file paths an absolute path for the virtual file system
        const absoluteBasePath = ts.combinePaths(Harness.virtualFileSystemRoot, basePath);
        const absoluteFileName = ts.combinePaths(Harness.virtualFileSystemRoot, fileName);

        // Parse out the files and their metadata
        const testData = parseTestData(absoluteBasePath, content, absoluteFileName);
        const state = new TestState(absoluteBasePath, testType, testData);
        const output = ts.transpileModule(content, { reportDiagnostics: true });
        if (output.diagnostics.length > 0) {
            throw new Error(`Syntax error in ${absoluteBasePath}: ${output.diagnostics[0].messageText}`);
        }
        runCode(output.outputText, state);
    }

    function runCode(code: string, state: TestState): void {
        // Compile and execute the test
        const wrappedCode =
            `(function(test, goTo, verify, edit, debug, format, cancellation, classification, verifyOperationIsCancelled) {
${code}
})`;
        try {
            const test = new FourSlashInterface.Test(state);
            const goTo = new FourSlashInterface.GoTo(state);
            const verify = new FourSlashInterface.Verify(state);
            const edit = new FourSlashInterface.Edit(state);
            const debug = new FourSlashInterface.Debug(state);
            const format = new FourSlashInterface.Format(state);
            const cancellation = new FourSlashInterface.Cancellation(state);
            const f = eval(wrappedCode);
            f(test, goTo, verify, edit, debug, format, cancellation, FourSlashInterface.Classification, FourSlash.verifyOperationIsCancelled);
        }
        catch (err) {
            // Debugging: FourSlash.currentTestState.printCurrentFileState();
            throw err;
        }
    }

    function chompLeadingSpace(content: string) {
        const lines = content.split("\n");
        for (let i = 0; i < lines.length; i++) {
            if ((lines[i].length !== 0) && (lines[i].charAt(0) !== " ")) {
                return content;
            }
        }

        return lines.map(s => s.substr(1)).join("\n");
    }

    function parseTestData(basePath: string, contents: string, fileName: string): FourSlashData {
        // Regex for parsing options in the format "@Alpha: Value of any sort"
        const optionRegex = /^\s*@(\w+): (.*)\s*/;

        // List of all the subfiles we've parsed out
        const files: FourSlashFile[] = [];
        // Global options
        const globalOptions: { [s: string]: string; } = {};
        // Marker positions

        // Split up the input file by line
        // Note: IE JS engine incorrectly handles consecutive delimiters here when using RegExp split, so
        // we have to string-based splitting instead and try to figure out the delimiting chars
        const lines = contents.split("\n");

        const markerPositions: MarkerMap = {};
        const markers: Marker[] = [];
        const ranges: Range[] = [];

        // Stuff related to the subfile we're parsing
        let currentFileContent: string = undefined;
        let currentFileName = fileName;
        let currentFileOptions: { [s: string]: string } = {};

        function resetLocalData() {
            currentFileContent = undefined;
            currentFileOptions = {};
            currentFileName = fileName;
        }

        for (let i = 0; i < lines.length; i++) {
            let line = lines[i];
            const lineLength = line.length;

            if (lineLength > 0 && line.charAt(lineLength - 1) === "\r") {
                line = line.substr(0, lineLength - 1);
            }

            if (line.substr(0, 4) === "////") {
                // Subfile content line

                // Append to the current subfile content, inserting a newline needed
                if (currentFileContent === undefined) {
                    currentFileContent = "";
                }
                else {
                    // End-of-line
                    currentFileContent = currentFileContent + "\n";
                }

                currentFileContent = currentFileContent + line.substr(4);
            }
            else if (line.substr(0, 2) === "//") {
                // Comment line, check for global/file @options and record them
                const match = optionRegex.exec(line.substr(2));
                if (match) {
                    const [key, value] = match.slice(1);
                    const fileMetadataNamesIndex = fileMetadataNames.indexOf(key);
                    if (fileMetadataNamesIndex === -1) {
                        // Check if the match is already existed in the global options
                        if (globalOptions[key] !== undefined) {
                            throw new Error(`Global option '${key}' already exists`);
                        }
                        globalOptions[key] = value;
                    }
                    else {
                        if (fileMetadataNamesIndex === fileMetadataNames.indexOf(metadataOptionNames.fileName)) {
                            // Found an @FileName directive, if this is not the first then create a new subfile
                            if (currentFileContent) {
                                const file = parseFileContent(currentFileContent, currentFileName, markerPositions, markers, ranges);
                                file.fileOptions = currentFileOptions;

                                // Store result file
                                files.push(file);

                                resetLocalData();
                            }

                            currentFileName = basePath + "/" + value;
                            currentFileOptions[key] = value;
                        }
                        else {
                            // Add other fileMetadata flag
                            currentFileOptions[key] = value;
                        }
                    }
                }
                // TODO: should be '==='?
            }
            else if (line == "" || lineLength === 0) {
                // Previously blank lines between fourslash content caused it to be considered as 2 files,
                // Remove this behavior since it just causes errors now
            }
            else {
                // Empty line or code line, terminate current subfile if there is one
                if (currentFileContent) {
                    const file = parseFileContent(currentFileContent, currentFileName, markerPositions, markers, ranges);
                    file.fileOptions = currentFileOptions;

                    // Store result file
                    files.push(file);

                    resetLocalData();
                }
            }
        }

        // @Filename is the only directive that can be used in a test that contains tsconfig.json file.
        if (containTSConfigJson(files)) {
            let directive = getNonFileNameOptionInFileList(files);
            if (!directive) {
                directive = getNonFileNameOptionInObject(globalOptions);
            }
            if (directive) {
                throw Error("It is not allowed to use tsconfig.json along with directive '" + directive + "'");
            }
        }

        return {
            markerPositions,
            markers,
            globalOptions,
            files,
            ranges
        };
    }

    function containTSConfigJson(files: FourSlashFile[]): boolean {
        return ts.forEach(files, f => f.fileOptions["Filename"] === "tsconfig.json");
    }

    function getNonFileNameOptionInFileList(files: FourSlashFile[]): string {
        return ts.forEach(files, f => getNonFileNameOptionInObject(f.fileOptions));
    }

    function getNonFileNameOptionInObject(optionObject: { [s: string]: string }): string {
        for (const option in optionObject) {
            if (option !== metadataOptionNames.fileName) {
                return option;
            }
        }
        return undefined;
    }

    const enum State {
        none,
        inSlashStarMarker,
        inObjectMarker
    }

    function reportError(fileName: string, line: number, col: number, message: string) {
        const errorMessage = fileName + "(" + line + "," + col + "): " + message;
        throw new Error(errorMessage);
    }

    function recordObjectMarker(fileName: string, location: LocationInformation, text: string, markerMap: MarkerMap, markers: Marker[]): Marker {
        let markerValue: any = undefined;
        try {
            // Attempt to parse the marker value as JSON
            markerValue = JSON.parse("{ " + text + " }");
        }
        catch (e) {
            reportError(fileName, location.sourceLine, location.sourceColumn, "Unable to parse marker text " + e.message);
        }

        if (markerValue === undefined) {
            reportError(fileName, location.sourceLine, location.sourceColumn, "Object markers can not be empty");
            return undefined;
        }

        const marker: Marker = {
            fileName,
            position: location.position,
            data: markerValue
        };

        // Object markers can be anonymous
        if (markerValue.name) {
            markerMap[markerValue.name] = marker;
        }

        markers.push(marker);

        return marker;
    }

    function recordMarker(fileName: string, location: LocationInformation, name: string, markerMap: MarkerMap, markers: Marker[]): Marker {
        const marker: Marker = {
            fileName,
            position: location.position
        };

        // Verify markers for uniqueness
        if (markerMap[name] !== undefined) {
            const message = "Marker '" + name + "' is duplicated in the source file contents.";
            reportError(marker.fileName, location.sourceLine, location.sourceColumn, message);
            return undefined;
        }
        else {
            markerMap[name] = marker;
            markers.push(marker);
            return marker;
        }
    }

    function parseFileContent(content: string, fileName: string, markerMap: MarkerMap, markers: Marker[], ranges: Range[]): FourSlashFile {
        content = chompLeadingSpace(content);

        // Any slash-star comment with a character not in this string is not a marker.
        const validMarkerChars = "ABCDEFGHIJKLMNOPQRSTUVWXYZabcdefghijklmnopqrstuvwxyz$1234567890_";

        /// The file content (minus metacharacters) so far
        let output = "";

        /// The current marker (or maybe multi-line comment?) we're parsing, possibly
        let openMarker: LocationInformation = undefined;

        /// A stack of the open range markers that are still unclosed
        const openRanges: RangeLocationInformation[] = [];

        /// A list of ranges we've collected so far */
        let localRanges: Range[] = [];

        /// The latest position of the start of an unflushed plain text area
        let lastNormalCharPosition = 0;

        /// The total number of metacharacters removed from the file (so far)
        let difference = 0;

        /// The fourslash file state object we are generating
        let state: State = State.none;

        /// Current position data
        let line = 1;
        let column = 1;

        const flush = (lastSafeCharIndex: number) => {
            if (lastSafeCharIndex === undefined) {
                output = output + content.substr(lastNormalCharPosition);
            }
            else {
                output = output + content.substr(lastNormalCharPosition, lastSafeCharIndex - lastNormalCharPosition);
            }
        };

        if (content.length > 0) {
            let previousChar = content.charAt(0);
            for (let i = 1; i < content.length; i++) {
                const currentChar = content.charAt(i);
                switch (state) {
                    case State.none:
                        if (previousChar === "[" && currentChar === "|") {
                            // found a range start
                            openRanges.push({
                                position: (i - 1) - difference,
                                sourcePosition: i - 1,
                                sourceLine: line,
                                sourceColumn: column,
                            });
                            // copy all text up to marker position
                            flush(i - 1);
                            lastNormalCharPosition = i + 1;
                            difference += 2;
                        }
                        else if (previousChar === "|" && currentChar === "]") {
                            // found a range end
                            const rangeStart = openRanges.pop();
                            if (!rangeStart) {
                                reportError(fileName, line, column, "Found range end with no matching start.");
                            }

                            const range: Range = {
                                fileName: fileName,
                                start: rangeStart.position,
                                end: (i - 1) - difference,
                                marker: rangeStart.marker
                            };
                            localRanges.push(range);

                            // copy all text up to range marker position
                            flush(i - 1);
                            lastNormalCharPosition = i + 1;
                            difference += 2;
                        }
                        else if (previousChar === "/" && currentChar === "*") {
                            // found a possible marker start
                            state = State.inSlashStarMarker;
                            openMarker = {
                                position: (i - 1) - difference,
                                sourcePosition: i - 1,
                                sourceLine: line,
                                sourceColumn: column,
                            };
                        }
                        else if (previousChar === "{" && currentChar === "|") {
                            // found an object marker start
                            state = State.inObjectMarker;
                            openMarker = {
                                position: (i - 1) - difference,
                                sourcePosition: i - 1,
                                sourceLine: line,
                                sourceColumn: column,
                            };
                            flush(i - 1);
                        }
                        break;

                    case State.inObjectMarker:
                        // Object markers are only ever terminated by |} and have no content restrictions
                        if (previousChar === "|" && currentChar === "}") {
                            // Record the marker
                            const objectMarkerNameText = content.substring(openMarker.sourcePosition + 2, i - 1).trim();
                            const marker = recordObjectMarker(fileName, openMarker, objectMarkerNameText, markerMap, markers);

                            if (openRanges.length > 0) {
                                openRanges[openRanges.length - 1].marker = marker;
                            }

                            // Set the current start to point to the end of the current marker to ignore its text
                            lastNormalCharPosition = i + 1;
                            difference += i + 1 - openMarker.sourcePosition;

                            // Reset the state
                            openMarker = undefined;
                            state = State.none;
                        }
                        break;

                    case State.inSlashStarMarker:
                        if (previousChar === "*" && currentChar === "/") {
                            // Record the marker
                            // start + 2 to ignore the */, -1 on the end to ignore the * (/ is next)
                            const markerNameText = content.substring(openMarker.sourcePosition + 2, i - 1).trim();
                            const marker = recordMarker(fileName, openMarker, markerNameText, markerMap, markers);

                            if (openRanges.length > 0) {
                                openRanges[openRanges.length - 1].marker = marker;
                            }

                            // Set the current start to point to the end of the current marker to ignore its text
                            flush(openMarker.sourcePosition);
                            lastNormalCharPosition = i + 1;
                            difference += i + 1 - openMarker.sourcePosition;

                            // Reset the state
                            openMarker = undefined;
                            state = State.none;
                        }
                        else if (validMarkerChars.indexOf(currentChar) < 0) {
                            if (currentChar === "*" && i < content.length - 1 && content.charAt(i + 1) === "/") {
                                // The marker is about to be closed, ignore the 'invalid' char
                            }
                            else {
                                // We've hit a non-valid marker character, so we were actually in a block comment
                                // Bail out the text we've gathered so far back into the output
                                flush(i);
                                lastNormalCharPosition = i;
                                openMarker = undefined;

                                state = State.none;
                            }
                        }
                        break;
                }

                if (currentChar === "\n" && previousChar === "\r") {
                    // Ignore trailing \n after a \r
                    continue;
                }
                else if (currentChar === "\n" || currentChar === "\r") {
                    line++;
                    column = 1;
                    continue;
                }

                column++;
                previousChar = currentChar;
            }
        }

        // Add the remaining text
        flush(undefined);

        if (openRanges.length > 0) {
            const openRange = openRanges[0];
            reportError(fileName, openRange.sourceLine, openRange.sourceColumn, "Unterminated range.");
        }

        if (openMarker) {
            reportError(fileName, openMarker.sourceLine, openMarker.sourceColumn, "Unterminated marker.");
        }

        // put ranges in the correct order
        localRanges = localRanges.sort((a, b) => a.start < b.start ? -1 : 1);
        localRanges.forEach((r) => { ranges.push(r); });

        return {
            content: output,
            fileOptions: {},
            version: 0,
            fileName: fileName
        };
    }

    function repeatString(count: number, char: string) {
        let result = "";
        for (let i = 0; i < count; i++) {
            result += char;
        }
        return result;
    }

    function stringify(data: any, replacer?: (key: string, value: any) => any): string {
        return JSON.stringify(data, replacer, 2);
    }
}

namespace FourSlashInterface {
    export class Test {
        constructor(private state: FourSlash.TestState) {
        }

        public markers(): FourSlash.Marker[] {
            return this.state.getMarkers();
        }

        public markerNames(): string[] {
            return this.state.getMarkerNames();
        }

        public marker(name?: string): FourSlash.Marker {
            return this.state.getMarkerByName(name);
        }

        public ranges(): FourSlash.Range[] {
            return this.state.getRanges();
        }

        public rangesByText(): ts.Map<FourSlash.Range[]> {
            return this.state.rangesByText();
        }

        public markerByName(s: string): FourSlash.Marker {
            return this.state.getMarkerByName(s);
        }
    }

    export class GoTo {
        constructor(private state: FourSlash.TestState) {
        }
        // Moves the caret to the specified marker,
        // or the anonymous marker ('/**/') if no name
        // is given
        public marker(name?: string) {
            this.state.goToMarker(name);
        }

        public bof() {
            this.state.goToBOF();
        }

        public eof() {
            this.state.goToEOF();
        }

        public type(definitionIndex = 0) {
            this.state.goToTypeDefinition(definitionIndex);
        }

        public implementation() {
            this.state.goToImplementation();
        }

        public position(position: number, fileIndex?: number): void;
        public position(position: number, fileName?: string): void;
        public position(position: number, fileNameOrIndex?: any): void {
            if (fileNameOrIndex !== undefined) {
                this.file(fileNameOrIndex);
            }
            this.state.goToPosition(position);
        }

        // Opens a file, given either its index as it
        // appears in the test source, or its filename
        // as specified in the test metadata
        public file(index: number, content?: string, scriptKindName?: string): void;
        public file(name: string, content?: string, scriptKindName?: string): void;
        public file(indexOrName: any, content?: string, scriptKindName?: string): void {
            this.state.openFile(indexOrName, content, scriptKindName);
        }
    }

    export class VerifyNegatable {
        public not: VerifyNegatable;

        constructor(protected state: FourSlash.TestState, private negative = false) {
            if (!negative) {
                this.not = new VerifyNegatable(state, true);
            }
        }

        // Verifies the member list contains the specified symbol. The
        // member list is brought up if necessary
        public memberListContains(symbol: string, text?: string, documentation?: string, kind?: string) {
            if (this.negative) {
                this.state.verifyMemberListDoesNotContain(symbol);
            }
            else {
                this.state.verifyMemberListContains(symbol, text, documentation, kind);
            }
        }

        public memberListCount(expectedCount: number) {
            this.state.verifyMemberListCount(expectedCount, this.negative);
        }

        // Verifies the completion list contains the specified symbol. The
        // completion list is brought up if necessary
        public completionListContains(symbol: string, text?: string, documentation?: string, kind?: string, spanIndex?: number) {
            if (this.negative) {
                this.state.verifyCompletionListDoesNotContain(symbol, text, documentation, kind, spanIndex);
            }
            else {
                this.state.verifyCompletionListContains(symbol, text, documentation, kind, spanIndex);
            }
        }

        // Verifies the completion list items count to be greater than the specified amount. The
        // completion list is brought up if necessary
        public completionListItemsCountIsGreaterThan(count: number) {
            this.state.verifyCompletionListItemsCountIsGreaterThan(count, this.negative);
        }

        public assertHasRanges(ranges: FourSlash.Range[]) {
            assert(ranges.length !== 0, "Array of ranges is expected to be non-empty");
        }

        public completionListIsEmpty() {
            this.state.verifyCompletionListIsEmpty(this.negative);
        }

        public completionListAllowsNewIdentifier() {
            this.state.verifyCompletionListAllowsNewIdentifier(this.negative);
        }

        public memberListIsEmpty() {
            this.state.verifyMemberListIsEmpty(this.negative);
        }

        public signatureHelpPresent() {
            this.state.verifySignatureHelpPresent(!this.negative);
        }

        public errorExistsBetweenMarkers(startMarker: string, endMarker: string) {
            this.state.verifyErrorExistsBetweenMarkers(startMarker, endMarker, !this.negative);
        }

        public errorExistsAfterMarker(markerName = "") {
            this.state.verifyErrorExistsAfterMarker(markerName, !this.negative, /*after*/ true);
        }

        public errorExistsBeforeMarker(markerName = "") {
            this.state.verifyErrorExistsAfterMarker(markerName, !this.negative, /*after*/ false);
        }

        public quickInfoExists() {
            this.state.verifyQuickInfoExists(this.negative);
        }

        public typeDefinitionCountIs(expectedCount: number) {
            this.state.verifyTypeDefinitionsCount(this.negative, expectedCount);
        }

        public implementationListIsEmpty() {
            this.state.verifyImplementationListIsEmpty(this.negative);
        }

        public isValidBraceCompletionAtPosition(openingBrace: string) {
            this.state.verifyBraceCompletionAtPosition(this.negative, openingBrace);
        }
    }

    export class Verify extends VerifyNegatable {
        constructor(state: FourSlash.TestState) {
            super(state);
        }

        public quickInfoIs(expectedText: string, expectedDocumentation?: string) {
            this.state.verifyQuickInfoString(expectedText, expectedDocumentation);
        }

        public quickInfoAt(markerName: string, expectedText?: string, expectedDocumentation?: string) {
            this.state.verifyQuickInfoAt(markerName, expectedText, expectedDocumentation);
        }

        public quickInfos(namesAndTexts: { [name: string]: string }) {
            this.state.verifyQuickInfos(namesAndTexts);
        }

        public caretAtMarker(markerName?: string) {
            this.state.verifyCaretAtMarker(markerName);
        }

        public indentationIs(numberOfSpaces: number) {
            this.state.verifyIndentationAtCurrentPosition(numberOfSpaces);
        }

        public indentationAtPositionIs(fileName: string, position: number, numberOfSpaces: number, indentStyle = ts.IndentStyle.Smart, baseIndentSize = 0) {
            this.state.verifyIndentationAtPosition(fileName, position, numberOfSpaces, indentStyle, baseIndentSize);
        }

        public textAtCaretIs(text: string) {
            this.state.verifyTextAtCaretIs(text);
        }

        /**
         * Compiles the current file and evaluates 'expr' in a context containing
         * the emitted output, then compares (using ===) the result of that expression
         * to 'value'. Do not use this function with external modules as it is not supported.
         */
        public eval(expr: string, value: any) {
            this.state.verifyEval(expr, value);
        }

        public currentLineContentIs(text: string) {
            this.state.verifyCurrentLineContent(text);
        }

        public currentFileContentIs(text: string) {
            this.state.verifyCurrentFileContent(text);
        }

        public goToDefinitionIs(endMarkers: string | string[]) {
            this.state.verifyGoToDefinitionIs(endMarkers);
        }

        public goToDefinition(startMarkerName: string | string[], endMarkerName: string | string[]): void;
        public goToDefinition(startsAndEnds: [string | string[], string | string[]][]): void;
        public goToDefinition(startsAndEnds: { [startMarkerName: string]: string | string[] }): void;
        public goToDefinition(arg0: any, endMarkerName?: string | string[]) {
            this.state.verifyGoToDefinition(arg0, endMarkerName);
        }

        public goToDefinitionForMarkers(...markerNames: string[]) {
            this.state.verifyGoToDefinitionForMarkers(markerNames);
        }

        public goToDefinitionName(name: string, containerName: string) {
            this.state.verifyGoToDefinitionName(name, containerName);
        }

        public verifyGetEmitOutputForCurrentFile(expected: string): void {
            this.state.verifyGetEmitOutputForCurrentFile(expected);
        }

        public verifyGetEmitOutputContentsForCurrentFile(expected: ts.OutputFile[]): void {
            this.state.verifyGetEmitOutputContentsForCurrentFile(expected);
        }

        public referencesAre(ranges: FourSlash.Range[]) {
            this.state.verifyReferencesAre(ranges);
        }

        public referencesOf(start: FourSlash.Range, references: FourSlash.Range[]) {
            this.state.verifyReferencesOf(start, references);
        }

        public rangesReferenceEachOther(ranges?: FourSlash.Range[]) {
            this.state.verifyRangesReferenceEachOther(ranges);
        }

        public findReferencesDefinitionDisplayPartsAtCaretAre(expected: ts.SymbolDisplayPart[]) {
            this.state.verifyDisplayPartsOfReferencedSymbol(expected);
        }

        public rangesWithSameTextReferenceEachOther() {
            this.state.verifyRangesWithSameTextReferenceEachOther();
        }

        public currentParameterHelpArgumentNameIs(name: string) {
            this.state.verifyCurrentParameterHelpName(name);
        }

        public currentParameterSpanIs(parameter: string) {
            this.state.verifyCurrentParameterSpanIs(parameter);
        }

        public currentParameterHelpArgumentDocCommentIs(docComment: string) {
            this.state.verifyCurrentParameterHelpDocComment(docComment);
        }

        public currentSignatureHelpDocCommentIs(docComment: string) {
            this.state.verifyCurrentSignatureHelpDocComment(docComment);
        }

        public signatureHelpCountIs(expected: number) {
            this.state.verifySignatureHelpCount(expected);
        }

        public signatureHelpArgumentCountIs(expected: number) {
            this.state.verifySignatureHelpArgumentCount(expected);
        }

        public currentSignatureParameterCountIs(expected: number) {
            this.state.verifyCurrentSignatureHelpParameterCount(expected);
        }

        public currentSignatureHelpIs(expected: string) {
            this.state.verifyCurrentSignatureHelpIs(expected);
        }

        public numberOfErrorsInCurrentFile(expected: number) {
            this.state.verifyNumberOfErrorsInCurrentFile(expected);
        }

        public baselineCurrentFileBreakpointLocations() {
            this.state.baselineCurrentFileBreakpointLocations();
        }

        public baselineCurrentFileNameOrDottedNameSpans() {
            this.state.baselineCurrentFileNameOrDottedNameSpans();
        }

        public baselineGetEmitOutput() {
            this.state.baselineGetEmitOutput();
        }

        public baselineQuickInfo() {
            this.state.baselineQuickInfo();
        }

        public nameOrDottedNameSpanTextIs(text: string) {
            this.state.verifyCurrentNameOrDottedNameSpanText(text);
        }

        public outliningSpansInCurrentFile(spans: FourSlash.TextSpan[]) {
            this.state.verifyOutliningSpans(spans);
        }

        public todoCommentsInCurrentFile(descriptors: string[]) {
            this.state.verifyTodoComments(descriptors, this.state.getRanges());
        }

        public matchingBracePositionInCurrentFile(bracePosition: number, expectedMatchPosition: number) {
            this.state.verifyMatchingBracePosition(bracePosition, expectedMatchPosition);
        }

        public noMatchingBracePositionInCurrentFile(bracePosition: number) {
            this.state.verifyNoMatchingBracePosition(bracePosition);
        }

        public DocCommentTemplate(expectedText: string, expectedOffset: number, empty?: boolean) {
            this.state.verifyDocCommentTemplate(empty ? undefined : { newText: expectedText, caretOffset: expectedOffset });
        }

        public noDocCommentTemplate() {
            this.DocCommentTemplate(/*expectedText*/ undefined, /*expectedOffset*/ undefined, /*empty*/ true);
        }

        public navigationBar(json: any) {
            this.state.verifyNavigationBar(json);
        }

        public navigationItemsListCount(count: number, searchValue: string, matchKind?: string, fileName?: string) {
            this.state.verifyNavigationItemsCount(count, searchValue, matchKind, fileName);
        }

        public navigationItemsListContains(
            name: string,
            kind: string,
            searchValue: string,
            matchKind: string,
            fileName?: string,
            parentName?: string) {
            this.state.verifyNavigationItemsListContains(
                name,
                kind,
                searchValue,
                matchKind,
                fileName,
                parentName);
        }

        public occurrencesAtPositionContains(range: FourSlash.Range, isWriteAccess?: boolean) {
            this.state.verifyOccurrencesAtPositionListContains(range.fileName, range.start, range.end, isWriteAccess);
        }

        public occurrencesAtPositionCount(expectedCount: number) {
            this.state.verifyOccurrencesAtPositionListCount(expectedCount);
        }

        public documentHighlightsAtPositionContains(range: FourSlash.Range, fileNamesToSearch: string[], kind?: string) {
            this.state.verifyDocumentHighlightsAtPositionListContains(range.fileName, range.start, range.end, fileNamesToSearch, kind);
        }

        public documentHighlightsAtPositionCount(expectedCount: number, fileNamesToSearch: string[]) {
            this.state.verifyDocumentHighlightsAtPositionListCount(expectedCount, fileNamesToSearch);
        }

        public completionEntryDetailIs(entryName: string, text: string, documentation?: string, kind?: string) {
            this.state.verifyCompletionEntryDetails(entryName, text, documentation, kind);
        }

        /**
         * This method *requires* a contiguous, complete, and ordered stream of classifications for a file.
         */
        public syntacticClassificationsAre(...classifications: { classificationType: string; text: string }[]) {
            this.state.verifySyntacticClassifications(classifications);
        }

        /**
         * This method *requires* an ordered stream of classifications for a file, and spans are highly recommended.
         */
        public semanticClassificationsAre(...classifications: { classificationType: string; text: string; textSpan?: FourSlash.TextSpan }[]) {
            this.state.verifySemanticClassifications(classifications);
        }

        public renameInfoSucceeded(displayName?: string, fullDisplayName?: string, kind?: string, kindModifiers?: string) {
            this.state.verifyRenameInfoSucceeded(displayName, fullDisplayName, kind, kindModifiers);
        }

        public renameInfoFailed(message?: string) {
            this.state.verifyRenameInfoFailed(message);
        }

        public renameLocations(findInStrings: boolean, findInComments: boolean, ranges?: FourSlash.Range[]) {
            this.state.verifyRenameLocations(findInStrings, findInComments, ranges);
        }

        public verifyQuickInfoDisplayParts(kind: string, kindModifiers: string, textSpan: { start: number; length: number; },
            displayParts: ts.SymbolDisplayPart[], documentation: ts.SymbolDisplayPart[]) {
            this.state.verifyQuickInfoDisplayParts(kind, kindModifiers, textSpan, displayParts, documentation);
        }

        public getSyntacticDiagnostics(expected: string) {
            this.state.getSyntacticDiagnostics(expected);
        }

        public getSemanticDiagnostics(expected: string) {
            this.state.getSemanticDiagnostics(expected);
        }

        public ProjectInfo(expected: string[]) {
            this.state.verifyProjectInfo(expected);
        }

        public allRangesAppearInImplementationList(markerName: string) {
            this.state.verifyRangesInImplementationList(markerName);
        }
    }

    export class Edit {
        constructor(private state: FourSlash.TestState) {
        }
        public backspace(count?: number) {
            this.state.deleteCharBehindMarker(count);
        }

        public deleteAtCaret(times?: number) {
            this.state.deleteChar(times);
        }

        public replace(start: number, length: number, text: string) {
            this.state.replace(start, length, text);
        }

        public paste(text: string) {
            this.state.paste(text);
        }

        public insert(text: string) {
            this.insertLines(text);
        }

        public insertLine(text: string) {
            this.insertLines(text + "\n");
        }

        public insertLines(...lines: string[]) {
            this.state.type(lines.join("\n"));
        }

        public moveRight(count?: number) {
            this.state.moveCaretRight(count);
        }

        public moveLeft(count?: number) {
            if (typeof count === "undefined") {
                count = 1;
            }
            this.state.moveCaretRight(count * -1);
        }

        public enableFormatting() {
            this.state.enableFormatting = true;
        }

        public disableFormatting() {
            this.state.enableFormatting = false;
        }
    }

    export class Debug {
        constructor(private state: FourSlash.TestState) {
        }

        public printCurrentParameterHelp() {
            this.state.printCurrentParameterHelp();
        }

        public printCurrentFileState() {
            this.state.printCurrentFileState();
        }

        public printCurrentFileStateWithWhitespace() {
            this.state.printCurrentFileState(/*makeWhitespaceVisible*/true);
        }

        public printCurrentFileStateWithoutCaret() {
            this.state.printCurrentFileState(/*makeWhitespaceVisible*/false, /*makeCaretVisible*/false);
        }

        public printCurrentQuickInfo() {
            this.state.printCurrentQuickInfo();
        }

        public printCurrentSignatureHelp() {
            this.state.printCurrentSignatureHelp();
        }

        public printMemberListMembers() {
            this.state.printMemberListMembers();
        }

        public printCompletionListMembers() {
            this.state.printCompletionListMembers();
        }

        public printBreakpointLocation(pos: number) {
            this.state.printBreakpointLocation(pos);
        }
        public printBreakpointAtCurrentLocation() {
            this.state.printBreakpointAtCurrentLocation();
        }

        public printNameOrDottedNameSpans(pos: number) {
            this.state.printNameOrDottedNameSpans(pos);
        }

        public printErrorList() {
            this.state.printErrorList();
        }

        public printNavigationItems(searchValue = ".*") {
            this.state.printNavigationItems(searchValue);
        }

        public printNavigationBar() {
            this.state.printNavigationBar();
        }

        public printReferences() {
            this.state.printReferences();
        }

        public printContext() {
            this.state.printContext();
        }
    }

    export class Format {
        constructor(private state: FourSlash.TestState) {
        }

        public document() {
            this.state.formatDocument();
        }

        public copyFormatOptions(): ts.FormatCodeSettings {
            return this.state.copyFormatOptions();
        }

        public setFormatOptions(options: ts.FormatCodeOptions) {
            return this.state.setFormatOptions(options);
        }

        public selection(startMarker: string, endMarker: string) {
            this.state.formatSelection(this.state.getMarkerByName(startMarker).position, this.state.getMarkerByName(endMarker).position);
        }

        public onType(posMarker: string, key: string) {
            this.state.formatOnType(this.state.getMarkerByName(posMarker).position, key);
        }

        public setOption(name: string, value: number): void;
        public setOption(name: string, value: string): void;
        public setOption(name: string, value: boolean): void;
        public setOption(name: string, value: any): void {
            (<any>this.state.formatCodeSettings)[name] = value;
        }
    }

    export class Cancellation {
        constructor(private state: FourSlash.TestState) {
        }

        public resetCancelled() {
            this.state.resetCancelled();
        }

        public setCancelled(numberOfCalls = 0) {
            this.state.setCancelled(numberOfCalls);
        }
    }

    export namespace Classification {
        export function comment(text: string, position?: number): { classificationType: string; text: string; textSpan?: FourSlash.TextSpan } {
            return getClassification("comment", text, position);
        }

        export function identifier(text: string, position?: number): { classificationType: string; text: string; textSpan?: FourSlash.TextSpan } {
            return getClassification("identifier", text, position);
        }

        export function keyword(text: string, position?: number): { classificationType: string; text: string; textSpan?: FourSlash.TextSpan } {
            return getClassification("keyword", text, position);
        }

        export function numericLiteral(text: string, position?: number): { classificationType: string; text: string; textSpan?: FourSlash.TextSpan } {
            return getClassification("numericLiteral", text, position);
        }

        export function operator(text: string, position?: number): { classificationType: string; text: string; textSpan?: FourSlash.TextSpan } {
            return getClassification("operator", text, position);
        }

        export function stringLiteral(text: string, position?: number): { classificationType: string; text: string; textSpan?: FourSlash.TextSpan } {
            return getClassification("stringLiteral", text, position);
        }

        export function whiteSpace(text: string, position?: number): { classificationType: string; text: string; textSpan?: FourSlash.TextSpan } {
            return getClassification("whiteSpace", text, position);
        }

        export function text(text: string, position?: number): { classificationType: string; text: string; textSpan?: FourSlash.TextSpan } {
            return getClassification("text", text, position);
        }

        export function punctuation(text: string, position?: number): { classificationType: string; text: string; textSpan?: FourSlash.TextSpan } {
            return getClassification("punctuation", text, position);
        }

        export function docCommentTagName(text: string, position?: number): { classificationType: string; text: string; textSpan?: FourSlash.TextSpan } {
            return getClassification("docCommentTagName", text, position);
        }

        export function className(text: string, position?: number): { classificationType: string; text: string; textSpan?: FourSlash.TextSpan } {
            return getClassification("className", text, position);
        }

        export function enumName(text: string, position?: number): { classificationType: string; text: string; textSpan?: FourSlash.TextSpan } {
            return getClassification("enumName", text, position);
        }

        export function interfaceName(text: string, position?: number): { classificationType: string; text: string; textSpan?: FourSlash.TextSpan } {
            return getClassification("interfaceName", text, position);
        }

        export function moduleName(text: string, position?: number): { classificationType: string; text: string; textSpan?: FourSlash.TextSpan } {
            return getClassification("moduleName", text, position);
        }

        export function typeParameterName(text: string, position?: number): { classificationType: string; text: string; textSpan?: FourSlash.TextSpan } {
            return getClassification("typeParameterName", text, position);
        }

        export function parameterName(text: string, position?: number): { classificationType: string; text: string; textSpan?: FourSlash.TextSpan } {
            return getClassification("parameterName", text, position);
        }

        export function typeAliasName(text: string, position?: number): { classificationType: string; text: string; textSpan?: FourSlash.TextSpan } {
            return getClassification("typeAliasName", text, position);
        }

        export function jsxOpenTagName(text: string, position?: number): { classificationType: string; text: string; textSpan?: FourSlash.TextSpan } {
            return getClassification("jsxOpenTagName", text, position);
        }

        export function jsxCloseTagName(text: string, position?: number): { classificationType: string; text: string; textSpan?: FourSlash.TextSpan } {
            return getClassification("jsxCloseTagName", text, position);
        }

        export function jsxSelfClosingTagName(text: string, position?: number): { classificationType: string; text: string; textSpan?: FourSlash.TextSpan } {
            return getClassification("jsxSelfClosingTagName", text, position);
        }

        export function jsxAttribute(text: string, position?: number): { classificationType: string; text: string; textSpan?: FourSlash.TextSpan } {
            return getClassification("jsxAttribute", text, position);
        }

        export function jsxText(text: string, position?: number): { classificationType: string; text: string; textSpan?: FourSlash.TextSpan } {
            return getClassification("jsxText", text, position);
        }

        export function jsxAttributeStringLiteralValue(text: string, position?: number): { classificationType: string; text: string; textSpan?: FourSlash.TextSpan } {
            return getClassification("jsxAttributeStringLiteralValue", text, position);
        }

        function getClassification(type: string, text: string, position?: number) {
            return {
                classificationType: type,
                text: text,
                textSpan: position === undefined ? undefined : { start: position, end: position + text.length }
            };
        }
    }
}
<|MERGE_RESOLUTION|>--- conflicted
+++ resolved
@@ -1,3645 +1,3624 @@
-//
-// Copyright (c) Microsoft Corporation.  All rights reserved.
-//
-// Licensed under the Apache License, Version 2.0 (the "License");
-// you may not use this file except in compliance with the License.
-// You may obtain a copy of the License at
-//   http://www.apache.org/licenses/LICENSE-2.0
-//
-// Unless required by applicable law or agreed to in writing, software
-// distributed under the License is distributed on an "AS IS" BASIS,
-// WITHOUT WARRANTIES OR CONDITIONS OF ANY KIND, either express or implied.
-// See the License for the specific language governing permissions and
-// limitations under the License.
-//
-
-/// <reference path="..\services\services.ts" />
-/// <reference path="..\services\shims.ts" />
-/// <reference path="harnessLanguageService.ts" />
-/// <reference path="harness.ts" />
-/// <reference path="fourslashRunner.ts" />
-
-namespace FourSlash {
-    ts.disableIncrementalParsing = false;
-
-    // Represents a parsed source file with metadata
-    export interface FourSlashFile {
-        // The contents of the file (with markers, etc stripped out)
-        content: string;
-        fileName: string;
-        version: number;
-        // File-specific options (name/value pairs)
-        fileOptions: Harness.TestCaseParser.CompilerSettings;
-    }
-
-    // Represents a set of parsed source files and options
-    export interface FourSlashData {
-        // Global options (name/value pairs)
-        globalOptions: Harness.TestCaseParser.CompilerSettings;
-
-        files: FourSlashFile[];
-
-        // A mapping from marker names to name/position pairs
-        markerPositions: { [index: string]: Marker; };
-
-        markers: Marker[];
-
-        ranges: Range[];
-    }
-
-    interface MemberListData {
-        result: {
-            maybeInaccurate: boolean;
-            isMemberCompletion: boolean;
-            entries: {
-                name: string;
-                type: string;
-                kind: string;
-                kindModifiers: string;
-            }[];
-        };
-    }
-
-    export interface Marker {
-        fileName: string;
-        position: number;
-        data?: any;
-    }
-
-    interface MarkerMap {
-        [index: string]: Marker;
-    }
-
-    export interface Range {
-        fileName: string;
-        start: number;
-        end: number;
-        marker?: Marker;
-    }
-
-    interface LocationInformation {
-        position: number;
-        sourcePosition: number;
-        sourceLine: number;
-        sourceColumn: number;
-    }
-
-    interface RangeLocationInformation extends LocationInformation {
-        marker?: Marker;
-    }
-
-    interface ImplementationLocationInformation extends ts.ImplementationLocation {
-        matched?: boolean;
-    }
-
-    export interface TextSpan {
-        start: number;
-        end: number;
-    }
-
-    export import IndentStyle = ts.IndentStyle;
-
-    const entityMap = ts.createMap({
-        "&": "&amp;",
-        "\"": "&quot;",
-        "'": "&#39;",
-        "/": "&#47;",
-        "<": "&lt;",
-        ">": "&gt;"
-    });
-
-    export function escapeXmlAttributeValue(s: string) {
-        return s.replace(/[&<>"'\/]/g, ch => entityMap[ch]);
-    }
-
-    // Name of testcase metadata including ts.CompilerOptions properties that will be used by globalOptions
-    // To add additional option, add property into the testOptMetadataNames, refer the property in either globalMetadataNames or fileMetadataNames
-    // Add cases into convertGlobalOptionsToCompilationsSettings function for the compiler to acknowledge such option from meta data
-    const metadataOptionNames = {
-        baselineFile: "BaselineFile",
-        emitThisFile: "emitThisFile",  // This flag is used for testing getEmitOutput feature. It allows test-cases to indicate what file to be output in multiple files project
-        fileName: "Filename",
-        resolveReference: "ResolveReference",  // This flag is used to specify entry file for resolve file references. The flag is only allow once per test file
-    };
-
-    // List of allowed metadata names
-    const fileMetadataNames = [metadataOptionNames.fileName, metadataOptionNames.emitThisFile, metadataOptionNames.resolveReference];
-
-    function convertGlobalOptionsToCompilerOptions(globalOptions: Harness.TestCaseParser.CompilerSettings): ts.CompilerOptions {
-        const settings: ts.CompilerOptions = { target: ts.ScriptTarget.ES5 };
-        Harness.Compiler.setCompilerOptionsFromHarnessSetting(globalOptions, settings);
-        return settings;
-    }
-
-    export class TestCancellationToken implements ts.HostCancellationToken {
-        // 0 - cancelled
-        // >0 - not cancelled
-        // <0 - not cancelled and value denotes number of isCancellationRequested after which token become cancelled
-        private static NotCanceled: number = -1;
-        private numberOfCallsBeforeCancellation: number = TestCancellationToken.NotCanceled;
-
-        public isCancellationRequested(): boolean {
-            if (this.numberOfCallsBeforeCancellation < 0) {
-                return false;
-            }
-
-            if (this.numberOfCallsBeforeCancellation > 0) {
-                this.numberOfCallsBeforeCancellation--;
-                return false;
-            }
-
-            return true;
-        }
-
-        public setCancelled(numberOfCalls = 0): void {
-            ts.Debug.assert(numberOfCalls >= 0);
-            this.numberOfCallsBeforeCancellation = numberOfCalls;
-        }
-
-        public resetCancelled(): void {
-            this.numberOfCallsBeforeCancellation = TestCancellationToken.NotCanceled;
-        }
-    }
-
-    export function verifyOperationIsCancelled(f: () => void) {
-        try {
-            f();
-        }
-        catch (e) {
-            if (e instanceof ts.OperationCanceledException) {
-                return;
-            }
-        }
-
-        throw new Error("Operation should be cancelled");
-    }
-
-    // This function creates IScriptSnapshot object for testing getPreProcessedFileInfo
-    // Return object may lack some functionalities for other purposes.
-    function createScriptSnapShot(sourceText: string): ts.IScriptSnapshot {
-        return {
-            getText: (start: number, end: number) => {
-                return sourceText.substr(start, end - start);
-            },
-            getLength: () => {
-                return sourceText.length;
-            },
-            getChangeRange: (oldSnapshot: ts.IScriptSnapshot) => {
-                return <ts.TextChangeRange>undefined;
-            }
-        };
-    }
-
-    export class TestState {
-        // Language service instance
-        private languageServiceAdapterHost: Harness.LanguageService.LanguageServiceAdapterHost;
-        private languageService: ts.LanguageService;
-        private cancellationToken: TestCancellationToken;
-
-        // The current caret position in the active file
-        public currentCaretPosition = 0;
-        public lastKnownMarker: string = "";
-
-        // The file that's currently 'opened'
-        public activeFile: FourSlashFile;
-
-        // Whether or not we should format on keystrokes
-        public enableFormatting = true;
-
-        public formatCodeSettings: ts.FormatCodeSettings;
-
-        private inputFiles = ts.createMap<string>();  // Map between inputFile's fileName and its content for easily looking up when resolving references
-
-        private static getDisplayPartsJson(displayParts: ts.SymbolDisplayPart[]) {
-            let result = "";
-            ts.forEach(displayParts, part => {
-                if (result) {
-                    result += ",\n    ";
-                }
-                else {
-                    result = "[\n    ";
-                }
-                result += JSON.stringify(part);
-            });
-            if (result) {
-                result += "\n]";
-            }
-
-            return result;
-        }
-
-        // Add input file which has matched file name with the given reference-file path.
-        // This is necessary when resolveReference flag is specified
-        private addMatchedInputFile(referenceFilePath: string, extensions: string[]) {
-            const inputFiles = this.inputFiles;
-            const languageServiceAdapterHost = this.languageServiceAdapterHost;
-            if (!extensions) {
-                tryAdd(referenceFilePath);
-            }
-            else {
-                tryAdd(referenceFilePath) || ts.forEach(extensions, ext => tryAdd(referenceFilePath + ext));
-            }
-
-            function tryAdd(path: string) {
-                const inputFile = inputFiles[path];
-                if (inputFile && !Harness.isDefaultLibraryFile(path)) {
-                    languageServiceAdapterHost.addScript(path, inputFile, /*isRootFile*/ true);
-                    return true;
-                }
-            }
-        }
-
-        private getLanguageServiceAdapter(testType: FourSlashTestType, cancellationToken: TestCancellationToken, compilationOptions: ts.CompilerOptions): Harness.LanguageService.LanguageServiceAdapter {
-            switch (testType) {
-                case FourSlashTestType.Native:
-                    return new Harness.LanguageService.NativeLanguageServiceAdapter(cancellationToken, compilationOptions);
-                case FourSlashTestType.Shims:
-                    return new Harness.LanguageService.ShimLanguageServiceAdapter(/*preprocessToResolve*/ false, cancellationToken, compilationOptions);
-                case FourSlashTestType.ShimsWithPreprocess:
-                    return new Harness.LanguageService.ShimLanguageServiceAdapter(/*preprocessToResolve*/ true, cancellationToken, compilationOptions);
-                case FourSlashTestType.Server:
-                    return new Harness.LanguageService.ServerLanguageServiceAdapter(cancellationToken, compilationOptions);
-                default:
-                    throw new Error("Unknown FourSlash test type: ");
-            }
-        }
-
-        constructor(private basePath: string, private testType: FourSlashTestType, public testData: FourSlashData) {
-            // Create a new Services Adapter
-            this.cancellationToken = new TestCancellationToken();
-            let compilationOptions = convertGlobalOptionsToCompilerOptions(this.testData.globalOptions);
-            compilationOptions.skipDefaultLibCheck = true;
-
-            // Initialize the language service with all the scripts
-            let startResolveFileRef: FourSlashFile;
-
-            ts.forEach(testData.files, file => {
-                // Create map between fileName and its content for easily looking up when resolveReference flag is specified
-                this.inputFiles[file.fileName] = file.content;
-
-                if (ts.getBaseFileName(file.fileName).toLowerCase() === "tsconfig.json") {
-                    const configJson = ts.parseConfigFileTextToJson(file.fileName, file.content);
-                    assert.isTrue(configJson.config !== undefined);
-
-                    // Extend our existing compiler options so that we can also support tsconfig only options
-                    if (configJson.config.compilerOptions) {
-                        const baseDirectory = ts.normalizePath(ts.getDirectoryPath(file.fileName));
-                        const tsConfig = ts.convertCompilerOptionsFromJson(configJson.config.compilerOptions, baseDirectory, file.fileName);
-
-                        if (!tsConfig.errors || !tsConfig.errors.length) {
-                            compilationOptions = ts.extend(compilationOptions, tsConfig.options);
-                        }
-                    }
-                }
-
-                if (!startResolveFileRef && file.fileOptions[metadataOptionNames.resolveReference] === "true") {
-                    startResolveFileRef = file;
-                }
-                else if (startResolveFileRef) {
-                    // If entry point for resolving file references is already specified, report duplication error
-                    throw new Error("There exists a Fourslash file which has resolveReference flag specified; remove duplicated resolveReference flag");
-                }
-            });
-
-
-            if (compilationOptions.typeRoots) {
-                compilationOptions.typeRoots = compilationOptions.typeRoots.map(p => ts.getNormalizedAbsolutePath(p, this.basePath));
-            }
-
-            const languageServiceAdapter = this.getLanguageServiceAdapter(testType, this.cancellationToken, compilationOptions);
-            this.languageServiceAdapterHost = languageServiceAdapter.getHost();
-            this.languageService = languageServiceAdapter.getLanguageService();
-
-            if (startResolveFileRef) {
-                // Add the entry-point file itself into the languageServiceShimHost
-                this.languageServiceAdapterHost.addScript(startResolveFileRef.fileName, startResolveFileRef.content, /*isRootFile*/ true);
-
-                const resolvedResult = languageServiceAdapter.getPreProcessedFileInfo(startResolveFileRef.fileName, startResolveFileRef.content);
-                const referencedFiles: ts.FileReference[] = resolvedResult.referencedFiles;
-                const importedFiles: ts.FileReference[] = resolvedResult.importedFiles;
-
-                // Add triple reference files into language-service host
-                ts.forEach(referencedFiles, referenceFile => {
-                    // Fourslash insert tests/cases/fourslash into inputFile.unitName so we will properly append the same base directory to refFile path
-                    const referenceFilePath = this.basePath + "/" + referenceFile.fileName;
-                    this.addMatchedInputFile(referenceFilePath, /* extensions */ undefined);
-                });
-
-                // Add import files into language-service host
-                ts.forEach(importedFiles, importedFile => {
-                    // Fourslash insert tests/cases/fourslash into inputFile.unitName and import statement doesn't require ".ts"
-                    // so convert them before making appropriate comparison
-                    const importedFilePath = this.basePath + "/" + importedFile.fileName;
-                    this.addMatchedInputFile(importedFilePath, ts.getSupportedExtensions(compilationOptions));
-                });
-
-                // Check if no-default-lib flag is false and if so add default library
-                if (!resolvedResult.isLibFile) {
-                    this.languageServiceAdapterHost.addScript(Harness.Compiler.defaultLibFileName,
-                        Harness.Compiler.getDefaultLibrarySourceFile().text, /*isRootFile*/ false);
-                }
-            }
-            else {
-                // resolveReference file-option is not specified then do not resolve any files and include all inputFiles
-                for (const fileName in this.inputFiles) {
-                    if (!Harness.isDefaultLibraryFile(fileName)) {
-                        this.languageServiceAdapterHost.addScript(fileName, this.inputFiles[fileName], /*isRootFile*/ true);
-                    }
-                }
-                this.languageServiceAdapterHost.addScript(Harness.Compiler.defaultLibFileName,
-                    Harness.Compiler.getDefaultLibrarySourceFile().text, /*isRootFile*/ false);
-            }
-
-<<<<<<< HEAD
-            this.formatCodeSettings = {
-                baseIndentSize: 0,
-                indentSize: 4,
-                tabSize: 4,
-                newLineCharacter: Harness.IO.newLine(),
-                convertTabsToSpaces: true,
-                indentStyle: ts.IndentStyle.Smart,
-                insertSpaceAfterCommaDelimiter: true,
-                insertSpaceAfterSemicolonInForStatements: true,
-                insertSpaceBeforeAndAfterBinaryOperators: true,
-                insertSpaceAfterKeywordsInControlFlowStatements: true,
-                insertSpaceAfterFunctionKeywordForAnonymousFunctions: false,
-                insertSpaceAfterOpeningAndBeforeClosingNonemptyParenthesis: false,
-                insertSpaceAfterOpeningAndBeforeClosingNonemptyBrackets: false,
-                insertSpaceAfterOpeningAndBeforeClosingTemplateStringBraces: false,
-                insertSpaceAfterOpeningAndBeforeClosingJsxExpressionBraces: false,
-                placeOpenBraceOnNewLineForFunctions: false,
-                placeOpenBraceOnNewLineForControlBlocks: false,
-=======
-            this.formatCodeOptions = {
-                BaseIndentSize: 0,
-                IndentSize: 4,
-                TabSize: 4,
-                NewLineCharacter: Harness.IO.newLine(),
-                ConvertTabsToSpaces: true,
-                IndentStyle: ts.IndentStyle.Smart,
-                InsertSpaceAfterCommaDelimiter: true,
-                InsertSpaceAfterSemicolonInForStatements: true,
-                InsertSpaceBeforeAndAfterBinaryOperators: true,
-                InsertSpaceAfterKeywordsInControlFlowStatements: true,
-                InsertSpaceAfterFunctionKeywordForAnonymousFunctions: false,
-                InsertSpaceAfterOpeningAndBeforeClosingNonemptyParenthesis: false,
-                InsertSpaceAfterOpeningAndBeforeClosingNonemptyBrackets: false,
-                InsertSpaceAfterOpeningAndBeforeClosingNonemptyBraces: true,
-                InsertSpaceAfterOpeningAndBeforeClosingTemplateStringBraces: false,
-                InsertSpaceAfterOpeningAndBeforeClosingJsxExpressionBraces: false,
-                InsertSpaceAfterTypeAssertion: false,
-                PlaceOpenBraceOnNewLineForFunctions: false,
-                PlaceOpenBraceOnNewLineForControlBlocks: false,
->>>>>>> 9950b98b
-            };
-
-            // Open the first file by default
-            this.openFile(0);
-        }
-
-        private getFileContent(fileName: string): string {
-            const script = this.languageServiceAdapterHost.getScriptInfo(fileName);
-            return script.content;
-        }
-
-        // Entry points from fourslash.ts
-        public goToMarker(name = "") {
-            const marker = this.getMarkerByName(name);
-            if (this.activeFile.fileName !== marker.fileName) {
-                this.openFile(marker.fileName);
-            }
-
-            const content = this.getFileContent(marker.fileName);
-            if (marker.position === -1 || marker.position > content.length) {
-                throw new Error(`Marker "${name}" has been invalidated by unrecoverable edits to the file.`);
-            }
-            this.lastKnownMarker = name;
-            this.goToPosition(marker.position);
-        }
-
-        public goToPosition(pos: number) {
-            this.currentCaretPosition = pos;
-        }
-
-        public moveCaretRight(count = 1) {
-            this.currentCaretPosition += count;
-            this.currentCaretPosition = Math.min(this.currentCaretPosition, this.getFileContent(this.activeFile.fileName).length);
-        }
-
-        // Opens a file given its 0-based index or fileName
-        public openFile(index: number, content?: string, scriptKindName?: string): void;
-        public openFile(name: string, content?: string, scriptKindName?: string): void;
-        public openFile(indexOrName: any, content?: string, scriptKindName?: string) {
-            const fileToOpen: FourSlashFile = this.findFile(indexOrName);
-            fileToOpen.fileName = ts.normalizeSlashes(fileToOpen.fileName);
-            this.activeFile = fileToOpen;
-            // Let the host know that this file is now open
-            this.languageServiceAdapterHost.openFile(fileToOpen.fileName, content, scriptKindName);
-        }
-
-        public verifyErrorExistsBetweenMarkers(startMarkerName: string, endMarkerName: string, negative: boolean) {
-            const startMarker = this.getMarkerByName(startMarkerName);
-            const endMarker = this.getMarkerByName(endMarkerName);
-            const predicate = function(errorMinChar: number, errorLimChar: number, startPos: number, endPos: number) {
-                return ((errorMinChar === startPos) && (errorLimChar === endPos)) ? true : false;
-            };
-
-            const exists = this.anyErrorInRange(predicate, startMarker, endMarker);
-
-            if (exists !== negative) {
-                this.printErrorLog(negative, this.getAllDiagnostics());
-                throw new Error("Failure between markers: " + startMarkerName + ", " + endMarkerName);
-            }
-        }
-
-        private raiseError(message: string) {
-            message = this.messageAtLastKnownMarker(message);
-            throw new Error(message);
-        }
-
-        private messageAtLastKnownMarker(message: string) {
-            return "Marker: " + this.lastKnownMarker + "\n" + message;
-        }
-
-        private assertionMessageAtLastKnownMarker(msg: string) {
-            return "\nMarker: " + this.lastKnownMarker + "\nChecking: " + msg + "\n\n";
-        }
-
-        private getDiagnostics(fileName: string): ts.Diagnostic[] {
-            const syntacticErrors = this.languageService.getSyntacticDiagnostics(fileName);
-            const semanticErrors = this.languageService.getSemanticDiagnostics(fileName);
-
-            const diagnostics: ts.Diagnostic[] = [];
-            diagnostics.push.apply(diagnostics, syntacticErrors);
-            diagnostics.push.apply(diagnostics, semanticErrors);
-
-            return diagnostics;
-        }
-
-        private getAllDiagnostics(): ts.Diagnostic[] {
-            const diagnostics: ts.Diagnostic[] = [];
-
-            const fileNames = this.languageServiceAdapterHost.getFilenames();
-            for (let i = 0, n = fileNames.length; i < n; i++) {
-                diagnostics.push.apply(this.getDiagnostics(fileNames[i]));
-            }
-
-            return diagnostics;
-        }
-
-        public verifyErrorExistsAfterMarker(markerName: string, negative: boolean, after: boolean) {
-            const marker: Marker = this.getMarkerByName(markerName);
-            let predicate: (errorMinChar: number, errorLimChar: number, startPos: number, endPos: number) => boolean;
-
-            if (after) {
-                predicate = function(errorMinChar: number, errorLimChar: number, startPos: number, endPos: number) {
-                    return ((errorMinChar >= startPos) && (errorLimChar >= startPos)) ? true : false;
-                };
-            }
-            else {
-                predicate = function(errorMinChar: number, errorLimChar: number, startPos: number, endPos: number) {
-                    return ((errorMinChar <= startPos) && (errorLimChar <= startPos)) ? true : false;
-                };
-            }
-
-            const exists = this.anyErrorInRange(predicate, marker);
-            const diagnostics = this.getAllDiagnostics();
-
-            if (exists !== negative) {
-                this.printErrorLog(negative, diagnostics);
-                throw new Error("Failure at marker: " + markerName);
-            }
-        }
-
-        private anyErrorInRange(predicate: (errorMinChar: number, errorLimChar: number, startPos: number, endPos: number) => boolean, startMarker: Marker, endMarker?: Marker) {
-
-            const errors = this.getDiagnostics(startMarker.fileName);
-            let exists = false;
-
-            const startPos = startMarker.position;
-            let endPos: number = undefined;
-            if (endMarker !== undefined) {
-                endPos = endMarker.position;
-            }
-
-            errors.forEach(function(error: ts.Diagnostic) {
-                if (predicate(error.start, error.start + error.length, startPos, endPos)) {
-                    exists = true;
-                }
-            });
-
-            return exists;
-        }
-
-        private printErrorLog(expectErrors: boolean, errors: ts.Diagnostic[]) {
-            if (expectErrors) {
-                Harness.IO.log("Expected error not found.  Error list is:");
-            }
-            else {
-                Harness.IO.log("Unexpected error(s) found.  Error list is:");
-            }
-
-            errors.forEach(function(error: ts.Diagnostic) {
-                Harness.IO.log("  minChar: " + error.start +
-                    ", limChar: " + (error.start + error.length) +
-                    ", message: " + ts.flattenDiagnosticMessageText(error.messageText, Harness.IO.newLine()) + "\n");
-            });
-        }
-
-        public verifyNumberOfErrorsInCurrentFile(expected: number) {
-            const errors = this.getDiagnostics(this.activeFile.fileName);
-            const actual = errors.length;
-
-            if (actual !== expected) {
-                this.printErrorLog(/*expectErrors*/ false, errors);
-                const errorMsg = "Actual number of errors (" + actual + ") does not match expected number (" + expected + ")";
-                Harness.IO.log(errorMsg);
-                this.raiseError(errorMsg);
-            }
-        }
-
-        public verifyEval(expr: string, value: any) {
-            const emit = this.languageService.getEmitOutput(this.activeFile.fileName);
-            if (emit.outputFiles.length !== 1) {
-                throw new Error("Expected exactly one output from emit of " + this.activeFile.fileName);
-            }
-
-            const evaluation = new Function(`${emit.outputFiles[0].text};\r\nreturn (${expr});`)();
-            if (evaluation !== value) {
-                this.raiseError(`Expected evaluation of expression "${expr}" to equal "${value}", but got "${evaluation}"`);
-            }
-        }
-
-        public verifyGoToDefinitionIs(endMarker: string | string[]) {
-            this.verifyGoToDefinitionWorker(endMarker instanceof Array ? endMarker : [endMarker]);
-        }
-
-        public verifyGoToDefinition(arg0: any, endMarkerNames?: string | string[]) {
-            if (endMarkerNames) {
-                this.verifyGoToDefinitionPlain(arg0, endMarkerNames);
-            }
-            else if (arg0 instanceof Array) {
-                const pairs: [string | string[], string | string[]][] = arg0;
-                for (const [start, end] of pairs) {
-                    this.verifyGoToDefinitionPlain(start, end);
-                }
-            }
-            else {
-                const obj: { [startMarkerName: string]: string | string[] } = arg0;
-                for (const startMarkerName in obj) {
-                    if (ts.hasProperty(obj, startMarkerName)) {
-                        this.verifyGoToDefinitionPlain(startMarkerName, obj[startMarkerName]);
-                    }
-                }
-            }
-        }
-
-        private verifyGoToDefinitionPlain(startMarkerNames: string | string[], endMarkerNames: string | string[]) {
-            if (startMarkerNames instanceof Array) {
-                for (const start of startMarkerNames) {
-                    this.verifyGoToDefinitionSingle(start, endMarkerNames);
-                }
-            }
-            else {
-                this.verifyGoToDefinitionSingle(startMarkerNames, endMarkerNames);
-            }
-        }
-
-        public verifyGoToDefinitionForMarkers(markerNames: string[]) {
-            for (const markerName of markerNames) {
-                this.verifyGoToDefinitionSingle(`${markerName}Reference`, `${markerName}Definition`);
-            }
-        }
-
-        private verifyGoToDefinitionSingle(startMarkerName: string, endMarkerNames: string | string[]) {
-            this.goToMarker(startMarkerName);
-            this.verifyGoToDefinitionWorker(endMarkerNames instanceof Array ? endMarkerNames : [endMarkerNames]);
-        }
-
-        private verifyGoToDefinitionWorker(endMarkers: string[]) {
-            const definitions = this.languageService.getDefinitionAtPosition(this.activeFile.fileName, this.currentCaretPosition) || [];
-
-            if (endMarkers.length !== definitions.length) {
-                this.raiseError(`goToDefinitions failed - expected to find ${endMarkers.length} definitions but got ${definitions.length}`);
-            }
-
-            for (let i = 0; i < endMarkers.length; i++) {
-                const marker = this.getMarkerByName(endMarkers[i]), definition = definitions[i];
-                if (marker.fileName !== definition.fileName || marker.position !== definition.textSpan.start) {
-                    this.raiseError(`goToDefinition failed for definition ${i}: expected ${marker.fileName} at ${marker.position}, got ${definition.fileName} at ${definition.textSpan.start}`);
-                }
-            }
-        }
-
-        public verifyGetEmitOutputForCurrentFile(expected: string): void {
-            const emit = this.languageService.getEmitOutput(this.activeFile.fileName);
-            if (emit.outputFiles.length !== 1) {
-                throw new Error("Expected exactly one output from emit of " + this.activeFile.fileName);
-            }
-            const actual = emit.outputFiles[0].text;
-            if (actual !== expected) {
-                this.raiseError(`Expected emit output to be "${expected}", but got "${actual}"`);
-            }
-        }
-
-        public verifyGetEmitOutputContentsForCurrentFile(expected: ts.OutputFile[]): void {
-            const emit = this.languageService.getEmitOutput(this.activeFile.fileName);
-            assert.equal(emit.outputFiles.length, expected.length, "Number of emit output files");
-            for (let i = 0; i < emit.outputFiles.length; i++) {
-                assert.equal(emit.outputFiles[i].name, expected[i].name, "FileName");
-                assert.equal(emit.outputFiles[i].text, expected[i].text, "Content");
-            }
-        }
-
-        public verifyMemberListContains(symbol: string, text?: string, documentation?: string, kind?: string) {
-            const members = this.getMemberListAtCaret();
-            if (members) {
-                this.assertItemInCompletionList(members.entries, symbol, text, documentation, kind);
-            }
-            else {
-                this.raiseError("Expected a member list, but none was provided");
-            }
-        }
-
-        public verifyMemberListCount(expectedCount: number, negative: boolean) {
-            if (expectedCount === 0 && negative) {
-                this.verifyMemberListIsEmpty(/*negative*/ false);
-                return;
-            }
-
-            const members = this.getMemberListAtCaret();
-
-            if (members) {
-                const match = members.entries.length === expectedCount;
-
-                if ((!match && !negative) || (match && negative)) {
-                    this.raiseError("Member list count was " + members.entries.length + ". Expected " + expectedCount);
-                }
-            }
-            else if (expectedCount) {
-                this.raiseError("Member list count was 0. Expected " + expectedCount);
-            }
-        }
-
-        public verifyMemberListDoesNotContain(symbol: string) {
-            const members = this.getMemberListAtCaret();
-            if (members && members.entries.filter(e => e.name === symbol).length !== 0) {
-                this.raiseError(`Member list did contain ${symbol}`);
-            }
-        }
-
-        public verifyCompletionListItemsCountIsGreaterThan(count: number, negative: boolean) {
-            const completions = this.getCompletionListAtCaret();
-            const itemsCount = completions.entries.length;
-
-            if (negative) {
-                if (itemsCount > count) {
-                    this.raiseError(`Expected completion list items count to not be greater than ${count}, but is actually ${itemsCount}`);
-                }
-            }
-            else {
-                if (itemsCount <= count) {
-                    this.raiseError(`Expected completion list items count to be greater than ${count}, but is actually ${itemsCount}`);
-                }
-            }
-        }
-
-        public verifyCompletionListStartsWithItemsInOrder(items: string[]): void {
-            if (items.length === 0) {
-                return;
-            }
-
-            const entries = this.getCompletionListAtCaret().entries;
-            assert.isTrue(items.length <= entries.length, `Amount of expected items in completion list [ ${items.length} ] is greater than actual number of items in list [ ${entries.length} ]`);
-            for (let i = 0; i < items.length; i++) {
-                assert.equal(entries[i].name, items[i], `Unexpected item in completion list`);
-            }
-        }
-
-        public noItemsWithSameNameButDifferentKind(): void {
-            const completions = this.getCompletionListAtCaret();
-            const uniqueItems = ts.createMap<string>();
-            for (const item of completions.entries) {
-                if (!(item.name in uniqueItems)) {
-                    uniqueItems[item.name] = item.kind;
-                }
-                else {
-                    assert.equal(item.kind, uniqueItems[item.name], `Items should have the same kind, got ${item.kind} and ${uniqueItems[item.name]}`);
-                }
-            }
-        }
-
-        public verifyMemberListIsEmpty(negative: boolean) {
-            const members = this.getMemberListAtCaret();
-            if ((!members || members.entries.length === 0) && negative) {
-                this.raiseError("Member list is empty at Caret");
-            }
-            else if ((members && members.entries.length !== 0) && !negative) {
-
-                let errorMsg = "\n" + "Member List contains: [" + members.entries[0].name;
-                for (let i = 1; i < members.entries.length; i++) {
-                    errorMsg += ", " + members.entries[i].name;
-                }
-                errorMsg += "]\n";
-
-                this.raiseError("Member list is not empty at Caret: " + errorMsg);
-
-            }
-        }
-
-        public verifyCompletionListIsEmpty(negative: boolean) {
-            const completions = this.getCompletionListAtCaret();
-            if ((!completions || completions.entries.length === 0) && negative) {
-                this.raiseError("Completion list is empty at caret at position " + this.activeFile.fileName + " " + this.currentCaretPosition);
-            }
-            else if (completions && completions.entries.length !== 0 && !negative) {
-                let errorMsg = "\n" + "Completion List contains: [" + completions.entries[0].name;
-                for (let i = 1; i < completions.entries.length; i++) {
-                    errorMsg += ", " + completions.entries[i].name;
-                }
-                errorMsg += "]\n";
-
-                this.raiseError("Completion list is not empty at caret at position " + this.activeFile.fileName + " " + this.currentCaretPosition + errorMsg);
-            }
-        }
-
-
-        public verifyCompletionListAllowsNewIdentifier(negative: boolean) {
-            const completions = this.getCompletionListAtCaret();
-
-            if ((completions && !completions.isNewIdentifierLocation) && !negative) {
-                this.raiseError("Expected builder completion entry");
-            }
-            else if ((completions && completions.isNewIdentifierLocation) && negative) {
-                this.raiseError("Un-expected builder completion entry");
-            }
-        }
-
-        public verifyCompletionListContains(symbol: string, text?: string, documentation?: string, kind?: string, spanIndex?: number) {
-            const completions = this.getCompletionListAtCaret();
-            if (completions) {
-                this.assertItemInCompletionList(completions.entries, symbol, text, documentation, kind, spanIndex);
-            }
-            else {
-                this.raiseError(`No completions at position '${this.currentCaretPosition}' when looking for '${symbol}'.`);
-            }
-        }
-
-        /**
-         * Verify that the completion list does NOT contain the given symbol.
-         * The symbol is considered matched with the symbol in the list if and only if all given parameters must matched.
-         * When any parameter is omitted, the parameter is ignored during comparison and assumed that the parameter with
-         * that property of the symbol in the list.
-         * @param symbol the name of symbol
-         * @param expectedText the text associated with the symbol
-         * @param expectedDocumentation the documentation text associated with the symbol
-         * @param expectedKind the kind of symbol (see ScriptElementKind)
-         * @param spanIndex the index of the range that the completion item's replacement text span should match
-         */
-        public verifyCompletionListDoesNotContain(symbol: string, expectedText?: string, expectedDocumentation?: string, expectedKind?: string, spanIndex?: number) {
-            const that = this;
-            let replacementSpan: ts.TextSpan;
-            if (spanIndex !== undefined) {
-                replacementSpan = this.getTextSpanForRangeAtIndex(spanIndex);
-            }
-
-            function filterByTextOrDocumentation(entry: ts.CompletionEntry) {
-                const details = that.getCompletionEntryDetails(entry.name);
-                const documentation = ts.displayPartsToString(details.documentation);
-                const text = ts.displayPartsToString(details.displayParts);
-
-                // If any of the expected values are undefined, assume that users don't
-                // care about them.
-                if (replacementSpan && !TestState.textSpansEqual(replacementSpan, entry.replacementSpan)) {
-                    return false;
-                }
-                else if (expectedText && text !== expectedText) {
-                    return false;
-                }
-                else if (expectedDocumentation && documentation !== expectedDocumentation) {
-                    return false;
-                }
-
-                return true;
-            }
-
-            const completions = this.getCompletionListAtCaret();
-            if (completions) {
-                let filterCompletions = completions.entries.filter(e => e.name === symbol);
-                filterCompletions = expectedKind ? filterCompletions.filter(e => e.kind === expectedKind) : filterCompletions;
-                filterCompletions = filterCompletions.filter(filterByTextOrDocumentation);
-                if (filterCompletions.length !== 0) {
-                    // After filtered using all present criterion, if there are still symbol left in the list
-                    // then these symbols must meet the criterion for Not supposed to be in the list. So we
-                    // raise an error
-                    let error = "Completion list did contain \'" + symbol + "\'.";
-                    const details = this.getCompletionEntryDetails(filterCompletions[0].name);
-                    if (expectedText) {
-                        error += "Expected text: " + expectedText + " to equal: " + ts.displayPartsToString(details.displayParts) + ".";
-                    }
-                    if (expectedDocumentation) {
-                        error += "Expected documentation: " + expectedDocumentation + " to equal: " + ts.displayPartsToString(details.documentation) + ".";
-                    }
-                    if (expectedKind) {
-                        error += "Expected kind: " + expectedKind + " to equal: " + filterCompletions[0].kind + ".";
-                    }
-                    if (replacementSpan) {
-                        const spanText = filterCompletions[0].replacementSpan ? stringify(filterCompletions[0].replacementSpan) : undefined;
-                        error += "Expected replacement span: " + stringify(replacementSpan) + " to equal: " + spanText + ".";
-                    }
-                    this.raiseError(error);
-                }
-            }
-        }
-
-        public verifyCompletionEntryDetails(entryName: string, expectedText: string, expectedDocumentation?: string, kind?: string) {
-            const details = this.getCompletionEntryDetails(entryName);
-
-            assert(details, "no completion entry available");
-
-            assert.equal(ts.displayPartsToString(details.displayParts), expectedText, this.assertionMessageAtLastKnownMarker("completion entry details text"));
-
-            if (expectedDocumentation !== undefined) {
-                assert.equal(ts.displayPartsToString(details.documentation), expectedDocumentation, this.assertionMessageAtLastKnownMarker("completion entry documentation"));
-            }
-
-            if (kind !== undefined) {
-                assert.equal(details.kind, kind, this.assertionMessageAtLastKnownMarker("completion entry kind"));
-            }
-        }
-
-        public verifyReferencesAre(expectedReferences: Range[]) {
-            const actualReferences = this.getReferencesAtCaret() || [];
-
-            if (actualReferences.length > expectedReferences.length) {
-                // Find the unaccounted-for reference.
-                for (const actual of actualReferences) {
-                    if (!ts.forEach(expectedReferences, r => r.start === actual.textSpan.start)) {
-                        this.raiseError(`A reference ${stringify(actual)} is unaccounted for.`);
-                    }
-                }
-                // Probably will never reach here.
-                this.raiseError(`There are ${actualReferences.length} references but only ${expectedReferences.length} were expected.`);
-            }
-
-            for (const reference of expectedReferences) {
-                const {fileName, start, end} = reference;
-                if (reference.marker && reference.marker.data) {
-                    const {isWriteAccess, isDefinition} = reference.marker.data;
-                    this.verifyReferencesWorker(actualReferences, fileName, start, end, isWriteAccess, isDefinition);
-                }
-                else {
-                    this.verifyReferencesWorker(actualReferences, fileName, start, end);
-                }
-            }
-        }
-
-        public verifyReferencesOf({fileName, start}: Range, references: Range[]) {
-            this.openFile(fileName);
-            this.goToPosition(start);
-            this.verifyReferencesAre(references);
-        }
-
-        public verifyRangesReferenceEachOther(ranges?: Range[]) {
-            ranges = ranges || this.getRanges();
-            assert(ranges.length);
-            for (const range of ranges) {
-                this.verifyReferencesOf(range, ranges);
-            }
-        }
-
-        public verifyRangesWithSameTextReferenceEachOther() {
-            ts.forEachProperty(this.rangesByText(), ranges => this.verifyRangesReferenceEachOther(ranges));
-        }
-
-        public verifyDisplayPartsOfReferencedSymbol(expected: ts.SymbolDisplayPart[]) {
-            const referencedSymbols = this.findReferencesAtCaret();
-
-            if (referencedSymbols.length === 0) {
-                this.raiseError("No referenced symbols found at current caret position");
-            }
-            else if (referencedSymbols.length > 1) {
-                this.raiseError("More than one referenced symbol found");
-            }
-
-            assert.equal(TestState.getDisplayPartsJson(referencedSymbols[0].definition.displayParts),
-                TestState.getDisplayPartsJson(expected), this.messageAtLastKnownMarker("referenced symbol definition display parts"));
-        }
-
-        private verifyReferencesWorker(references: ts.ReferenceEntry[], fileName: string, start: number, end: number, isWriteAccess?: boolean, isDefinition?: boolean) {
-            for (let i = 0; i < references.length; i++) {
-                const reference = references[i];
-                if (reference && reference.fileName === fileName && reference.textSpan.start === start && ts.textSpanEnd(reference.textSpan) === end) {
-                    if (typeof isWriteAccess !== "undefined" && reference.isWriteAccess !== isWriteAccess) {
-                        this.raiseError(`verifyReferencesAtPositionListContains failed - item isWriteAccess value does not match, actual: ${reference.isWriteAccess}, expected: ${isWriteAccess}.`);
-                    }
-                    if (typeof isDefinition !== "undefined" && reference.isDefinition !== isDefinition) {
-                        this.raiseError(`verifyReferencesAtPositionListContains failed - item isDefinition value does not match, actual: ${reference.isDefinition}, expected: ${isDefinition}.`);
-                    }
-                    return;
-                }
-            }
-
-            const missingItem = { fileName, start, end, isWriteAccess, isDefinition };
-            this.raiseError(`verifyReferencesAtPositionListContains failed - could not find the item: ${stringify(missingItem)} in the returned list: (${stringify(references)})`);
-        }
-
-        private getMemberListAtCaret() {
-            return this.languageService.getCompletionsAtPosition(this.activeFile.fileName, this.currentCaretPosition);
-        }
-
-        private getCompletionListAtCaret() {
-            return this.languageService.getCompletionsAtPosition(this.activeFile.fileName, this.currentCaretPosition);
-        }
-
-        private getCompletionEntryDetails(entryName: string) {
-            return this.languageService.getCompletionEntryDetails(this.activeFile.fileName, this.currentCaretPosition, entryName);
-        }
-
-        private getReferencesAtCaret() {
-            return this.languageService.getReferencesAtPosition(this.activeFile.fileName, this.currentCaretPosition);
-        }
-
-        private findReferencesAtCaret() {
-            return this.languageService.findReferences(this.activeFile.fileName, this.currentCaretPosition);
-        }
-
-        public getSyntacticDiagnostics(expected: string) {
-            const diagnostics = this.languageService.getSyntacticDiagnostics(this.activeFile.fileName);
-            this.testDiagnostics(expected, diagnostics);
-        }
-
-        public getSemanticDiagnostics(expected: string) {
-            const diagnostics = this.languageService.getSemanticDiagnostics(this.activeFile.fileName);
-            this.testDiagnostics(expected, diagnostics);
-        }
-
-        private testDiagnostics(expected: string, diagnostics: ts.Diagnostic[]) {
-            const realized = ts.realizeDiagnostics(diagnostics, "\r\n");
-            const actual = stringify(realized);
-            assert.equal(actual, expected);
-        }
-
-        public verifyQuickInfoAt(markerName: string, expectedText: string, expectedDocumentation?: string) {
-            this.goToMarker(markerName);
-            this.verifyQuickInfoString(expectedText, expectedDocumentation);
-        }
-
-        public verifyQuickInfos(namesAndTexts: { [name: string]: string | [string, string] }) {
-            ts.forEachProperty(ts.createMap(namesAndTexts), (text, name) => {
-                if (text instanceof Array) {
-                    assert(text.length === 2);
-                    const [expectedText, expectedDocumentation] = text;
-                    this.verifyQuickInfoAt(name, expectedText, expectedDocumentation);
-                }
-                else {
-                    this.verifyQuickInfoAt(name, text);
-                }
-            });
-        }
-
-        public verifyQuickInfoString(expectedText: string, expectedDocumentation?: string) {
-            if (expectedDocumentation === "") {
-                throw new Error("Use 'undefined' instead");
-            }
-
-            const actualQuickInfo = this.languageService.getQuickInfoAtPosition(this.activeFile.fileName, this.currentCaretPosition);
-            const actualQuickInfoText = actualQuickInfo ? ts.displayPartsToString(actualQuickInfo.displayParts) : "";
-            const actualQuickInfoDocumentation = actualQuickInfo ? ts.displayPartsToString(actualQuickInfo.documentation) : "";
-
-            assert.equal(actualQuickInfoText, expectedText, this.messageAtLastKnownMarker("quick info text"));
-            assert.equal(actualQuickInfoDocumentation, expectedDocumentation || "", this.assertionMessageAtLastKnownMarker("quick info doc"));
-        }
-
-        public verifyQuickInfoDisplayParts(kind: string, kindModifiers: string, textSpan: { start: number; length: number; },
-            displayParts: ts.SymbolDisplayPart[],
-            documentation: ts.SymbolDisplayPart[]) {
-
-            const actualQuickInfo = this.languageService.getQuickInfoAtPosition(this.activeFile.fileName, this.currentCaretPosition);
-            assert.equal(actualQuickInfo.kind, kind, this.messageAtLastKnownMarker("QuickInfo kind"));
-            assert.equal(actualQuickInfo.kindModifiers, kindModifiers, this.messageAtLastKnownMarker("QuickInfo kindModifiers"));
-            assert.equal(JSON.stringify(actualQuickInfo.textSpan), JSON.stringify(textSpan), this.messageAtLastKnownMarker("QuickInfo textSpan"));
-            assert.equal(TestState.getDisplayPartsJson(actualQuickInfo.displayParts), TestState.getDisplayPartsJson(displayParts), this.messageAtLastKnownMarker("QuickInfo displayParts"));
-            assert.equal(TestState.getDisplayPartsJson(actualQuickInfo.documentation), TestState.getDisplayPartsJson(documentation), this.messageAtLastKnownMarker("QuickInfo documentation"));
-        }
-
-        public verifyRenameLocations(findInStrings: boolean, findInComments: boolean, ranges?: Range[]) {
-            const renameInfo = this.languageService.getRenameInfo(this.activeFile.fileName, this.currentCaretPosition);
-            if (renameInfo.canRename) {
-                let references = this.languageService.findRenameLocations(
-                    this.activeFile.fileName, this.currentCaretPosition, findInStrings, findInComments);
-
-                ranges = ranges || this.getRanges();
-
-                if (!references) {
-                    if (ranges.length !== 0) {
-                        this.raiseError(`Expected ${ranges.length} rename locations; got none.`);
-                    }
-                    return;
-                }
-
-                if (ranges.length !== references.length) {
-                    this.raiseError("Rename location count does not match result.\n\nExpected: " + stringify(ranges) + "\n\nActual:" + stringify(references));
-                }
-
-                ranges = ranges.sort((r1, r2) => r1.start - r2.start);
-                references = references.sort((r1, r2) => r1.textSpan.start - r2.textSpan.start);
-
-                for (let i = 0, n = ranges.length; i < n; i++) {
-                    const reference = references[i];
-                    const range = ranges[i];
-
-                    if (reference.textSpan.start !== range.start ||
-                        ts.textSpanEnd(reference.textSpan) !== range.end) {
-
-                        this.raiseError("Rename location results do not match.\n\nExpected: " + stringify(ranges) + "\n\nActual:" + JSON.stringify(references));
-                    }
-                }
-            }
-            else {
-                this.raiseError("Expected rename to succeed, but it actually failed.");
-            }
-        }
-
-        public verifyQuickInfoExists(negative: boolean) {
-            const actualQuickInfo = this.languageService.getQuickInfoAtPosition(this.activeFile.fileName, this.currentCaretPosition);
-            if (negative) {
-                if (actualQuickInfo) {
-                    this.raiseError("verifyQuickInfoExists failed. Expected quick info NOT to exist");
-                }
-            }
-            else {
-                if (!actualQuickInfo) {
-                    this.raiseError("verifyQuickInfoExists failed. Expected quick info to exist");
-                }
-            }
-        }
-
-        public verifyCurrentSignatureHelpIs(expected: string) {
-            const help = this.getActiveSignatureHelpItem();
-            assert.equal(
-                ts.displayPartsToString(help.prefixDisplayParts) +
-                help.parameters.map(p => ts.displayPartsToString(p.displayParts)).join(ts.displayPartsToString(help.separatorDisplayParts)) +
-                ts.displayPartsToString(help.suffixDisplayParts), expected);
-        }
-
-        public verifyCurrentParameterIsletiable(isVariable: boolean) {
-            const signature = this.getActiveSignatureHelpItem();
-            assert.isOk(signature);
-            assert.equal(isVariable, signature.isVariadic);
-        }
-
-        public verifyCurrentParameterHelpName(name: string) {
-            const activeParameter = this.getActiveParameter();
-            const activeParameterName = activeParameter.name;
-            assert.equal(activeParameterName, name);
-        }
-
-        public verifyCurrentParameterSpanIs(parameter: string) {
-            const activeParameter = this.getActiveParameter();
-            assert.equal(ts.displayPartsToString(activeParameter.displayParts), parameter);
-        }
-
-        public verifyCurrentParameterHelpDocComment(docComment: string) {
-            const activeParameter = this.getActiveParameter();
-            const activeParameterDocComment = activeParameter.documentation;
-            assert.equal(ts.displayPartsToString(activeParameterDocComment), docComment, this.assertionMessageAtLastKnownMarker("current parameter Help DocComment"));
-        }
-
-        public verifyCurrentSignatureHelpParameterCount(expectedCount: number) {
-            assert.equal(this.getActiveSignatureHelpItem().parameters.length, expectedCount);
-        }
-
-        public verifyCurrentSignatureHelpDocComment(docComment: string) {
-            const actualDocComment = this.getActiveSignatureHelpItem().documentation;
-            assert.equal(ts.displayPartsToString(actualDocComment), docComment, this.assertionMessageAtLastKnownMarker("current signature help doc comment"));
-        }
-
-        public verifySignatureHelpCount(expected: number) {
-            const help = this.languageService.getSignatureHelpItems(this.activeFile.fileName, this.currentCaretPosition);
-            const actual = help && help.items ? help.items.length : 0;
-            assert.equal(actual, expected);
-        }
-
-        public verifySignatureHelpArgumentCount(expected: number) {
-            const signatureHelpItems = this.languageService.getSignatureHelpItems(this.activeFile.fileName, this.currentCaretPosition);
-            const actual = signatureHelpItems.argumentCount;
-            assert.equal(actual, expected);
-        }
-
-        public verifySignatureHelpPresent(shouldBePresent = true) {
-            const actual = this.languageService.getSignatureHelpItems(this.activeFile.fileName, this.currentCaretPosition);
-            if (shouldBePresent) {
-                if (!actual) {
-                    this.raiseError("Expected signature help to be present, but it wasn't");
-                }
-            }
-            else {
-                if (actual) {
-                    this.raiseError(`Expected no signature help, but got "${stringify(actual)}"`);
-                }
-            }
-        }
-
-        private validate(name: string, expected: string, actual: string) {
-            if (expected && expected !== actual) {
-                this.raiseError("Expected " + name + " '" + expected + "'.  Got '" + actual + "' instead.");
-            }
-        }
-
-        public verifyRenameInfoSucceeded(displayName?: string, fullDisplayName?: string, kind?: string, kindModifiers?: string) {
-            const renameInfo = this.languageService.getRenameInfo(this.activeFile.fileName, this.currentCaretPosition);
-            if (!renameInfo.canRename) {
-                this.raiseError("Rename did not succeed");
-            }
-
-            this.validate("displayName", displayName, renameInfo.displayName);
-            this.validate("fullDisplayName", fullDisplayName, renameInfo.fullDisplayName);
-            this.validate("kind", kind, renameInfo.kind);
-            this.validate("kindModifiers", kindModifiers, renameInfo.kindModifiers);
-
-            if (this.getRanges().length !== 1) {
-                this.raiseError("Expected a single range to be selected in the test file.");
-            }
-
-            const expectedRange = this.getRanges()[0];
-            if (renameInfo.triggerSpan.start !== expectedRange.start ||
-                ts.textSpanEnd(renameInfo.triggerSpan) !== expectedRange.end) {
-                this.raiseError("Expected triggerSpan [" + expectedRange.start + "," + expectedRange.end + ").  Got [" +
-                    renameInfo.triggerSpan.start + "," + ts.textSpanEnd(renameInfo.triggerSpan) + ") instead.");
-            }
-        }
-
-        public verifyRenameInfoFailed(message?: string) {
-            const renameInfo = this.languageService.getRenameInfo(this.activeFile.fileName, this.currentCaretPosition);
-            if (renameInfo.canRename) {
-                this.raiseError("Rename was expected to fail");
-            }
-
-            this.validate("error", message, renameInfo.localizedErrorMessage);
-        }
-
-        private getActiveSignatureHelpItem() {
-            const help = this.languageService.getSignatureHelpItems(this.activeFile.fileName, this.currentCaretPosition);
-            const index = help.selectedItemIndex;
-            return help.items[index];
-        }
-
-        private getActiveParameter(): ts.SignatureHelpParameter {
-            const help = this.languageService.getSignatureHelpItems(this.activeFile.fileName, this.currentCaretPosition);
-            const item = help.items[help.selectedItemIndex];
-            const currentParam = help.argumentIndex;
-            return item.parameters[currentParam];
-        }
-
-        private alignmentForExtraInfo = 50;
-
-        private spanInfoToString(pos: number, spanInfo: ts.TextSpan, prefixString: string) {
-            let resultString = "SpanInfo: " + JSON.stringify(spanInfo);
-            if (spanInfo) {
-                const spanString = this.activeFile.content.substr(spanInfo.start, spanInfo.length);
-                const spanLineMap = ts.computeLineStarts(spanString);
-                for (let i = 0; i < spanLineMap.length; i++) {
-                    if (!i) {
-                        resultString += "\n";
-                    }
-                    resultString += prefixString + spanString.substring(spanLineMap[i], spanLineMap[i + 1]);
-                }
-                resultString += "\n" + prefixString + ":=> (" + this.getLineColStringAtPosition(spanInfo.start) + ") to (" + this.getLineColStringAtPosition(ts.textSpanEnd(spanInfo)) + ")";
-            }
-
-            return resultString;
-        }
-
-        private baselineCurrentFileLocations(getSpanAtPos: (pos: number) => ts.TextSpan): string {
-            const fileLineMap = ts.computeLineStarts(this.activeFile.content);
-            let nextLine = 0;
-            let resultString = "";
-            let currentLine: string;
-            let previousSpanInfo: string;
-            let startColumn: number;
-            let length: number;
-            const prefixString = "    >";
-
-            let pos = 0;
-            const addSpanInfoString = () => {
-                if (previousSpanInfo) {
-                    resultString += currentLine;
-                    let thisLineMarker = repeatString(startColumn, " ") + repeatString(length, "~");
-                    thisLineMarker += repeatString(this.alignmentForExtraInfo - thisLineMarker.length - prefixString.length + 1, " ");
-                    resultString += thisLineMarker;
-                    resultString += "=> Pos: (" + (pos - length) + " to " + (pos - 1) + ") ";
-                    resultString += " " + previousSpanInfo;
-                    previousSpanInfo = undefined;
-                }
-            };
-
-            for (; pos < this.activeFile.content.length; pos++) {
-                if (pos === 0 || pos === fileLineMap[nextLine]) {
-                    nextLine++;
-                    addSpanInfoString();
-                    if (resultString.length) {
-                        resultString += "\n--------------------------------";
-                    }
-                    currentLine = "\n" + nextLine.toString() + repeatString(3 - nextLine.toString().length, " ") + ">" + this.activeFile.content.substring(pos, fileLineMap[nextLine]) + "\n    ";
-                    startColumn = 0;
-                    length = 0;
-                }
-                const spanInfo = this.spanInfoToString(pos, getSpanAtPos(pos), prefixString);
-                if (previousSpanInfo && previousSpanInfo !== spanInfo) {
-                    addSpanInfoString();
-                    previousSpanInfo = spanInfo;
-                    startColumn = startColumn + length;
-                    length = 1;
-                }
-                else {
-                    previousSpanInfo = spanInfo;
-                    length++;
-                }
-            }
-            addSpanInfoString();
-            return resultString;
-        }
-
-        public getBreakpointStatementLocation(pos: number) {
-            return this.languageService.getBreakpointStatementAtPosition(this.activeFile.fileName, pos);
-        }
-
-        public baselineCurrentFileBreakpointLocations() {
-            let baselineFile = this.testData.globalOptions[metadataOptionNames.baselineFile];
-            if (!baselineFile) {
-                baselineFile = this.activeFile.fileName.replace(this.basePath + "/breakpointValidation", "bpSpan");
-                baselineFile = baselineFile.replace(".ts", ".baseline");
-
-            }
-            Harness.Baseline.runBaseline(
-                baselineFile,
-                () => {
-                    return this.baselineCurrentFileLocations(pos => this.getBreakpointStatementLocation(pos));
-                });
-        }
-
-        public baselineGetEmitOutput() {
-            // Find file to be emitted
-            const emitFiles: FourSlashFile[] = [];  // List of FourSlashFile that has emitThisFile flag on
-
-            const allFourSlashFiles = this.testData.files;
-            for (let idx = 0; idx < allFourSlashFiles.length; idx++) {
-                const file = allFourSlashFiles[idx];
-                if (file.fileOptions[metadataOptionNames.emitThisFile] === "true") {
-                    // Find a file with the flag emitThisFile turned on
-                    emitFiles.push(file);
-                }
-            }
-
-            // If there is not emiThisFile flag specified in the test file, throw an error
-            if (emitFiles.length === 0) {
-                this.raiseError("No emitThisFile is specified in the test file");
-            }
-
-            Harness.Baseline.runBaseline(
-                this.testData.globalOptions[metadataOptionNames.baselineFile],
-                () => {
-                    let resultString = "";
-                    // Loop through all the emittedFiles and emit them one by one
-                    emitFiles.forEach(emitFile => {
-                        const emitOutput = this.languageService.getEmitOutput(emitFile.fileName);
-                        // Print emitOutputStatus in readable format
-                        resultString += "EmitSkipped: " + emitOutput.emitSkipped + Harness.IO.newLine();
-
-                        if (emitOutput.emitSkipped) {
-                            resultString += "Diagnostics:" + Harness.IO.newLine();
-                            const diagnostics = ts.getPreEmitDiagnostics(this.languageService.getProgram());
-                            for (let i = 0, n = diagnostics.length; i < n; i++) {
-                                resultString += "  " + diagnostics[0].messageText + Harness.IO.newLine();
-                            }
-                        }
-
-                        emitOutput.outputFiles.forEach((outputFile, idx, array) => {
-                            const fileName = "FileName : " + outputFile.name + Harness.IO.newLine();
-                            resultString = resultString + fileName + outputFile.text;
-                        });
-                        resultString += Harness.IO.newLine();
-                    });
-
-                    return resultString;
-                });
-        }
-
-        public baselineQuickInfo() {
-            let baselineFile = this.testData.globalOptions[metadataOptionNames.baselineFile];
-            if (!baselineFile) {
-                baselineFile = ts.getBaseFileName(this.activeFile.fileName).replace(".ts", ".baseline");
-            }
-
-            Harness.Baseline.runBaseline(
-                baselineFile,
-                () => stringify(
-                    this.testData.markers.map(marker => ({
-                        marker,
-                        quickInfo: this.languageService.getQuickInfoAtPosition(marker.fileName, marker.position)
-                    }))
-                ));
-        }
-
-        public printBreakpointLocation(pos: number) {
-            Harness.IO.log("\n**Pos: " + pos + " " + this.spanInfoToString(pos, this.getBreakpointStatementLocation(pos), "  "));
-        }
-
-        public printBreakpointAtCurrentLocation() {
-            this.printBreakpointLocation(this.currentCaretPosition);
-        }
-
-        public printCurrentParameterHelp() {
-            const help = this.languageService.getSignatureHelpItems(this.activeFile.fileName, this.currentCaretPosition);
-            Harness.IO.log(stringify(help));
-        }
-
-        public printCurrentQuickInfo() {
-            const quickInfo = this.languageService.getQuickInfoAtPosition(this.activeFile.fileName, this.currentCaretPosition);
-            Harness.IO.log("Quick Info: " + quickInfo.displayParts.map(part => part.text).join(""));
-        }
-
-        public printErrorList() {
-            const syntacticErrors = this.languageService.getSyntacticDiagnostics(this.activeFile.fileName);
-            const semanticErrors = this.languageService.getSemanticDiagnostics(this.activeFile.fileName);
-            const errorList = syntacticErrors.concat(semanticErrors);
-            Harness.IO.log(`Error list (${errorList.length} errors)`);
-
-            if (errorList.length) {
-                errorList.forEach(err => {
-                    Harness.IO.log(
-                        "start: " + err.start +
-                        ", length: " + err.length +
-                        ", message: " + ts.flattenDiagnosticMessageText(err.messageText, Harness.IO.newLine()));
-                });
-            }
-        }
-
-        public printCurrentFileState(makeWhitespaceVisible = false, makeCaretVisible = true) {
-            for (let i = 0; i < this.testData.files.length; i++) {
-                const file = this.testData.files[i];
-                const active = (this.activeFile === file);
-                Harness.IO.log(`=== Script (${file.fileName}) ${(active ? "(active, cursor at |)" : "")} ===`);
-                let content = this.getFileContent(file.fileName);
-                if (active) {
-                    content = content.substr(0, this.currentCaretPosition) + (makeCaretVisible ? "|" : "") + content.substr(this.currentCaretPosition);
-                }
-                if (makeWhitespaceVisible) {
-                    content = TestState.makeWhitespaceVisible(content);
-                }
-                Harness.IO.log(content);
-            }
-        }
-
-        public printCurrentSignatureHelp() {
-            const sigHelp = this.getActiveSignatureHelpItem();
-            Harness.IO.log(stringify(sigHelp));
-        }
-
-        public printMemberListMembers() {
-            const members = this.getMemberListAtCaret();
-            this.printMembersOrCompletions(members);
-        }
-
-        public printCompletionListMembers() {
-            const completions = this.getCompletionListAtCaret();
-            this.printMembersOrCompletions(completions);
-        }
-
-        private printMembersOrCompletions(info: ts.CompletionInfo) {
-            function pad(s: string, length: number) {
-                return s + new Array(length - s.length + 1).join(" ");
-            }
-            function max<T>(arr: T[], selector: (x: T) => number): number {
-                return arr.reduce((prev, x) => Math.max(prev, selector(x)), 0);
-            }
-            const longestNameLength = max(info.entries, m => m.name.length);
-            const longestKindLength = max(info.entries, m => m.kind.length);
-            info.entries.sort((m, n) => m.sortText > n.sortText ? 1 : m.sortText < n.sortText ? -1 : m.name > n.name ? 1 : m.name < n.name ? -1 : 0);
-            const membersString = info.entries.map(m => `${pad(m.name, longestNameLength)} ${pad(m.kind, longestKindLength)} ${m.kindModifiers}`).join("\n");
-            Harness.IO.log(membersString);
-        }
-
-        public printReferences() {
-            const references = this.getReferencesAtCaret();
-            ts.forEach(references, entry => {
-                Harness.IO.log(stringify(entry));
-            });
-        }
-
-        public printContext() {
-            ts.forEach(this.languageServiceAdapterHost.getFilenames(), Harness.IO.log);
-        }
-
-        public deleteChar(count = 1) {
-            let offset = this.currentCaretPosition;
-            const ch = "";
-
-            const checkCadence = (count >> 2) + 1;
-
-            for (let i = 0; i < count; i++) {
-                // Make the edit
-                this.languageServiceAdapterHost.editScript(this.activeFile.fileName, offset, offset + 1, ch);
-                this.updateMarkersForEdit(this.activeFile.fileName, offset, offset + 1, ch);
-
-                if (i % checkCadence === 0) {
-                    this.checkPostEditInvariants();
-                }
-
-                // Handle post-keystroke formatting
-                if (this.enableFormatting) {
-                    const edits = this.languageService.getFormattingEditsAfterKeystroke(this.activeFile.fileName, offset, ch, this.formatCodeSettings);
-                    if (edits.length) {
-                        offset += this.applyEdits(this.activeFile.fileName, edits, /*isFormattingEdit*/ true);
-                        // this.checkPostEditInvariants();
-                    }
-                }
-            }
-
-            // Move the caret to wherever we ended up
-            this.currentCaretPosition = offset;
-
-            this.fixCaretPosition();
-            this.checkPostEditInvariants();
-        }
-
-        public replace(start: number, length: number, text: string) {
-            this.languageServiceAdapterHost.editScript(this.activeFile.fileName, start, start + length, text);
-            this.updateMarkersForEdit(this.activeFile.fileName, start, start + length, text);
-            this.checkPostEditInvariants();
-        }
-
-        public deleteCharBehindMarker(count = 1) {
-            let offset = this.currentCaretPosition;
-            const ch = "";
-            const checkCadence = (count >> 2) + 1;
-
-            for (let i = 0; i < count; i++) {
-                offset--;
-                // Make the edit
-                this.languageServiceAdapterHost.editScript(this.activeFile.fileName, offset, offset + 1, ch);
-                this.updateMarkersForEdit(this.activeFile.fileName, offset, offset + 1, ch);
-
-                if (i % checkCadence === 0) {
-                    this.checkPostEditInvariants();
-                }
-
-                // Handle post-keystroke formatting
-                if (this.enableFormatting) {
-                    const edits = this.languageService.getFormattingEditsAfterKeystroke(this.activeFile.fileName, offset, ch, this.formatCodeSettings);
-                    if (edits.length) {
-                        offset += this.applyEdits(this.activeFile.fileName, edits, /*isFormattingEdit*/ true);
-                    }
-                }
-            }
-
-            // Move the caret to wherever we ended up
-            this.currentCaretPosition = offset;
-
-            this.fixCaretPosition();
-            this.checkPostEditInvariants();
-        }
-
-        // Enters lines of text at the current caret position
-        public type(text: string, highFidelity = false) {
-            let offset = this.currentCaretPosition;
-            const prevChar = " ";
-            const checkCadence = (text.length >> 2) + 1;
-
-            for (let i = 0; i < text.length; i++) {
-                // Make the edit
-                const ch = text.charAt(i);
-                this.languageServiceAdapterHost.editScript(this.activeFile.fileName, offset, offset, ch);
-                if (highFidelity) {
-                    this.languageService.getBraceMatchingAtPosition(this.activeFile.fileName, offset);
-                }
-
-                this.updateMarkersForEdit(this.activeFile.fileName, offset, offset, ch);
-                offset++;
-
-                if (highFidelity) {
-                    if (ch === "(" || ch === ",") {
-                        /* Signature help*/
-                        this.languageService.getSignatureHelpItems(this.activeFile.fileName, offset);
-                    }
-                    else if (prevChar === " " && /A-Za-z_/.test(ch)) {
-                        /* Completions */
-                        this.languageService.getCompletionsAtPosition(this.activeFile.fileName, offset);
-                    }
-
-                    if (i % checkCadence === 0) {
-                        this.checkPostEditInvariants();
-                    }
-                }
-
-                // Handle post-keystroke formatting
-                if (this.enableFormatting) {
-                    const edits = this.languageService.getFormattingEditsAfterKeystroke(this.activeFile.fileName, offset, ch, this.formatCodeSettings);
-                    if (edits.length) {
-                        offset += this.applyEdits(this.activeFile.fileName, edits, /*isFormattingEdit*/ true);
-                    }
-                }
-            }
-
-            // Move the caret to wherever we ended up
-            this.currentCaretPosition = offset;
-            this.fixCaretPosition();
-            this.checkPostEditInvariants();
-        }
-
-        // Enters text as if the user had pasted it
-        public paste(text: string) {
-            const start = this.currentCaretPosition;
-            let offset = this.currentCaretPosition;
-            this.languageServiceAdapterHost.editScript(this.activeFile.fileName, offset, offset, text);
-            this.updateMarkersForEdit(this.activeFile.fileName, offset, offset, text);
-            this.checkPostEditInvariants();
-            offset += text.length;
-
-            // Handle formatting
-            if (this.enableFormatting) {
-                const edits = this.languageService.getFormattingEditsForRange(this.activeFile.fileName, start, offset, this.formatCodeSettings);
-                if (edits.length) {
-                    offset += this.applyEdits(this.activeFile.fileName, edits, /*isFormattingEdit*/ true);
-                }
-            }
-
-            // Move the caret to wherever we ended up
-            this.currentCaretPosition = offset;
-            this.fixCaretPosition();
-
-            this.checkPostEditInvariants();
-        }
-
-        private checkPostEditInvariants() {
-            if (this.testType !== FourSlashTestType.Native) {
-                // getSourcefile() results can not be serialized. Only perform these verifications
-                // if running against a native LS object.
-                return;
-            }
-
-            const incrementalSourceFile = this.languageService.getNonBoundSourceFile(this.activeFile.fileName);
-            Utils.assertInvariants(incrementalSourceFile, /*parent:*/ undefined);
-
-            const incrementalSyntaxDiagnostics = incrementalSourceFile.parseDiagnostics;
-
-            // Check syntactic structure
-            const content = this.getFileContent(this.activeFile.fileName);
-
-            const referenceSourceFile = ts.createLanguageServiceSourceFile(
-                this.activeFile.fileName, createScriptSnapShot(content), ts.ScriptTarget.Latest, /*version:*/ "0", /*setNodeParents:*/ false);
-            const referenceSyntaxDiagnostics = referenceSourceFile.parseDiagnostics;
-
-            Utils.assertDiagnosticsEquals(incrementalSyntaxDiagnostics, referenceSyntaxDiagnostics);
-            Utils.assertStructuralEquals(incrementalSourceFile, referenceSourceFile);
-        }
-
-        private fixCaretPosition() {
-            // The caret can potentially end up between the \r and \n, which is confusing. If
-            // that happens, move it back one character
-            if (this.currentCaretPosition > 0) {
-                const ch = this.getFileContent(this.activeFile.fileName).substring(this.currentCaretPosition - 1, this.currentCaretPosition);
-                if (ch === "\r") {
-                    this.currentCaretPosition--;
-                }
-            };
-        }
-
-        private applyEdits(fileName: string, edits: ts.TextChange[], isFormattingEdit = false): number {
-            // We get back a set of edits, but langSvc.editScript only accepts one at a time. Use this to keep track
-            // of the incremental offset from each edit to the next. Assumption is that these edit ranges don't overlap
-            let runningOffset = 0;
-            edits = edits.sort((a, b) => a.span.start - b.span.start);
-            // Get a snapshot of the content of the file so we can make sure any formatting edits didn't destroy non-whitespace characters
-            const oldContent = this.getFileContent(this.activeFile.fileName);
-            for (let j = 0; j < edits.length; j++) {
-                this.languageServiceAdapterHost.editScript(fileName, edits[j].span.start + runningOffset, ts.textSpanEnd(edits[j].span) + runningOffset, edits[j].newText);
-                this.updateMarkersForEdit(fileName, edits[j].span.start + runningOffset, ts.textSpanEnd(edits[j].span) + runningOffset, edits[j].newText);
-                const change = (edits[j].span.start - ts.textSpanEnd(edits[j].span)) + edits[j].newText.length;
-                runningOffset += change;
-                // TODO: Consider doing this at least some of the time for higher fidelity. Currently causes a failure (bug 707150)
-                // this.languageService.getScriptLexicalStructure(fileName);
-            }
-
-            if (isFormattingEdit) {
-                const newContent = this.getFileContent(fileName);
-
-                if (newContent.replace(/\s/g, "") !== oldContent.replace(/\s/g, "")) {
-                    this.raiseError("Formatting operation destroyed non-whitespace content");
-                }
-            }
-            return runningOffset;
-        }
-
-        public copyFormatOptions(): ts.FormatCodeSettings {
-            return ts.clone(this.formatCodeSettings);
-        }
-
-        public setFormatOptions(formatCodeOptions: ts.FormatCodeOptions | ts.FormatCodeSettings): ts.FormatCodeSettings {
-            const oldFormatCodeOptions = this.formatCodeSettings;
-            this.formatCodeSettings = ts.toEditorSettings(formatCodeOptions);
-            return oldFormatCodeOptions;
-        }
-
-        public formatDocument() {
-            const edits = this.languageService.getFormattingEditsForDocument(this.activeFile.fileName, this.formatCodeSettings);
-            this.currentCaretPosition += this.applyEdits(this.activeFile.fileName, edits, /*isFormattingEdit*/ true);
-            this.fixCaretPosition();
-        }
-
-        public formatSelection(start: number, end: number) {
-            const edits = this.languageService.getFormattingEditsForRange(this.activeFile.fileName, start, end, this.formatCodeSettings);
-            this.currentCaretPosition += this.applyEdits(this.activeFile.fileName, edits, /*isFormattingEdit*/ true);
-            this.fixCaretPosition();
-        }
-
-        public formatOnType(pos: number, key: string) {
-            const edits = this.languageService.getFormattingEditsAfterKeystroke(this.activeFile.fileName, pos, key, this.formatCodeSettings);
-            this.currentCaretPosition += this.applyEdits(this.activeFile.fileName, edits, /*isFormattingEdit*/ true);
-            this.fixCaretPosition();
-        }
-
-        private updateMarkersForEdit(fileName: string, minChar: number, limChar: number, text: string) {
-            for (const marker of this.testData.markers) {
-                if (marker.fileName === fileName) {
-                    marker.position = updatePosition(marker.position);
-                }
-            }
-
-            for (const range of this.testData.ranges) {
-                if (range.fileName === fileName) {
-                    range.start = updatePosition(range.start);
-                    range.end = updatePosition(range.end);
-                }
-            }
-
-            function updatePosition(position: number) {
-                if (position > minChar) {
-                    if (position < limChar) {
-                        // Inside the edit - mark it as invalidated (?)
-                        return -1;
-                    }
-                    else {
-                        // Move marker back/forward by the appropriate amount
-                        return position + (minChar - limChar) + text.length;
-                    }
-                }
-                else {
-                    return position;
-                }
-            }
-        }
-
-        public goToBOF() {
-            this.goToPosition(0);
-        }
-
-        public goToEOF() {
-            const len = this.getFileContent(this.activeFile.fileName).length;
-            this.goToPosition(len);
-        }
-
-        public goToTypeDefinition(definitionIndex: number) {
-            const definitions = this.languageService.getTypeDefinitionAtPosition(this.activeFile.fileName, this.currentCaretPosition);
-            if (!definitions || !definitions.length) {
-                this.raiseError("goToTypeDefinition failed - expected to find at least one definition location but got 0");
-            }
-
-            if (definitionIndex >= definitions.length) {
-                this.raiseError(`goToTypeDefinition failed - definitionIndex value (${definitionIndex}) exceeds definition list size (${definitions.length})`);
-            }
-
-            const definition = definitions[definitionIndex];
-            this.openFile(definition.fileName);
-            this.currentCaretPosition = definition.textSpan.start;
-        }
-
-        public verifyTypeDefinitionsCount(negative: boolean, expectedCount: number) {
-            const assertFn = negative ? assert.notEqual : assert.equal;
-
-            const definitions = this.languageService.getTypeDefinitionAtPosition(this.activeFile.fileName, this.currentCaretPosition);
-            const actualCount = definitions && definitions.length || 0;
-
-            assertFn(actualCount, expectedCount, this.messageAtLastKnownMarker("Type definitions Count"));
-        }
-
-        public verifyImplementationListIsEmpty(negative: boolean) {
-            const implementations = this.languageService.getImplementationAtPosition(this.activeFile.fileName, this.currentCaretPosition);
-
-            if (negative) {
-                assert.isTrue(implementations && implementations.length > 0, "Expected at least one implementation but got 0");
-            }
-            else {
-                assert.isUndefined(implementations, "Expected implementation list to be empty but implementations returned");
-            }
-        }
-
-        public verifyGoToDefinitionName(expectedName: string, expectedContainerName: string) {
-            const definitions = this.languageService.getDefinitionAtPosition(this.activeFile.fileName, this.currentCaretPosition);
-            const actualDefinitionName = definitions && definitions.length ? definitions[0].name : "";
-            const actualDefinitionContainerName = definitions && definitions.length ? definitions[0].containerName : "";
-            assert.equal(actualDefinitionName, expectedName, this.messageAtLastKnownMarker("Definition Info Name"));
-            assert.equal(actualDefinitionContainerName, expectedContainerName, this.messageAtLastKnownMarker("Definition Info Container Name"));
-        }
-
-        public goToImplementation() {
-            const implementations = this.languageService.getImplementationAtPosition(this.activeFile.fileName, this.currentCaretPosition);
-            if (!implementations || !implementations.length) {
-                this.raiseError("goToImplementation failed - expected to find at least one implementation location but got 0");
-            }
-            if (implementations.length > 1) {
-                this.raiseError(`goToImplementation failed - more than 1 implementation returned (${implementations.length})`);
-            }
-
-            const implementation = implementations[0];
-            this.openFile(implementation.fileName);
-            this.currentCaretPosition = implementation.textSpan.start;
-        }
-
-        public verifyRangesInImplementationList(markerName: string) {
-            this.goToMarker(markerName);
-            const implementations: ImplementationLocationInformation[] = this.languageService.getImplementationAtPosition(this.activeFile.fileName, this.currentCaretPosition);
-            if (!implementations || !implementations.length) {
-                this.raiseError("verifyRangesInImplementationList failed - expected to find at least one implementation location but got 0");
-            }
-
-            for (let i = 0; i < implementations.length; i++) {
-                for (let j = 0; j < implementations.length; j++) {
-                    if (i !== j && implementationsAreEqual(implementations[i], implementations[j])) {
-                        const { textSpan, fileName } = implementations[i];
-                        const end = textSpan.start + textSpan.length;
-                        this.raiseError(`Duplicate implementations returned for range (${textSpan.start}, ${end}) in ${fileName}`);
-                    }
-                }
-            }
-
-            const ranges = this.getRanges();
-
-            if (!ranges || !ranges.length) {
-                this.raiseError("verifyRangesInImplementationList failed - expected to find at least one range in test source");
-            }
-
-            const unsatisfiedRanges: Range[] = [];
-
-            for (const range of ranges) {
-                const length = range.end - range.start;
-                const matchingImpl = ts.find(implementations, impl =>
-                    range.fileName === impl.fileName && range.start === impl.textSpan.start && length === impl.textSpan.length);
-                if (matchingImpl) {
-                    matchingImpl.matched = true;
-                }
-                else {
-                    unsatisfiedRanges.push(range);
-                }
-            }
-
-            const unmatchedImplementations = implementations.filter(impl => !impl.matched);
-            if (unmatchedImplementations.length || unsatisfiedRanges.length) {
-                let error = "Not all ranges or implementations are satisfied";
-                if (unsatisfiedRanges.length) {
-                    error += "\nUnsatisfied ranges:";
-                    for (const range of unsatisfiedRanges) {
-                        error += `\n    (${range.start}, ${range.end}) in ${range.fileName}: ${this.rangeText(range)}`;
-                    }
-                }
-
-                if (unmatchedImplementations.length) {
-                    error += "\nUnmatched implementations:";
-                    for (const impl of unmatchedImplementations) {
-                        const end = impl.textSpan.start + impl.textSpan.length;
-                        error += `\n    (${impl.textSpan.start}, ${end}) in ${impl.fileName}: ${this.getFileContent(impl.fileName).slice(impl.textSpan.start, end)}`;
-                    }
-                }
-                this.raiseError(error);
-            }
-
-            function implementationsAreEqual(a: ImplementationLocationInformation, b: ImplementationLocationInformation) {
-                return a.fileName === b.fileName && TestState.textSpansEqual(a.textSpan, b.textSpan);
-            }
-        }
-
-        public getMarkers(): Marker[] {
-            //  Return a copy of the list
-            return this.testData.markers.slice(0);
-        }
-
-        public getMarkerNames(): string[] {
-            return Object.keys(this.testData.markerPositions);
-        }
-
-        public getRanges(): Range[] {
-            return this.testData.ranges;
-        }
-
-        public rangesByText(): ts.Map<Range[]> {
-            const result = ts.createMap<Range[]>();
-            for (const range of this.getRanges()) {
-                const text = this.rangeText(range);
-                ts.multiMapAdd(result, text, range);
-            }
-            return result;
-        }
-
-        private rangeText({fileName, start, end}: Range, more = false): string {
-            return this.getFileContent(fileName).slice(start, end);
-        }
-
-        public verifyCaretAtMarker(markerName = "") {
-            const pos = this.getMarkerByName(markerName);
-            if (pos.fileName !== this.activeFile.fileName) {
-                throw new Error(`verifyCaretAtMarker failed - expected to be in file "${pos.fileName}", but was in file "${this.activeFile.fileName}"`);
-            }
-            if (pos.position !== this.currentCaretPosition) {
-                throw new Error(`verifyCaretAtMarker failed - expected to be at marker "/*${markerName}*/, but was at position ${this.currentCaretPosition}(${this.getLineColStringAtPosition(this.currentCaretPosition)})`);
-            }
-        }
-
-        private getIndentation(fileName: string, position: number, indentStyle: ts.IndentStyle, baseIndentSize: number): number {
-            const formatOptions = ts.clone(this.formatCodeSettings);
-            formatOptions.indentStyle = indentStyle;
-            formatOptions.baseIndentSize = baseIndentSize;
-            return this.languageService.getIndentationAtPosition(fileName, position, formatOptions);
-        }
-
-        public verifyIndentationAtCurrentPosition(numberOfSpaces: number, indentStyle: ts.IndentStyle = ts.IndentStyle.Smart, baseIndentSize = 0) {
-            const actual = this.getIndentation(this.activeFile.fileName, this.currentCaretPosition, indentStyle, baseIndentSize);
-            const lineCol = this.getLineColStringAtPosition(this.currentCaretPosition);
-            if (actual !== numberOfSpaces) {
-                this.raiseError(`verifyIndentationAtCurrentPosition failed at ${lineCol} - expected: ${numberOfSpaces}, actual: ${actual}`);
-            }
-        }
-
-        public verifyIndentationAtPosition(fileName: string, position: number, numberOfSpaces: number, indentStyle: ts.IndentStyle = ts.IndentStyle.Smart, baseIndentSize = 0) {
-            const actual = this.getIndentation(fileName, position, indentStyle, baseIndentSize);
-            const lineCol = this.getLineColStringAtPosition(position);
-            if (actual !== numberOfSpaces) {
-                this.raiseError(`verifyIndentationAtPosition failed at ${lineCol} - expected: ${numberOfSpaces}, actual: ${actual}`);
-            }
-        }
-
-        public verifyCurrentLineContent(text: string) {
-            const actual = this.getCurrentLineContent();
-            if (actual !== text) {
-                throw new Error("verifyCurrentLineContent\n" +
-                    "\tExpected: \"" + text + "\"\n" +
-                    "\t  Actual: \"" + actual + "\"");
-            }
-        }
-
-        public verifyCurrentFileContent(text: string) {
-            const actual = this.getFileContent(this.activeFile.fileName);
-            const replaceNewlines = (str: string) => str.replace(/\r\n/g, "\n");
-            if (replaceNewlines(actual) !== replaceNewlines(text)) {
-                throw new Error("verifyCurrentFileContent\n" +
-                    "\tExpected: \"" + text + "\"\n" +
-                    "\t  Actual: \"" + actual + "\"");
-            }
-        }
-
-        public verifyTextAtCaretIs(text: string) {
-            const actual = this.getFileContent(this.activeFile.fileName).substring(this.currentCaretPosition, this.currentCaretPosition + text.length);
-            if (actual !== text) {
-                throw new Error("verifyTextAtCaretIs\n" +
-                    "\tExpected: \"" + text + "\"\n" +
-                    "\t  Actual: \"" + actual + "\"");
-            }
-        }
-
-        public verifyCurrentNameOrDottedNameSpanText(text: string) {
-            const span = this.languageService.getNameOrDottedNameSpan(this.activeFile.fileName, this.currentCaretPosition, this.currentCaretPosition);
-            if (!span) {
-                this.raiseError("verifyCurrentNameOrDottedNameSpanText\n" +
-                    "\tExpected: \"" + text + "\"\n" +
-                    "\t  Actual: undefined");
-            }
-
-            const actual = this.getFileContent(this.activeFile.fileName).substring(span.start, ts.textSpanEnd(span));
-            if (actual !== text) {
-                this.raiseError("verifyCurrentNameOrDottedNameSpanText\n" +
-                    "\tExpected: \"" + text + "\"\n" +
-                    "\t  Actual: \"" + actual + "\"");
-            }
-        }
-
-        private getNameOrDottedNameSpan(pos: number) {
-            return this.languageService.getNameOrDottedNameSpan(this.activeFile.fileName, pos, pos);
-        }
-
-        public baselineCurrentFileNameOrDottedNameSpans() {
-            Harness.Baseline.runBaseline(
-                this.testData.globalOptions[metadataOptionNames.baselineFile],
-                () => {
-                    return this.baselineCurrentFileLocations(pos =>
-                        this.getNameOrDottedNameSpan(pos));
-                });
-        }
-
-        public printNameOrDottedNameSpans(pos: number) {
-            Harness.IO.log(this.spanInfoToString(pos, this.getNameOrDottedNameSpan(pos), "**"));
-        }
-
-        private verifyClassifications(expected: { classificationType: string; text: string; textSpan?: TextSpan }[], actual: ts.ClassifiedSpan[]) {
-            if (actual.length !== expected.length) {
-                this.raiseError("verifyClassifications failed - expected total classifications to be " + expected.length +
-                    ", but was " + actual.length +
-                    jsonMismatchString());
-            }
-
-            for (let i = 0; i < expected.length; i++) {
-                const expectedClassification = expected[i];
-                const actualClassification = actual[i];
-
-                const expectedType: string = (<any>ts.ClassificationTypeNames)[expectedClassification.classificationType];
-                if (expectedType !== actualClassification.classificationType) {
-                    this.raiseError("verifyClassifications failed - expected classifications type to be " +
-                        expectedType + ", but was " +
-                        actualClassification.classificationType +
-                        jsonMismatchString());
-                }
-
-                const expectedSpan = expectedClassification.textSpan;
-                const actualSpan = actualClassification.textSpan;
-
-                if (expectedSpan) {
-                    const expectedLength = expectedSpan.end - expectedSpan.start;
-
-                    if (expectedSpan.start !== actualSpan.start || expectedLength !== actualSpan.length) {
-                        this.raiseError("verifyClassifications failed - expected span of text to be " +
-                            "{start=" + expectedSpan.start + ", length=" + expectedLength + "}, but was " +
-                            "{start=" + actualSpan.start + ", length=" + actualSpan.length + "}" +
-                            jsonMismatchString());
-                    }
-                }
-
-                const actualText = this.activeFile.content.substr(actualSpan.start, actualSpan.length);
-                if (expectedClassification.text !== actualText) {
-                    this.raiseError("verifyClassifications failed - expected classified text to be " +
-                        expectedClassification.text + ", but was " +
-                        actualText +
-                        jsonMismatchString());
-                }
-            }
-
-            function jsonMismatchString() {
-                return Harness.IO.newLine() +
-                    "expected: '" + Harness.IO.newLine() + stringify(expected) + "'" + Harness.IO.newLine() +
-                    "actual:   '" + Harness.IO.newLine() + stringify(actual) + "'";
-            }
-        }
-
-        public verifyProjectInfo(expected: string[]) {
-            if (this.testType === FourSlashTestType.Server) {
-                const actual = (<ts.server.SessionClient>this.languageService).getProjectInfo(
-                    this.activeFile.fileName,
-                    /* needFileNameList */ true
-                );
-                assert.equal(
-                    expected.join(","),
-                    actual.fileNames.map(file => {
-                        return file.replace(this.basePath + "/", "");
-                    }).join(",")
-                );
-            }
-        }
-
-        public verifySemanticClassifications(expected: { classificationType: string; text: string }[]) {
-            const actual = this.languageService.getSemanticClassifications(this.activeFile.fileName,
-                ts.createTextSpan(0, this.activeFile.content.length));
-
-            this.verifyClassifications(expected, actual);
-        }
-
-        public verifySyntacticClassifications(expected: { classificationType: string; text: string }[]) {
-            const actual = this.languageService.getSyntacticClassifications(this.activeFile.fileName,
-                ts.createTextSpan(0, this.activeFile.content.length));
-
-            this.verifyClassifications(expected, actual);
-        }
-
-        public verifyOutliningSpans(spans: TextSpan[]) {
-            const actual = this.languageService.getOutliningSpans(this.activeFile.fileName);
-
-            if (actual.length !== spans.length) {
-                this.raiseError(`verifyOutliningSpans failed - expected total spans to be ${spans.length}, but was ${actual.length}`);
-            }
-
-            for (let i = 0; i < spans.length; i++) {
-                const expectedSpan = spans[i];
-                const actualSpan = actual[i];
-                if (expectedSpan.start !== actualSpan.textSpan.start || expectedSpan.end !== ts.textSpanEnd(actualSpan.textSpan)) {
-                    this.raiseError(`verifyOutliningSpans failed - span ${(i + 1)} expected: (${expectedSpan.start},${expectedSpan.end}),  actual: (${actualSpan.textSpan.start},${ts.textSpanEnd(actualSpan.textSpan)})`);
-                }
-            }
-        }
-
-        public verifyTodoComments(descriptors: string[], spans: TextSpan[]) {
-            const actual = this.languageService.getTodoComments(this.activeFile.fileName,
-                descriptors.map(d => { return { text: d, priority: 0 }; }));
-
-            if (actual.length !== spans.length) {
-                this.raiseError(`verifyTodoComments failed - expected total spans to be ${spans.length}, but was ${actual.length}`);
-            }
-
-            for (let i = 0; i < spans.length; i++) {
-                const expectedSpan = spans[i];
-                const actualComment = actual[i];
-                const actualCommentSpan = ts.createTextSpan(actualComment.position, actualComment.message.length);
-
-                if (expectedSpan.start !== actualCommentSpan.start || expectedSpan.end !== ts.textSpanEnd(actualCommentSpan)) {
-                    this.raiseError(`verifyOutliningSpans failed - span ${(i + 1)} expected: (${expectedSpan.start},${expectedSpan.end}),  actual: (${actualCommentSpan.start},${ts.textSpanEnd(actualCommentSpan)})`);
-                }
-            }
-        }
-
-        public verifyDocCommentTemplate(expected?: ts.TextInsertion) {
-            const name = "verifyDocCommentTemplate";
-            const actual = this.languageService.getDocCommentTemplateAtPosition(this.activeFile.fileName, this.currentCaretPosition);
-
-            if (expected === undefined) {
-                if (actual) {
-                    this.raiseError(name + " failed - expected no template but got {newText: \"" + actual.newText + "\" caretOffset: " + actual.caretOffset + "}");
-                }
-
-                return;
-            }
-            else {
-                if (actual === undefined) {
-                    this.raiseError(name + " failed - expected the template {newText: \"" + actual.newText + "\" caretOffset: " + actual.caretOffset + "} but got nothing instead");
-                }
-
-                if (actual.newText !== expected.newText) {
-                    this.raiseError(name + " failed - expected insertion:\n" + this.clarifyNewlines(expected.newText) + "\nactual insertion:\n" + this.clarifyNewlines(actual.newText));
-                }
-
-                if (actual.caretOffset !== expected.caretOffset) {
-                    this.raiseError(name + " failed - expected caretOffset: " + expected.caretOffset + ",\nactual caretOffset:" + actual.caretOffset);
-                }
-            }
-        }
-
-        private clarifyNewlines(str: string) {
-            return str.replace(/\r?\n/g, lineEnding => {
-                const representation = lineEnding === "\r\n" ? "CRLF" : "LF";
-                return "# - " + representation + lineEnding;
-            });
-        }
-
-        public verifyBraceCompletionAtPosition(negative: boolean, openingBrace: string) {
-
-            const openBraceMap = ts.createMap<ts.CharacterCodes>({
-                "(": ts.CharacterCodes.openParen,
-                "{": ts.CharacterCodes.openBrace,
-                "[": ts.CharacterCodes.openBracket,
-                "'": ts.CharacterCodes.singleQuote,
-                '"': ts.CharacterCodes.doubleQuote,
-                "`": ts.CharacterCodes.backtick,
-                "<": ts.CharacterCodes.lessThan
-            });
-
-            const charCode = openBraceMap[openingBrace];
-
-            if (!charCode) {
-                this.raiseError(`Invalid openingBrace '${openingBrace}' specified.`);
-            }
-
-            const position = this.currentCaretPosition;
-
-            const validBraceCompletion = this.languageService.isValidBraceCompletionAtPosition(this.activeFile.fileName, position, charCode);
-
-            if (!negative && !validBraceCompletion) {
-                this.raiseError(`${position} is not a valid brace completion position for ${openingBrace}`);
-            }
-
-            if (negative && validBraceCompletion) {
-                this.raiseError(`${position} is a valid brace completion position for ${openingBrace}`);
-            }
-        }
-
-        public verifyMatchingBracePosition(bracePosition: number, expectedMatchPosition: number) {
-            const actual = this.languageService.getBraceMatchingAtPosition(this.activeFile.fileName, bracePosition);
-
-            if (actual.length !== 2) {
-                this.raiseError(`verifyMatchingBracePosition failed - expected result to contain 2 spans, but it had ${actual.length}`);
-            }
-
-            let actualMatchPosition = -1;
-            if (bracePosition === actual[0].start) {
-                actualMatchPosition = actual[1].start;
-            }
-            else if (bracePosition === actual[1].start) {
-                actualMatchPosition = actual[0].start;
-            }
-            else {
-                this.raiseError(`verifyMatchingBracePosition failed - could not find the brace position: ${bracePosition} in the returned list: (${actual[0].start},${ts.textSpanEnd(actual[0])}) and (${actual[1].start},${ts.textSpanEnd(actual[1])})`);
-            }
-
-            if (actualMatchPosition !== expectedMatchPosition) {
-                this.raiseError(`verifyMatchingBracePosition failed - expected: ${actualMatchPosition},  actual: ${expectedMatchPosition}`);
-            }
-        }
-
-        public verifyNoMatchingBracePosition(bracePosition: number) {
-            const actual = this.languageService.getBraceMatchingAtPosition(this.activeFile.fileName, bracePosition);
-
-            if (actual.length !== 0) {
-                this.raiseError("verifyNoMatchingBracePosition failed - expected: 0 spans, actual: " + actual.length);
-            }
-        }
-
-        /*
-            Check number of navigationItems which match both searchValue and matchKind,
-            if a filename is passed in, limit the results to that file.
-            Report an error if expected value and actual value do not match.
-        */
-        public verifyNavigationItemsCount(expected: number, searchValue: string, matchKind?: string, fileName?: string) {
-            const items = this.languageService.getNavigateToItems(searchValue, /*maxResultCount*/ undefined, fileName);
-            let actual = 0;
-            let item: ts.NavigateToItem;
-
-            // Count only the match that match the same MatchKind
-            for (let i = 0; i < items.length; i++) {
-                item = items[i];
-                if (!matchKind || item.matchKind === matchKind) {
-                    actual++;
-                }
-            }
-
-            if (expected !== actual) {
-                this.raiseError(`verifyNavigationItemsCount failed - found: ${actual} navigation items, expected: ${expected}.`);
-            }
-        }
-
-        /*
-            Verify that returned navigationItems from getNavigateToItems have matched searchValue, matchKind, and kind.
-            Report an error if getNavigateToItems does not find any matched searchValue.
-        */
-        public verifyNavigationItemsListContains(
-            name: string,
-            kind: string,
-            searchValue: string,
-            matchKind: string,
-            fileName?: string,
-            parentName?: string) {
-            const items = this.languageService.getNavigateToItems(searchValue);
-
-            if (!items || items.length === 0) {
-                this.raiseError("verifyNavigationItemsListContains failed - found 0 navigation items, expected at least one.");
-            }
-
-            for (let i = 0; i < items.length; i++) {
-                const item = items[i];
-                if (item && item.name === name && item.kind === kind &&
-                    (matchKind === undefined || item.matchKind === matchKind) &&
-                    (fileName === undefined || item.fileName === fileName) &&
-                    (parentName === undefined || item.containerName === parentName)) {
-                    return;
-                }
-            }
-
-            // if there was an explicit match kind specified, then it should be validated.
-            if (matchKind !== undefined) {
-                const missingItem = { name: name, kind: kind, searchValue: searchValue, matchKind: matchKind, fileName: fileName, parentName: parentName };
-                this.raiseError(`verifyNavigationItemsListContains failed - could not find the item: ${stringify(missingItem)} in the returned list: (${stringify(items)})`);
-            }
-        }
-
-        public verifyNavigationBar(json: any) {
-            const items = this.languageService.getNavigationBarItems(this.activeFile.fileName);
-            if (JSON.stringify(items, replacer) !== JSON.stringify(json)) {
-                this.raiseError(`verifyNavigationBar failed - expected: ${stringify(json)}, got: ${stringify(items, replacer)}`);
-            }
-
-            // Make the data easier to read.
-            function replacer(key: string, value: any) {
-                switch (key) {
-                    case "spans":
-                        // We won't ever check this.
-                        return undefined;
-                    case "childItems":
-                        return value.length === 0 ? undefined : value;
-                    default:
-                        // Omit falsy values, those are presumed to be the default.
-                        return value || undefined;
-                }
-            }
-        }
-
-        public printNavigationItems(searchValue: string) {
-            const items = this.languageService.getNavigateToItems(searchValue);
-            const length = items && items.length;
-
-            Harness.IO.log(`NavigationItems list (${length} items)`);
-
-            for (let i = 0; i < length; i++) {
-                const item = items[i];
-                Harness.IO.log(`name: ${item.name}, kind: ${item.kind}, parentName: ${item.containerName}, fileName: ${item.fileName}`);
-            }
-        }
-
-        public printNavigationBar() {
-            const items = this.languageService.getNavigationBarItems(this.activeFile.fileName);
-            const length = items && items.length;
-
-            Harness.IO.log(`Navigation bar (${length} items)`);
-
-            for (let i = 0; i < length; i++) {
-                const item = items[i];
-                Harness.IO.log(`${repeatString(item.indent, " ")}name: ${item.text}, kind: ${item.kind}, childItems: ${item.childItems.map(child => child.text)}`);
-            }
-        }
-
-        private getOccurrencesAtCurrentPosition() {
-            return this.languageService.getOccurrencesAtPosition(this.activeFile.fileName, this.currentCaretPosition);
-        }
-
-        public verifyOccurrencesAtPositionListContains(fileName: string, start: number, end: number, isWriteAccess?: boolean) {
-            const occurrences = this.getOccurrencesAtCurrentPosition();
-
-            if (!occurrences || occurrences.length === 0) {
-                this.raiseError("verifyOccurrencesAtPositionListContains failed - found 0 references, expected at least one.");
-            }
-
-            for (const occurrence of occurrences) {
-                if (occurrence && occurrence.fileName === fileName && occurrence.textSpan.start === start && ts.textSpanEnd(occurrence.textSpan) === end) {
-                    if (typeof isWriteAccess !== "undefined" && occurrence.isWriteAccess !== isWriteAccess) {
-                        this.raiseError(`verifyOccurrencesAtPositionListContains failed - item isWriteAccess value does not match, actual: ${occurrence.isWriteAccess}, expected: ${isWriteAccess}.`);
-                    }
-                    return;
-                }
-            }
-
-            const missingItem = { fileName: fileName, start: start, end: end, isWriteAccess: isWriteAccess };
-            this.raiseError(`verifyOccurrencesAtPositionListContains failed - could not find the item: ${stringify(missingItem)} in the returned list: (${stringify(occurrences)})`);
-        }
-
-        public verifyOccurrencesAtPositionListCount(expectedCount: number) {
-            const occurrences = this.getOccurrencesAtCurrentPosition();
-            const actualCount = occurrences ? occurrences.length : 0;
-            if (expectedCount !== actualCount) {
-                this.raiseError(`verifyOccurrencesAtPositionListCount failed - actual: ${actualCount}, expected:${expectedCount}`);
-            }
-        }
-
-        private getDocumentHighlightsAtCurrentPosition(fileNamesToSearch: string[]) {
-            const filesToSearch = fileNamesToSearch.map(name => ts.combinePaths(this.basePath, name));
-            return this.languageService.getDocumentHighlights(this.activeFile.fileName, this.currentCaretPosition, filesToSearch);
-        }
-
-        public verifyDocumentHighlightsAtPositionListContains(fileName: string, start: number, end: number, fileNamesToSearch: string[], kind?: string) {
-            const documentHighlights = this.getDocumentHighlightsAtCurrentPosition(fileNamesToSearch);
-
-            if (!documentHighlights || documentHighlights.length === 0) {
-                this.raiseError("verifyDocumentHighlightsAtPositionListContains failed - found 0 highlights, expected at least one.");
-            }
-
-            for (const documentHighlight of documentHighlights) {
-                if (documentHighlight.fileName === fileName) {
-                    const { highlightSpans } = documentHighlight;
-
-                    for (const highlight of highlightSpans) {
-                        if (highlight && highlight.textSpan.start === start && ts.textSpanEnd(highlight.textSpan) === end) {
-                            if (typeof kind !== "undefined" && highlight.kind !== kind) {
-                                this.raiseError(`verifyDocumentHighlightsAtPositionListContains failed - item "kind" value does not match, actual: ${highlight.kind}, expected: ${kind}.`);
-                            }
-                            return;
-                        }
-                    }
-                }
-            }
-
-            const missingItem = { fileName: fileName, start: start, end: end, kind: kind };
-            this.raiseError(`verifyDocumentHighlightsAtPositionListContains failed - could not find the item: ${stringify(missingItem)} in the returned list: (${stringify(documentHighlights)})`);
-        }
-
-        public verifyDocumentHighlightsAtPositionListCount(expectedCount: number, fileNamesToSearch: string[]) {
-            const documentHighlights = this.getDocumentHighlightsAtCurrentPosition(fileNamesToSearch);
-            const actualCount = documentHighlights
-                ? documentHighlights.reduce((currentCount, { highlightSpans }) => currentCount + highlightSpans.length, 0)
-                : 0;
-
-            if (expectedCount !== actualCount) {
-                this.raiseError("verifyDocumentHighlightsAtPositionListCount failed - actual: " + actualCount + ", expected:" + expectedCount);
-            }
-        }
-
-        // Get the text of the entire line the caret is currently at
-        private getCurrentLineContent() {
-            const text = this.getFileContent(this.activeFile.fileName);
-
-            const pos = this.currentCaretPosition;
-            let startPos = pos, endPos = pos;
-
-            while (startPos > 0) {
-                const ch = text.charCodeAt(startPos - 1);
-                if (ch === ts.CharacterCodes.carriageReturn || ch === ts.CharacterCodes.lineFeed) {
-                    break;
-                }
-
-                startPos--;
-            }
-
-            while (endPos < text.length) {
-                const ch = text.charCodeAt(endPos);
-
-                if (ch === ts.CharacterCodes.carriageReturn || ch === ts.CharacterCodes.lineFeed) {
-                    break;
-                }
-
-                endPos++;
-            }
-
-            return text.substring(startPos, endPos);
-        }
-
-        private assertItemInCompletionList(items: ts.CompletionEntry[], name: string, text?: string, documentation?: string, kind?: string, spanIndex?: number) {
-            for (let i = 0; i < items.length; i++) {
-                const item = items[i];
-                if (item.name === name) {
-                    if (documentation != undefined || text !== undefined) {
-                        const details = this.getCompletionEntryDetails(item.name);
-
-                        if (documentation !== undefined) {
-                            assert.equal(ts.displayPartsToString(details.documentation), documentation, this.assertionMessageAtLastKnownMarker("completion item documentation for " + name));
-                        }
-                        if (text !== undefined) {
-                            assert.equal(ts.displayPartsToString(details.displayParts), text, this.assertionMessageAtLastKnownMarker("completion item detail text for " + name));
-                        }
-                    }
-
-                    if (kind !== undefined) {
-                        assert.equal(item.kind, kind, this.assertionMessageAtLastKnownMarker("completion item kind for " + name));
-                    }
-
-                    if (spanIndex !== undefined) {
-                        const span = this.getTextSpanForRangeAtIndex(spanIndex);
-                        assert.isTrue(TestState.textSpansEqual(span, item.replacementSpan), this.assertionMessageAtLastKnownMarker(stringify(span) + " does not equal " + stringify(item.replacementSpan) + " replacement span for " + name));
-                    }
-
-                    return;
-                }
-            }
-
-            const itemsString = items.map(item => stringify({ name: item.name, kind: item.kind })).join(",\n");
-
-            this.raiseError(`Expected "${stringify({ name, text, documentation, kind })}" to be in list [${itemsString}]`);
-        }
-
-        private findFile(indexOrName: any) {
-            let result: FourSlashFile;
-            if (typeof indexOrName === "number") {
-                const index = <number>indexOrName;
-                if (index >= this.testData.files.length) {
-                    throw new Error(`File index (${index}) in openFile was out of range. There are only ${this.testData.files.length} files in this test.`);
-                }
-                else {
-                    result = this.testData.files[index];
-                }
-            }
-            else if (typeof indexOrName === "string") {
-                let name = <string>indexOrName;
-
-                // names are stored in the compiler with this relative path, this allows people to use goTo.file on just the fileName
-                name = name.indexOf("/") === -1 ? (this.basePath + "/" + name) : name;
-
-                const availableNames: string[] = [];
-                let foundIt = false;
-                for (let i = 0; i < this.testData.files.length; i++) {
-                    const fn = this.testData.files[i].fileName;
-                    if (fn) {
-                        if (fn === name) {
-                            result = this.testData.files[i];
-                            foundIt = true;
-                            break;
-                        }
-                        availableNames.push(fn);
-                    }
-                }
-
-                if (!foundIt) {
-                    throw new Error(`No test file named "${name}" exists. Available file names are: ${availableNames.join(", ")}`);
-                }
-            }
-            else {
-                throw new Error("Unknown argument type");
-            }
-
-            return result;
-        }
-
-        private getLineColStringAtPosition(position: number) {
-            const pos = this.languageServiceAdapterHost.positionToLineAndCharacter(this.activeFile.fileName, position);
-            return `line ${(pos.line + 1)}, col ${pos.character}`;
-        }
-
-        private getTextSpanForRangeAtIndex(index: number): ts.TextSpan {
-            const ranges = this.getRanges();
-            if (ranges && ranges.length > index) {
-                const range = ranges[index];
-                return { start: range.start, length: range.end - range.start };
-            }
-            else {
-                this.raiseError("Supplied span index: " + index + " does not exist in range list of size: " + (ranges ? 0 : ranges.length));
-            }
-        }
-
-        public getMarkerByName(markerName: string) {
-            const markerPos = this.testData.markerPositions[markerName];
-            if (markerPos === undefined) {
-                const markerNames: string[] = [];
-                for (const m in this.testData.markerPositions) markerNames.push(m);
-                throw new Error(`Unknown marker "${markerName}" Available markers: ${markerNames.map(m => "\"" + m + "\"").join(", ")}`);
-            }
-            else {
-                return markerPos;
-            }
-        }
-
-        private static makeWhitespaceVisible(text: string) {
-            return text.replace(/ /g, "\u00B7").replace(/\r/g, "\u00B6").replace(/\n/g, "\u2193\n").replace(/\t/g, "\u2192\   ");
-        }
-
-        public setCancelled(numberOfCalls: number): void {
-            this.cancellationToken.setCancelled(numberOfCalls);
-        }
-
-        public resetCancelled(): void {
-            this.cancellationToken.resetCancelled();
-        }
-
-        private static textSpansEqual(a: ts.TextSpan, b: ts.TextSpan) {
-            return a && b && a.start === b.start && a.length === b.length;
-        }
-    }
-
-    export function runFourSlashTest(basePath: string, testType: FourSlashTestType, fileName: string) {
-        const content = Harness.IO.readFile(fileName);
-        runFourSlashTestContent(basePath, testType, content, fileName);
-    }
-
-    export function runFourSlashTestContent(basePath: string, testType: FourSlashTestType, content: string, fileName: string): void {
-        // Give file paths an absolute path for the virtual file system
-        const absoluteBasePath = ts.combinePaths(Harness.virtualFileSystemRoot, basePath);
-        const absoluteFileName = ts.combinePaths(Harness.virtualFileSystemRoot, fileName);
-
-        // Parse out the files and their metadata
-        const testData = parseTestData(absoluteBasePath, content, absoluteFileName);
-        const state = new TestState(absoluteBasePath, testType, testData);
-        const output = ts.transpileModule(content, { reportDiagnostics: true });
-        if (output.diagnostics.length > 0) {
-            throw new Error(`Syntax error in ${absoluteBasePath}: ${output.diagnostics[0].messageText}`);
-        }
-        runCode(output.outputText, state);
-    }
-
-    function runCode(code: string, state: TestState): void {
-        // Compile and execute the test
-        const wrappedCode =
-            `(function(test, goTo, verify, edit, debug, format, cancellation, classification, verifyOperationIsCancelled) {
-${code}
-})`;
-        try {
-            const test = new FourSlashInterface.Test(state);
-            const goTo = new FourSlashInterface.GoTo(state);
-            const verify = new FourSlashInterface.Verify(state);
-            const edit = new FourSlashInterface.Edit(state);
-            const debug = new FourSlashInterface.Debug(state);
-            const format = new FourSlashInterface.Format(state);
-            const cancellation = new FourSlashInterface.Cancellation(state);
-            const f = eval(wrappedCode);
-            f(test, goTo, verify, edit, debug, format, cancellation, FourSlashInterface.Classification, FourSlash.verifyOperationIsCancelled);
-        }
-        catch (err) {
-            // Debugging: FourSlash.currentTestState.printCurrentFileState();
-            throw err;
-        }
-    }
-
-    function chompLeadingSpace(content: string) {
-        const lines = content.split("\n");
-        for (let i = 0; i < lines.length; i++) {
-            if ((lines[i].length !== 0) && (lines[i].charAt(0) !== " ")) {
-                return content;
-            }
-        }
-
-        return lines.map(s => s.substr(1)).join("\n");
-    }
-
-    function parseTestData(basePath: string, contents: string, fileName: string): FourSlashData {
-        // Regex for parsing options in the format "@Alpha: Value of any sort"
-        const optionRegex = /^\s*@(\w+): (.*)\s*/;
-
-        // List of all the subfiles we've parsed out
-        const files: FourSlashFile[] = [];
-        // Global options
-        const globalOptions: { [s: string]: string; } = {};
-        // Marker positions
-
-        // Split up the input file by line
-        // Note: IE JS engine incorrectly handles consecutive delimiters here when using RegExp split, so
-        // we have to string-based splitting instead and try to figure out the delimiting chars
-        const lines = contents.split("\n");
-
-        const markerPositions: MarkerMap = {};
-        const markers: Marker[] = [];
-        const ranges: Range[] = [];
-
-        // Stuff related to the subfile we're parsing
-        let currentFileContent: string = undefined;
-        let currentFileName = fileName;
-        let currentFileOptions: { [s: string]: string } = {};
-
-        function resetLocalData() {
-            currentFileContent = undefined;
-            currentFileOptions = {};
-            currentFileName = fileName;
-        }
-
-        for (let i = 0; i < lines.length; i++) {
-            let line = lines[i];
-            const lineLength = line.length;
-
-            if (lineLength > 0 && line.charAt(lineLength - 1) === "\r") {
-                line = line.substr(0, lineLength - 1);
-            }
-
-            if (line.substr(0, 4) === "////") {
-                // Subfile content line
-
-                // Append to the current subfile content, inserting a newline needed
-                if (currentFileContent === undefined) {
-                    currentFileContent = "";
-                }
-                else {
-                    // End-of-line
-                    currentFileContent = currentFileContent + "\n";
-                }
-
-                currentFileContent = currentFileContent + line.substr(4);
-            }
-            else if (line.substr(0, 2) === "//") {
-                // Comment line, check for global/file @options and record them
-                const match = optionRegex.exec(line.substr(2));
-                if (match) {
-                    const [key, value] = match.slice(1);
-                    const fileMetadataNamesIndex = fileMetadataNames.indexOf(key);
-                    if (fileMetadataNamesIndex === -1) {
-                        // Check if the match is already existed in the global options
-                        if (globalOptions[key] !== undefined) {
-                            throw new Error(`Global option '${key}' already exists`);
-                        }
-                        globalOptions[key] = value;
-                    }
-                    else {
-                        if (fileMetadataNamesIndex === fileMetadataNames.indexOf(metadataOptionNames.fileName)) {
-                            // Found an @FileName directive, if this is not the first then create a new subfile
-                            if (currentFileContent) {
-                                const file = parseFileContent(currentFileContent, currentFileName, markerPositions, markers, ranges);
-                                file.fileOptions = currentFileOptions;
-
-                                // Store result file
-                                files.push(file);
-
-                                resetLocalData();
-                            }
-
-                            currentFileName = basePath + "/" + value;
-                            currentFileOptions[key] = value;
-                        }
-                        else {
-                            // Add other fileMetadata flag
-                            currentFileOptions[key] = value;
-                        }
-                    }
-                }
-                // TODO: should be '==='?
-            }
-            else if (line == "" || lineLength === 0) {
-                // Previously blank lines between fourslash content caused it to be considered as 2 files,
-                // Remove this behavior since it just causes errors now
-            }
-            else {
-                // Empty line or code line, terminate current subfile if there is one
-                if (currentFileContent) {
-                    const file = parseFileContent(currentFileContent, currentFileName, markerPositions, markers, ranges);
-                    file.fileOptions = currentFileOptions;
-
-                    // Store result file
-                    files.push(file);
-
-                    resetLocalData();
-                }
-            }
-        }
-
-        // @Filename is the only directive that can be used in a test that contains tsconfig.json file.
-        if (containTSConfigJson(files)) {
-            let directive = getNonFileNameOptionInFileList(files);
-            if (!directive) {
-                directive = getNonFileNameOptionInObject(globalOptions);
-            }
-            if (directive) {
-                throw Error("It is not allowed to use tsconfig.json along with directive '" + directive + "'");
-            }
-        }
-
-        return {
-            markerPositions,
-            markers,
-            globalOptions,
-            files,
-            ranges
-        };
-    }
-
-    function containTSConfigJson(files: FourSlashFile[]): boolean {
-        return ts.forEach(files, f => f.fileOptions["Filename"] === "tsconfig.json");
-    }
-
-    function getNonFileNameOptionInFileList(files: FourSlashFile[]): string {
-        return ts.forEach(files, f => getNonFileNameOptionInObject(f.fileOptions));
-    }
-
-    function getNonFileNameOptionInObject(optionObject: { [s: string]: string }): string {
-        for (const option in optionObject) {
-            if (option !== metadataOptionNames.fileName) {
-                return option;
-            }
-        }
-        return undefined;
-    }
-
-    const enum State {
-        none,
-        inSlashStarMarker,
-        inObjectMarker
-    }
-
-    function reportError(fileName: string, line: number, col: number, message: string) {
-        const errorMessage = fileName + "(" + line + "," + col + "): " + message;
-        throw new Error(errorMessage);
-    }
-
-    function recordObjectMarker(fileName: string, location: LocationInformation, text: string, markerMap: MarkerMap, markers: Marker[]): Marker {
-        let markerValue: any = undefined;
-        try {
-            // Attempt to parse the marker value as JSON
-            markerValue = JSON.parse("{ " + text + " }");
-        }
-        catch (e) {
-            reportError(fileName, location.sourceLine, location.sourceColumn, "Unable to parse marker text " + e.message);
-        }
-
-        if (markerValue === undefined) {
-            reportError(fileName, location.sourceLine, location.sourceColumn, "Object markers can not be empty");
-            return undefined;
-        }
-
-        const marker: Marker = {
-            fileName,
-            position: location.position,
-            data: markerValue
-        };
-
-        // Object markers can be anonymous
-        if (markerValue.name) {
-            markerMap[markerValue.name] = marker;
-        }
-
-        markers.push(marker);
-
-        return marker;
-    }
-
-    function recordMarker(fileName: string, location: LocationInformation, name: string, markerMap: MarkerMap, markers: Marker[]): Marker {
-        const marker: Marker = {
-            fileName,
-            position: location.position
-        };
-
-        // Verify markers for uniqueness
-        if (markerMap[name] !== undefined) {
-            const message = "Marker '" + name + "' is duplicated in the source file contents.";
-            reportError(marker.fileName, location.sourceLine, location.sourceColumn, message);
-            return undefined;
-        }
-        else {
-            markerMap[name] = marker;
-            markers.push(marker);
-            return marker;
-        }
-    }
-
-    function parseFileContent(content: string, fileName: string, markerMap: MarkerMap, markers: Marker[], ranges: Range[]): FourSlashFile {
-        content = chompLeadingSpace(content);
-
-        // Any slash-star comment with a character not in this string is not a marker.
-        const validMarkerChars = "ABCDEFGHIJKLMNOPQRSTUVWXYZabcdefghijklmnopqrstuvwxyz$1234567890_";
-
-        /// The file content (minus metacharacters) so far
-        let output = "";
-
-        /// The current marker (or maybe multi-line comment?) we're parsing, possibly
-        let openMarker: LocationInformation = undefined;
-
-        /// A stack of the open range markers that are still unclosed
-        const openRanges: RangeLocationInformation[] = [];
-
-        /// A list of ranges we've collected so far */
-        let localRanges: Range[] = [];
-
-        /// The latest position of the start of an unflushed plain text area
-        let lastNormalCharPosition = 0;
-
-        /// The total number of metacharacters removed from the file (so far)
-        let difference = 0;
-
-        /// The fourslash file state object we are generating
-        let state: State = State.none;
-
-        /// Current position data
-        let line = 1;
-        let column = 1;
-
-        const flush = (lastSafeCharIndex: number) => {
-            if (lastSafeCharIndex === undefined) {
-                output = output + content.substr(lastNormalCharPosition);
-            }
-            else {
-                output = output + content.substr(lastNormalCharPosition, lastSafeCharIndex - lastNormalCharPosition);
-            }
-        };
-
-        if (content.length > 0) {
-            let previousChar = content.charAt(0);
-            for (let i = 1; i < content.length; i++) {
-                const currentChar = content.charAt(i);
-                switch (state) {
-                    case State.none:
-                        if (previousChar === "[" && currentChar === "|") {
-                            // found a range start
-                            openRanges.push({
-                                position: (i - 1) - difference,
-                                sourcePosition: i - 1,
-                                sourceLine: line,
-                                sourceColumn: column,
-                            });
-                            // copy all text up to marker position
-                            flush(i - 1);
-                            lastNormalCharPosition = i + 1;
-                            difference += 2;
-                        }
-                        else if (previousChar === "|" && currentChar === "]") {
-                            // found a range end
-                            const rangeStart = openRanges.pop();
-                            if (!rangeStart) {
-                                reportError(fileName, line, column, "Found range end with no matching start.");
-                            }
-
-                            const range: Range = {
-                                fileName: fileName,
-                                start: rangeStart.position,
-                                end: (i - 1) - difference,
-                                marker: rangeStart.marker
-                            };
-                            localRanges.push(range);
-
-                            // copy all text up to range marker position
-                            flush(i - 1);
-                            lastNormalCharPosition = i + 1;
-                            difference += 2;
-                        }
-                        else if (previousChar === "/" && currentChar === "*") {
-                            // found a possible marker start
-                            state = State.inSlashStarMarker;
-                            openMarker = {
-                                position: (i - 1) - difference,
-                                sourcePosition: i - 1,
-                                sourceLine: line,
-                                sourceColumn: column,
-                            };
-                        }
-                        else if (previousChar === "{" && currentChar === "|") {
-                            // found an object marker start
-                            state = State.inObjectMarker;
-                            openMarker = {
-                                position: (i - 1) - difference,
-                                sourcePosition: i - 1,
-                                sourceLine: line,
-                                sourceColumn: column,
-                            };
-                            flush(i - 1);
-                        }
-                        break;
-
-                    case State.inObjectMarker:
-                        // Object markers are only ever terminated by |} and have no content restrictions
-                        if (previousChar === "|" && currentChar === "}") {
-                            // Record the marker
-                            const objectMarkerNameText = content.substring(openMarker.sourcePosition + 2, i - 1).trim();
-                            const marker = recordObjectMarker(fileName, openMarker, objectMarkerNameText, markerMap, markers);
-
-                            if (openRanges.length > 0) {
-                                openRanges[openRanges.length - 1].marker = marker;
-                            }
-
-                            // Set the current start to point to the end of the current marker to ignore its text
-                            lastNormalCharPosition = i + 1;
-                            difference += i + 1 - openMarker.sourcePosition;
-
-                            // Reset the state
-                            openMarker = undefined;
-                            state = State.none;
-                        }
-                        break;
-
-                    case State.inSlashStarMarker:
-                        if (previousChar === "*" && currentChar === "/") {
-                            // Record the marker
-                            // start + 2 to ignore the */, -1 on the end to ignore the * (/ is next)
-                            const markerNameText = content.substring(openMarker.sourcePosition + 2, i - 1).trim();
-                            const marker = recordMarker(fileName, openMarker, markerNameText, markerMap, markers);
-
-                            if (openRanges.length > 0) {
-                                openRanges[openRanges.length - 1].marker = marker;
-                            }
-
-                            // Set the current start to point to the end of the current marker to ignore its text
-                            flush(openMarker.sourcePosition);
-                            lastNormalCharPosition = i + 1;
-                            difference += i + 1 - openMarker.sourcePosition;
-
-                            // Reset the state
-                            openMarker = undefined;
-                            state = State.none;
-                        }
-                        else if (validMarkerChars.indexOf(currentChar) < 0) {
-                            if (currentChar === "*" && i < content.length - 1 && content.charAt(i + 1) === "/") {
-                                // The marker is about to be closed, ignore the 'invalid' char
-                            }
-                            else {
-                                // We've hit a non-valid marker character, so we were actually in a block comment
-                                // Bail out the text we've gathered so far back into the output
-                                flush(i);
-                                lastNormalCharPosition = i;
-                                openMarker = undefined;
-
-                                state = State.none;
-                            }
-                        }
-                        break;
-                }
-
-                if (currentChar === "\n" && previousChar === "\r") {
-                    // Ignore trailing \n after a \r
-                    continue;
-                }
-                else if (currentChar === "\n" || currentChar === "\r") {
-                    line++;
-                    column = 1;
-                    continue;
-                }
-
-                column++;
-                previousChar = currentChar;
-            }
-        }
-
-        // Add the remaining text
-        flush(undefined);
-
-        if (openRanges.length > 0) {
-            const openRange = openRanges[0];
-            reportError(fileName, openRange.sourceLine, openRange.sourceColumn, "Unterminated range.");
-        }
-
-        if (openMarker) {
-            reportError(fileName, openMarker.sourceLine, openMarker.sourceColumn, "Unterminated marker.");
-        }
-
-        // put ranges in the correct order
-        localRanges = localRanges.sort((a, b) => a.start < b.start ? -1 : 1);
-        localRanges.forEach((r) => { ranges.push(r); });
-
-        return {
-            content: output,
-            fileOptions: {},
-            version: 0,
-            fileName: fileName
-        };
-    }
-
-    function repeatString(count: number, char: string) {
-        let result = "";
-        for (let i = 0; i < count; i++) {
-            result += char;
-        }
-        return result;
-    }
-
-    function stringify(data: any, replacer?: (key: string, value: any) => any): string {
-        return JSON.stringify(data, replacer, 2);
-    }
-}
-
-namespace FourSlashInterface {
-    export class Test {
-        constructor(private state: FourSlash.TestState) {
-        }
-
-        public markers(): FourSlash.Marker[] {
-            return this.state.getMarkers();
-        }
-
-        public markerNames(): string[] {
-            return this.state.getMarkerNames();
-        }
-
-        public marker(name?: string): FourSlash.Marker {
-            return this.state.getMarkerByName(name);
-        }
-
-        public ranges(): FourSlash.Range[] {
-            return this.state.getRanges();
-        }
-
-        public rangesByText(): ts.Map<FourSlash.Range[]> {
-            return this.state.rangesByText();
-        }
-
-        public markerByName(s: string): FourSlash.Marker {
-            return this.state.getMarkerByName(s);
-        }
-    }
-
-    export class GoTo {
-        constructor(private state: FourSlash.TestState) {
-        }
-        // Moves the caret to the specified marker,
-        // or the anonymous marker ('/**/') if no name
-        // is given
-        public marker(name?: string) {
-            this.state.goToMarker(name);
-        }
-
-        public bof() {
-            this.state.goToBOF();
-        }
-
-        public eof() {
-            this.state.goToEOF();
-        }
-
-        public type(definitionIndex = 0) {
-            this.state.goToTypeDefinition(definitionIndex);
-        }
-
-        public implementation() {
-            this.state.goToImplementation();
-        }
-
-        public position(position: number, fileIndex?: number): void;
-        public position(position: number, fileName?: string): void;
-        public position(position: number, fileNameOrIndex?: any): void {
-            if (fileNameOrIndex !== undefined) {
-                this.file(fileNameOrIndex);
-            }
-            this.state.goToPosition(position);
-        }
-
-        // Opens a file, given either its index as it
-        // appears in the test source, or its filename
-        // as specified in the test metadata
-        public file(index: number, content?: string, scriptKindName?: string): void;
-        public file(name: string, content?: string, scriptKindName?: string): void;
-        public file(indexOrName: any, content?: string, scriptKindName?: string): void {
-            this.state.openFile(indexOrName, content, scriptKindName);
-        }
-    }
-
-    export class VerifyNegatable {
-        public not: VerifyNegatable;
-
-        constructor(protected state: FourSlash.TestState, private negative = false) {
-            if (!negative) {
-                this.not = new VerifyNegatable(state, true);
-            }
-        }
-
-        // Verifies the member list contains the specified symbol. The
-        // member list is brought up if necessary
-        public memberListContains(symbol: string, text?: string, documentation?: string, kind?: string) {
-            if (this.negative) {
-                this.state.verifyMemberListDoesNotContain(symbol);
-            }
-            else {
-                this.state.verifyMemberListContains(symbol, text, documentation, kind);
-            }
-        }
-
-        public memberListCount(expectedCount: number) {
-            this.state.verifyMemberListCount(expectedCount, this.negative);
-        }
-
-        // Verifies the completion list contains the specified symbol. The
-        // completion list is brought up if necessary
-        public completionListContains(symbol: string, text?: string, documentation?: string, kind?: string, spanIndex?: number) {
-            if (this.negative) {
-                this.state.verifyCompletionListDoesNotContain(symbol, text, documentation, kind, spanIndex);
-            }
-            else {
-                this.state.verifyCompletionListContains(symbol, text, documentation, kind, spanIndex);
-            }
-        }
-
-        // Verifies the completion list items count to be greater than the specified amount. The
-        // completion list is brought up if necessary
-        public completionListItemsCountIsGreaterThan(count: number) {
-            this.state.verifyCompletionListItemsCountIsGreaterThan(count, this.negative);
-        }
-
-        public assertHasRanges(ranges: FourSlash.Range[]) {
-            assert(ranges.length !== 0, "Array of ranges is expected to be non-empty");
-        }
-
-        public completionListIsEmpty() {
-            this.state.verifyCompletionListIsEmpty(this.negative);
-        }
-
-        public completionListAllowsNewIdentifier() {
-            this.state.verifyCompletionListAllowsNewIdentifier(this.negative);
-        }
-
-        public memberListIsEmpty() {
-            this.state.verifyMemberListIsEmpty(this.negative);
-        }
-
-        public signatureHelpPresent() {
-            this.state.verifySignatureHelpPresent(!this.negative);
-        }
-
-        public errorExistsBetweenMarkers(startMarker: string, endMarker: string) {
-            this.state.verifyErrorExistsBetweenMarkers(startMarker, endMarker, !this.negative);
-        }
-
-        public errorExistsAfterMarker(markerName = "") {
-            this.state.verifyErrorExistsAfterMarker(markerName, !this.negative, /*after*/ true);
-        }
-
-        public errorExistsBeforeMarker(markerName = "") {
-            this.state.verifyErrorExistsAfterMarker(markerName, !this.negative, /*after*/ false);
-        }
-
-        public quickInfoExists() {
-            this.state.verifyQuickInfoExists(this.negative);
-        }
-
-        public typeDefinitionCountIs(expectedCount: number) {
-            this.state.verifyTypeDefinitionsCount(this.negative, expectedCount);
-        }
-
-        public implementationListIsEmpty() {
-            this.state.verifyImplementationListIsEmpty(this.negative);
-        }
-
-        public isValidBraceCompletionAtPosition(openingBrace: string) {
-            this.state.verifyBraceCompletionAtPosition(this.negative, openingBrace);
-        }
-    }
-
-    export class Verify extends VerifyNegatable {
-        constructor(state: FourSlash.TestState) {
-            super(state);
-        }
-
-        public quickInfoIs(expectedText: string, expectedDocumentation?: string) {
-            this.state.verifyQuickInfoString(expectedText, expectedDocumentation);
-        }
-
-        public quickInfoAt(markerName: string, expectedText?: string, expectedDocumentation?: string) {
-            this.state.verifyQuickInfoAt(markerName, expectedText, expectedDocumentation);
-        }
-
-        public quickInfos(namesAndTexts: { [name: string]: string }) {
-            this.state.verifyQuickInfos(namesAndTexts);
-        }
-
-        public caretAtMarker(markerName?: string) {
-            this.state.verifyCaretAtMarker(markerName);
-        }
-
-        public indentationIs(numberOfSpaces: number) {
-            this.state.verifyIndentationAtCurrentPosition(numberOfSpaces);
-        }
-
-        public indentationAtPositionIs(fileName: string, position: number, numberOfSpaces: number, indentStyle = ts.IndentStyle.Smart, baseIndentSize = 0) {
-            this.state.verifyIndentationAtPosition(fileName, position, numberOfSpaces, indentStyle, baseIndentSize);
-        }
-
-        public textAtCaretIs(text: string) {
-            this.state.verifyTextAtCaretIs(text);
-        }
-
-        /**
-         * Compiles the current file and evaluates 'expr' in a context containing
-         * the emitted output, then compares (using ===) the result of that expression
-         * to 'value'. Do not use this function with external modules as it is not supported.
-         */
-        public eval(expr: string, value: any) {
-            this.state.verifyEval(expr, value);
-        }
-
-        public currentLineContentIs(text: string) {
-            this.state.verifyCurrentLineContent(text);
-        }
-
-        public currentFileContentIs(text: string) {
-            this.state.verifyCurrentFileContent(text);
-        }
-
-        public goToDefinitionIs(endMarkers: string | string[]) {
-            this.state.verifyGoToDefinitionIs(endMarkers);
-        }
-
-        public goToDefinition(startMarkerName: string | string[], endMarkerName: string | string[]): void;
-        public goToDefinition(startsAndEnds: [string | string[], string | string[]][]): void;
-        public goToDefinition(startsAndEnds: { [startMarkerName: string]: string | string[] }): void;
-        public goToDefinition(arg0: any, endMarkerName?: string | string[]) {
-            this.state.verifyGoToDefinition(arg0, endMarkerName);
-        }
-
-        public goToDefinitionForMarkers(...markerNames: string[]) {
-            this.state.verifyGoToDefinitionForMarkers(markerNames);
-        }
-
-        public goToDefinitionName(name: string, containerName: string) {
-            this.state.verifyGoToDefinitionName(name, containerName);
-        }
-
-        public verifyGetEmitOutputForCurrentFile(expected: string): void {
-            this.state.verifyGetEmitOutputForCurrentFile(expected);
-        }
-
-        public verifyGetEmitOutputContentsForCurrentFile(expected: ts.OutputFile[]): void {
-            this.state.verifyGetEmitOutputContentsForCurrentFile(expected);
-        }
-
-        public referencesAre(ranges: FourSlash.Range[]) {
-            this.state.verifyReferencesAre(ranges);
-        }
-
-        public referencesOf(start: FourSlash.Range, references: FourSlash.Range[]) {
-            this.state.verifyReferencesOf(start, references);
-        }
-
-        public rangesReferenceEachOther(ranges?: FourSlash.Range[]) {
-            this.state.verifyRangesReferenceEachOther(ranges);
-        }
-
-        public findReferencesDefinitionDisplayPartsAtCaretAre(expected: ts.SymbolDisplayPart[]) {
-            this.state.verifyDisplayPartsOfReferencedSymbol(expected);
-        }
-
-        public rangesWithSameTextReferenceEachOther() {
-            this.state.verifyRangesWithSameTextReferenceEachOther();
-        }
-
-        public currentParameterHelpArgumentNameIs(name: string) {
-            this.state.verifyCurrentParameterHelpName(name);
-        }
-
-        public currentParameterSpanIs(parameter: string) {
-            this.state.verifyCurrentParameterSpanIs(parameter);
-        }
-
-        public currentParameterHelpArgumentDocCommentIs(docComment: string) {
-            this.state.verifyCurrentParameterHelpDocComment(docComment);
-        }
-
-        public currentSignatureHelpDocCommentIs(docComment: string) {
-            this.state.verifyCurrentSignatureHelpDocComment(docComment);
-        }
-
-        public signatureHelpCountIs(expected: number) {
-            this.state.verifySignatureHelpCount(expected);
-        }
-
-        public signatureHelpArgumentCountIs(expected: number) {
-            this.state.verifySignatureHelpArgumentCount(expected);
-        }
-
-        public currentSignatureParameterCountIs(expected: number) {
-            this.state.verifyCurrentSignatureHelpParameterCount(expected);
-        }
-
-        public currentSignatureHelpIs(expected: string) {
-            this.state.verifyCurrentSignatureHelpIs(expected);
-        }
-
-        public numberOfErrorsInCurrentFile(expected: number) {
-            this.state.verifyNumberOfErrorsInCurrentFile(expected);
-        }
-
-        public baselineCurrentFileBreakpointLocations() {
-            this.state.baselineCurrentFileBreakpointLocations();
-        }
-
-        public baselineCurrentFileNameOrDottedNameSpans() {
-            this.state.baselineCurrentFileNameOrDottedNameSpans();
-        }
-
-        public baselineGetEmitOutput() {
-            this.state.baselineGetEmitOutput();
-        }
-
-        public baselineQuickInfo() {
-            this.state.baselineQuickInfo();
-        }
-
-        public nameOrDottedNameSpanTextIs(text: string) {
-            this.state.verifyCurrentNameOrDottedNameSpanText(text);
-        }
-
-        public outliningSpansInCurrentFile(spans: FourSlash.TextSpan[]) {
-            this.state.verifyOutliningSpans(spans);
-        }
-
-        public todoCommentsInCurrentFile(descriptors: string[]) {
-            this.state.verifyTodoComments(descriptors, this.state.getRanges());
-        }
-
-        public matchingBracePositionInCurrentFile(bracePosition: number, expectedMatchPosition: number) {
-            this.state.verifyMatchingBracePosition(bracePosition, expectedMatchPosition);
-        }
-
-        public noMatchingBracePositionInCurrentFile(bracePosition: number) {
-            this.state.verifyNoMatchingBracePosition(bracePosition);
-        }
-
-        public DocCommentTemplate(expectedText: string, expectedOffset: number, empty?: boolean) {
-            this.state.verifyDocCommentTemplate(empty ? undefined : { newText: expectedText, caretOffset: expectedOffset });
-        }
-
-        public noDocCommentTemplate() {
-            this.DocCommentTemplate(/*expectedText*/ undefined, /*expectedOffset*/ undefined, /*empty*/ true);
-        }
-
-        public navigationBar(json: any) {
-            this.state.verifyNavigationBar(json);
-        }
-
-        public navigationItemsListCount(count: number, searchValue: string, matchKind?: string, fileName?: string) {
-            this.state.verifyNavigationItemsCount(count, searchValue, matchKind, fileName);
-        }
-
-        public navigationItemsListContains(
-            name: string,
-            kind: string,
-            searchValue: string,
-            matchKind: string,
-            fileName?: string,
-            parentName?: string) {
-            this.state.verifyNavigationItemsListContains(
-                name,
-                kind,
-                searchValue,
-                matchKind,
-                fileName,
-                parentName);
-        }
-
-        public occurrencesAtPositionContains(range: FourSlash.Range, isWriteAccess?: boolean) {
-            this.state.verifyOccurrencesAtPositionListContains(range.fileName, range.start, range.end, isWriteAccess);
-        }
-
-        public occurrencesAtPositionCount(expectedCount: number) {
-            this.state.verifyOccurrencesAtPositionListCount(expectedCount);
-        }
-
-        public documentHighlightsAtPositionContains(range: FourSlash.Range, fileNamesToSearch: string[], kind?: string) {
-            this.state.verifyDocumentHighlightsAtPositionListContains(range.fileName, range.start, range.end, fileNamesToSearch, kind);
-        }
-
-        public documentHighlightsAtPositionCount(expectedCount: number, fileNamesToSearch: string[]) {
-            this.state.verifyDocumentHighlightsAtPositionListCount(expectedCount, fileNamesToSearch);
-        }
-
-        public completionEntryDetailIs(entryName: string, text: string, documentation?: string, kind?: string) {
-            this.state.verifyCompletionEntryDetails(entryName, text, documentation, kind);
-        }
-
-        /**
-         * This method *requires* a contiguous, complete, and ordered stream of classifications for a file.
-         */
-        public syntacticClassificationsAre(...classifications: { classificationType: string; text: string }[]) {
-            this.state.verifySyntacticClassifications(classifications);
-        }
-
-        /**
-         * This method *requires* an ordered stream of classifications for a file, and spans are highly recommended.
-         */
-        public semanticClassificationsAre(...classifications: { classificationType: string; text: string; textSpan?: FourSlash.TextSpan }[]) {
-            this.state.verifySemanticClassifications(classifications);
-        }
-
-        public renameInfoSucceeded(displayName?: string, fullDisplayName?: string, kind?: string, kindModifiers?: string) {
-            this.state.verifyRenameInfoSucceeded(displayName, fullDisplayName, kind, kindModifiers);
-        }
-
-        public renameInfoFailed(message?: string) {
-            this.state.verifyRenameInfoFailed(message);
-        }
-
-        public renameLocations(findInStrings: boolean, findInComments: boolean, ranges?: FourSlash.Range[]) {
-            this.state.verifyRenameLocations(findInStrings, findInComments, ranges);
-        }
-
-        public verifyQuickInfoDisplayParts(kind: string, kindModifiers: string, textSpan: { start: number; length: number; },
-            displayParts: ts.SymbolDisplayPart[], documentation: ts.SymbolDisplayPart[]) {
-            this.state.verifyQuickInfoDisplayParts(kind, kindModifiers, textSpan, displayParts, documentation);
-        }
-
-        public getSyntacticDiagnostics(expected: string) {
-            this.state.getSyntacticDiagnostics(expected);
-        }
-
-        public getSemanticDiagnostics(expected: string) {
-            this.state.getSemanticDiagnostics(expected);
-        }
-
-        public ProjectInfo(expected: string[]) {
-            this.state.verifyProjectInfo(expected);
-        }
-
-        public allRangesAppearInImplementationList(markerName: string) {
-            this.state.verifyRangesInImplementationList(markerName);
-        }
-    }
-
-    export class Edit {
-        constructor(private state: FourSlash.TestState) {
-        }
-        public backspace(count?: number) {
-            this.state.deleteCharBehindMarker(count);
-        }
-
-        public deleteAtCaret(times?: number) {
-            this.state.deleteChar(times);
-        }
-
-        public replace(start: number, length: number, text: string) {
-            this.state.replace(start, length, text);
-        }
-
-        public paste(text: string) {
-            this.state.paste(text);
-        }
-
-        public insert(text: string) {
-            this.insertLines(text);
-        }
-
-        public insertLine(text: string) {
-            this.insertLines(text + "\n");
-        }
-
-        public insertLines(...lines: string[]) {
-            this.state.type(lines.join("\n"));
-        }
-
-        public moveRight(count?: number) {
-            this.state.moveCaretRight(count);
-        }
-
-        public moveLeft(count?: number) {
-            if (typeof count === "undefined") {
-                count = 1;
-            }
-            this.state.moveCaretRight(count * -1);
-        }
-
-        public enableFormatting() {
-            this.state.enableFormatting = true;
-        }
-
-        public disableFormatting() {
-            this.state.enableFormatting = false;
-        }
-    }
-
-    export class Debug {
-        constructor(private state: FourSlash.TestState) {
-        }
-
-        public printCurrentParameterHelp() {
-            this.state.printCurrentParameterHelp();
-        }
-
-        public printCurrentFileState() {
-            this.state.printCurrentFileState();
-        }
-
-        public printCurrentFileStateWithWhitespace() {
-            this.state.printCurrentFileState(/*makeWhitespaceVisible*/true);
-        }
-
-        public printCurrentFileStateWithoutCaret() {
-            this.state.printCurrentFileState(/*makeWhitespaceVisible*/false, /*makeCaretVisible*/false);
-        }
-
-        public printCurrentQuickInfo() {
-            this.state.printCurrentQuickInfo();
-        }
-
-        public printCurrentSignatureHelp() {
-            this.state.printCurrentSignatureHelp();
-        }
-
-        public printMemberListMembers() {
-            this.state.printMemberListMembers();
-        }
-
-        public printCompletionListMembers() {
-            this.state.printCompletionListMembers();
-        }
-
-        public printBreakpointLocation(pos: number) {
-            this.state.printBreakpointLocation(pos);
-        }
-        public printBreakpointAtCurrentLocation() {
-            this.state.printBreakpointAtCurrentLocation();
-        }
-
-        public printNameOrDottedNameSpans(pos: number) {
-            this.state.printNameOrDottedNameSpans(pos);
-        }
-
-        public printErrorList() {
-            this.state.printErrorList();
-        }
-
-        public printNavigationItems(searchValue = ".*") {
-            this.state.printNavigationItems(searchValue);
-        }
-
-        public printNavigationBar() {
-            this.state.printNavigationBar();
-        }
-
-        public printReferences() {
-            this.state.printReferences();
-        }
-
-        public printContext() {
-            this.state.printContext();
-        }
-    }
-
-    export class Format {
-        constructor(private state: FourSlash.TestState) {
-        }
-
-        public document() {
-            this.state.formatDocument();
-        }
-
-        public copyFormatOptions(): ts.FormatCodeSettings {
-            return this.state.copyFormatOptions();
-        }
-
-        public setFormatOptions(options: ts.FormatCodeOptions) {
-            return this.state.setFormatOptions(options);
-        }
-
-        public selection(startMarker: string, endMarker: string) {
-            this.state.formatSelection(this.state.getMarkerByName(startMarker).position, this.state.getMarkerByName(endMarker).position);
-        }
-
-        public onType(posMarker: string, key: string) {
-            this.state.formatOnType(this.state.getMarkerByName(posMarker).position, key);
-        }
-
-        public setOption(name: string, value: number): void;
-        public setOption(name: string, value: string): void;
-        public setOption(name: string, value: boolean): void;
-        public setOption(name: string, value: any): void {
-            (<any>this.state.formatCodeSettings)[name] = value;
-        }
-    }
-
-    export class Cancellation {
-        constructor(private state: FourSlash.TestState) {
-        }
-
-        public resetCancelled() {
-            this.state.resetCancelled();
-        }
-
-        public setCancelled(numberOfCalls = 0) {
-            this.state.setCancelled(numberOfCalls);
-        }
-    }
-
-    export namespace Classification {
-        export function comment(text: string, position?: number): { classificationType: string; text: string; textSpan?: FourSlash.TextSpan } {
-            return getClassification("comment", text, position);
-        }
-
-        export function identifier(text: string, position?: number): { classificationType: string; text: string; textSpan?: FourSlash.TextSpan } {
-            return getClassification("identifier", text, position);
-        }
-
-        export function keyword(text: string, position?: number): { classificationType: string; text: string; textSpan?: FourSlash.TextSpan } {
-            return getClassification("keyword", text, position);
-        }
-
-        export function numericLiteral(text: string, position?: number): { classificationType: string; text: string; textSpan?: FourSlash.TextSpan } {
-            return getClassification("numericLiteral", text, position);
-        }
-
-        export function operator(text: string, position?: number): { classificationType: string; text: string; textSpan?: FourSlash.TextSpan } {
-            return getClassification("operator", text, position);
-        }
-
-        export function stringLiteral(text: string, position?: number): { classificationType: string; text: string; textSpan?: FourSlash.TextSpan } {
-            return getClassification("stringLiteral", text, position);
-        }
-
-        export function whiteSpace(text: string, position?: number): { classificationType: string; text: string; textSpan?: FourSlash.TextSpan } {
-            return getClassification("whiteSpace", text, position);
-        }
-
-        export function text(text: string, position?: number): { classificationType: string; text: string; textSpan?: FourSlash.TextSpan } {
-            return getClassification("text", text, position);
-        }
-
-        export function punctuation(text: string, position?: number): { classificationType: string; text: string; textSpan?: FourSlash.TextSpan } {
-            return getClassification("punctuation", text, position);
-        }
-
-        export function docCommentTagName(text: string, position?: number): { classificationType: string; text: string; textSpan?: FourSlash.TextSpan } {
-            return getClassification("docCommentTagName", text, position);
-        }
-
-        export function className(text: string, position?: number): { classificationType: string; text: string; textSpan?: FourSlash.TextSpan } {
-            return getClassification("className", text, position);
-        }
-
-        export function enumName(text: string, position?: number): { classificationType: string; text: string; textSpan?: FourSlash.TextSpan } {
-            return getClassification("enumName", text, position);
-        }
-
-        export function interfaceName(text: string, position?: number): { classificationType: string; text: string; textSpan?: FourSlash.TextSpan } {
-            return getClassification("interfaceName", text, position);
-        }
-
-        export function moduleName(text: string, position?: number): { classificationType: string; text: string; textSpan?: FourSlash.TextSpan } {
-            return getClassification("moduleName", text, position);
-        }
-
-        export function typeParameterName(text: string, position?: number): { classificationType: string; text: string; textSpan?: FourSlash.TextSpan } {
-            return getClassification("typeParameterName", text, position);
-        }
-
-        export function parameterName(text: string, position?: number): { classificationType: string; text: string; textSpan?: FourSlash.TextSpan } {
-            return getClassification("parameterName", text, position);
-        }
-
-        export function typeAliasName(text: string, position?: number): { classificationType: string; text: string; textSpan?: FourSlash.TextSpan } {
-            return getClassification("typeAliasName", text, position);
-        }
-
-        export function jsxOpenTagName(text: string, position?: number): { classificationType: string; text: string; textSpan?: FourSlash.TextSpan } {
-            return getClassification("jsxOpenTagName", text, position);
-        }
-
-        export function jsxCloseTagName(text: string, position?: number): { classificationType: string; text: string; textSpan?: FourSlash.TextSpan } {
-            return getClassification("jsxCloseTagName", text, position);
-        }
-
-        export function jsxSelfClosingTagName(text: string, position?: number): { classificationType: string; text: string; textSpan?: FourSlash.TextSpan } {
-            return getClassification("jsxSelfClosingTagName", text, position);
-        }
-
-        export function jsxAttribute(text: string, position?: number): { classificationType: string; text: string; textSpan?: FourSlash.TextSpan } {
-            return getClassification("jsxAttribute", text, position);
-        }
-
-        export function jsxText(text: string, position?: number): { classificationType: string; text: string; textSpan?: FourSlash.TextSpan } {
-            return getClassification("jsxText", text, position);
-        }
-
-        export function jsxAttributeStringLiteralValue(text: string, position?: number): { classificationType: string; text: string; textSpan?: FourSlash.TextSpan } {
-            return getClassification("jsxAttributeStringLiteralValue", text, position);
-        }
-
-        function getClassification(type: string, text: string, position?: number) {
-            return {
-                classificationType: type,
-                text: text,
-                textSpan: position === undefined ? undefined : { start: position, end: position + text.length }
-            };
-        }
-    }
-}
+//
+// Copyright (c) Microsoft Corporation.  All rights reserved.
+//
+// Licensed under the Apache License, Version 2.0 (the "License");
+// you may not use this file except in compliance with the License.
+// You may obtain a copy of the License at
+//   http://www.apache.org/licenses/LICENSE-2.0
+//
+// Unless required by applicable law or agreed to in writing, software
+// distributed under the License is distributed on an "AS IS" BASIS,
+// WITHOUT WARRANTIES OR CONDITIONS OF ANY KIND, either express or implied.
+// See the License for the specific language governing permissions and
+// limitations under the License.
+//
+
+/// <reference path="..\services\services.ts" />
+/// <reference path="..\services\shims.ts" />
+/// <reference path="harnessLanguageService.ts" />
+/// <reference path="harness.ts" />
+/// <reference path="fourslashRunner.ts" />
+
+namespace FourSlash {
+    ts.disableIncrementalParsing = false;
+
+    // Represents a parsed source file with metadata
+    export interface FourSlashFile {
+        // The contents of the file (with markers, etc stripped out)
+        content: string;
+        fileName: string;
+        version: number;
+        // File-specific options (name/value pairs)
+        fileOptions: Harness.TestCaseParser.CompilerSettings;
+    }
+
+    // Represents a set of parsed source files and options
+    export interface FourSlashData {
+        // Global options (name/value pairs)
+        globalOptions: Harness.TestCaseParser.CompilerSettings;
+
+        files: FourSlashFile[];
+
+        // A mapping from marker names to name/position pairs
+        markerPositions: { [index: string]: Marker; };
+
+        markers: Marker[];
+
+        ranges: Range[];
+    }
+
+    interface MemberListData {
+        result: {
+            maybeInaccurate: boolean;
+            isMemberCompletion: boolean;
+            entries: {
+                name: string;
+                type: string;
+                kind: string;
+                kindModifiers: string;
+            }[];
+        };
+    }
+
+    export interface Marker {
+        fileName: string;
+        position: number;
+        data?: any;
+    }
+
+    interface MarkerMap {
+        [index: string]: Marker;
+    }
+
+    export interface Range {
+        fileName: string;
+        start: number;
+        end: number;
+        marker?: Marker;
+    }
+
+    interface LocationInformation {
+        position: number;
+        sourcePosition: number;
+        sourceLine: number;
+        sourceColumn: number;
+    }
+
+    interface RangeLocationInformation extends LocationInformation {
+        marker?: Marker;
+    }
+
+    interface ImplementationLocationInformation extends ts.ImplementationLocation {
+        matched?: boolean;
+    }
+
+    export interface TextSpan {
+        start: number;
+        end: number;
+    }
+
+    export import IndentStyle = ts.IndentStyle;
+
+    const entityMap = ts.createMap({
+        "&": "&amp;",
+        "\"": "&quot;",
+        "'": "&#39;",
+        "/": "&#47;",
+        "<": "&lt;",
+        ">": "&gt;"
+    });
+
+    export function escapeXmlAttributeValue(s: string) {
+        return s.replace(/[&<>"'\/]/g, ch => entityMap[ch]);
+    }
+
+    // Name of testcase metadata including ts.CompilerOptions properties that will be used by globalOptions
+    // To add additional option, add property into the testOptMetadataNames, refer the property in either globalMetadataNames or fileMetadataNames
+    // Add cases into convertGlobalOptionsToCompilationsSettings function for the compiler to acknowledge such option from meta data
+    const metadataOptionNames = {
+        baselineFile: "BaselineFile",
+        emitThisFile: "emitThisFile",  // This flag is used for testing getEmitOutput feature. It allows test-cases to indicate what file to be output in multiple files project
+        fileName: "Filename",
+        resolveReference: "ResolveReference",  // This flag is used to specify entry file for resolve file references. The flag is only allow once per test file
+    };
+
+    // List of allowed metadata names
+    const fileMetadataNames = [metadataOptionNames.fileName, metadataOptionNames.emitThisFile, metadataOptionNames.resolveReference];
+
+    function convertGlobalOptionsToCompilerOptions(globalOptions: Harness.TestCaseParser.CompilerSettings): ts.CompilerOptions {
+        const settings: ts.CompilerOptions = { target: ts.ScriptTarget.ES5 };
+        Harness.Compiler.setCompilerOptionsFromHarnessSetting(globalOptions, settings);
+        return settings;
+    }
+
+    export class TestCancellationToken implements ts.HostCancellationToken {
+        // 0 - cancelled
+        // >0 - not cancelled
+        // <0 - not cancelled and value denotes number of isCancellationRequested after which token become cancelled
+        private static NotCanceled: number = -1;
+        private numberOfCallsBeforeCancellation: number = TestCancellationToken.NotCanceled;
+
+        public isCancellationRequested(): boolean {
+            if (this.numberOfCallsBeforeCancellation < 0) {
+                return false;
+            }
+
+            if (this.numberOfCallsBeforeCancellation > 0) {
+                this.numberOfCallsBeforeCancellation--;
+                return false;
+            }
+
+            return true;
+        }
+
+        public setCancelled(numberOfCalls = 0): void {
+            ts.Debug.assert(numberOfCalls >= 0);
+            this.numberOfCallsBeforeCancellation = numberOfCalls;
+        }
+
+        public resetCancelled(): void {
+            this.numberOfCallsBeforeCancellation = TestCancellationToken.NotCanceled;
+        }
+    }
+
+    export function verifyOperationIsCancelled(f: () => void) {
+        try {
+            f();
+        }
+        catch (e) {
+            if (e instanceof ts.OperationCanceledException) {
+                return;
+            }
+        }
+
+        throw new Error("Operation should be cancelled");
+    }
+
+    // This function creates IScriptSnapshot object for testing getPreProcessedFileInfo
+    // Return object may lack some functionalities for other purposes.
+    function createScriptSnapShot(sourceText: string): ts.IScriptSnapshot {
+        return {
+            getText: (start: number, end: number) => {
+                return sourceText.substr(start, end - start);
+            },
+            getLength: () => {
+                return sourceText.length;
+            },
+            getChangeRange: (oldSnapshot: ts.IScriptSnapshot) => {
+                return <ts.TextChangeRange>undefined;
+            }
+        };
+    }
+
+    export class TestState {
+        // Language service instance
+        private languageServiceAdapterHost: Harness.LanguageService.LanguageServiceAdapterHost;
+        private languageService: ts.LanguageService;
+        private cancellationToken: TestCancellationToken;
+
+        // The current caret position in the active file
+        public currentCaretPosition = 0;
+        public lastKnownMarker: string = "";
+
+        // The file that's currently 'opened'
+        public activeFile: FourSlashFile;
+
+        // Whether or not we should format on keystrokes
+        public enableFormatting = true;
+
+        public formatCodeSettings: ts.FormatCodeSettings;
+
+        private inputFiles = ts.createMap<string>();  // Map between inputFile's fileName and its content for easily looking up when resolving references
+
+        private static getDisplayPartsJson(displayParts: ts.SymbolDisplayPart[]) {
+            let result = "";
+            ts.forEach(displayParts, part => {
+                if (result) {
+                    result += ",\n    ";
+                }
+                else {
+                    result = "[\n    ";
+                }
+                result += JSON.stringify(part);
+            });
+            if (result) {
+                result += "\n]";
+            }
+
+            return result;
+        }
+
+        // Add input file which has matched file name with the given reference-file path.
+        // This is necessary when resolveReference flag is specified
+        private addMatchedInputFile(referenceFilePath: string, extensions: string[]) {
+            const inputFiles = this.inputFiles;
+            const languageServiceAdapterHost = this.languageServiceAdapterHost;
+            if (!extensions) {
+                tryAdd(referenceFilePath);
+            }
+            else {
+                tryAdd(referenceFilePath) || ts.forEach(extensions, ext => tryAdd(referenceFilePath + ext));
+            }
+
+            function tryAdd(path: string) {
+                const inputFile = inputFiles[path];
+                if (inputFile && !Harness.isDefaultLibraryFile(path)) {
+                    languageServiceAdapterHost.addScript(path, inputFile, /*isRootFile*/ true);
+                    return true;
+                }
+            }
+        }
+
+        private getLanguageServiceAdapter(testType: FourSlashTestType, cancellationToken: TestCancellationToken, compilationOptions: ts.CompilerOptions): Harness.LanguageService.LanguageServiceAdapter {
+            switch (testType) {
+                case FourSlashTestType.Native:
+                    return new Harness.LanguageService.NativeLanguageServiceAdapter(cancellationToken, compilationOptions);
+                case FourSlashTestType.Shims:
+                    return new Harness.LanguageService.ShimLanguageServiceAdapter(/*preprocessToResolve*/ false, cancellationToken, compilationOptions);
+                case FourSlashTestType.ShimsWithPreprocess:
+                    return new Harness.LanguageService.ShimLanguageServiceAdapter(/*preprocessToResolve*/ true, cancellationToken, compilationOptions);
+                case FourSlashTestType.Server:
+                    return new Harness.LanguageService.ServerLanguageServiceAdapter(cancellationToken, compilationOptions);
+                default:
+                    throw new Error("Unknown FourSlash test type: ");
+            }
+        }
+
+        constructor(private basePath: string, private testType: FourSlashTestType, public testData: FourSlashData) {
+            // Create a new Services Adapter
+            this.cancellationToken = new TestCancellationToken();
+            let compilationOptions = convertGlobalOptionsToCompilerOptions(this.testData.globalOptions);
+            compilationOptions.skipDefaultLibCheck = true;
+
+            // Initialize the language service with all the scripts
+            let startResolveFileRef: FourSlashFile;
+
+            ts.forEach(testData.files, file => {
+                // Create map between fileName and its content for easily looking up when resolveReference flag is specified
+                this.inputFiles[file.fileName] = file.content;
+
+                if (ts.getBaseFileName(file.fileName).toLowerCase() === "tsconfig.json") {
+                    const configJson = ts.parseConfigFileTextToJson(file.fileName, file.content);
+                    assert.isTrue(configJson.config !== undefined);
+
+                    // Extend our existing compiler options so that we can also support tsconfig only options
+                    if (configJson.config.compilerOptions) {
+                        const baseDirectory = ts.normalizePath(ts.getDirectoryPath(file.fileName));
+                        const tsConfig = ts.convertCompilerOptionsFromJson(configJson.config.compilerOptions, baseDirectory, file.fileName);
+
+                        if (!tsConfig.errors || !tsConfig.errors.length) {
+                            compilationOptions = ts.extend(compilationOptions, tsConfig.options);
+                        }
+                    }
+                }
+
+                if (!startResolveFileRef && file.fileOptions[metadataOptionNames.resolveReference] === "true") {
+                    startResolveFileRef = file;
+                }
+                else if (startResolveFileRef) {
+                    // If entry point for resolving file references is already specified, report duplication error
+                    throw new Error("There exists a Fourslash file which has resolveReference flag specified; remove duplicated resolveReference flag");
+                }
+            });
+
+
+            if (compilationOptions.typeRoots) {
+                compilationOptions.typeRoots = compilationOptions.typeRoots.map(p => ts.getNormalizedAbsolutePath(p, this.basePath));
+            }
+
+            const languageServiceAdapter = this.getLanguageServiceAdapter(testType, this.cancellationToken, compilationOptions);
+            this.languageServiceAdapterHost = languageServiceAdapter.getHost();
+            this.languageService = languageServiceAdapter.getLanguageService();
+
+            if (startResolveFileRef) {
+                // Add the entry-point file itself into the languageServiceShimHost
+                this.languageServiceAdapterHost.addScript(startResolveFileRef.fileName, startResolveFileRef.content, /*isRootFile*/ true);
+
+                const resolvedResult = languageServiceAdapter.getPreProcessedFileInfo(startResolveFileRef.fileName, startResolveFileRef.content);
+                const referencedFiles: ts.FileReference[] = resolvedResult.referencedFiles;
+                const importedFiles: ts.FileReference[] = resolvedResult.importedFiles;
+
+                // Add triple reference files into language-service host
+                ts.forEach(referencedFiles, referenceFile => {
+                    // Fourslash insert tests/cases/fourslash into inputFile.unitName so we will properly append the same base directory to refFile path
+                    const referenceFilePath = this.basePath + "/" + referenceFile.fileName;
+                    this.addMatchedInputFile(referenceFilePath, /* extensions */ undefined);
+                });
+
+                // Add import files into language-service host
+                ts.forEach(importedFiles, importedFile => {
+                    // Fourslash insert tests/cases/fourslash into inputFile.unitName and import statement doesn't require ".ts"
+                    // so convert them before making appropriate comparison
+                    const importedFilePath = this.basePath + "/" + importedFile.fileName;
+                    this.addMatchedInputFile(importedFilePath, ts.getSupportedExtensions(compilationOptions));
+                });
+
+                // Check if no-default-lib flag is false and if so add default library
+                if (!resolvedResult.isLibFile) {
+                    this.languageServiceAdapterHost.addScript(Harness.Compiler.defaultLibFileName,
+                        Harness.Compiler.getDefaultLibrarySourceFile().text, /*isRootFile*/ false);
+                }
+            }
+            else {
+                // resolveReference file-option is not specified then do not resolve any files and include all inputFiles
+                for (const fileName in this.inputFiles) {
+                    if (!Harness.isDefaultLibraryFile(fileName)) {
+                        this.languageServiceAdapterHost.addScript(fileName, this.inputFiles[fileName], /*isRootFile*/ true);
+                    }
+                }
+                this.languageServiceAdapterHost.addScript(Harness.Compiler.defaultLibFileName,
+                    Harness.Compiler.getDefaultLibrarySourceFile().text, /*isRootFile*/ false);
+            }
+
+            this.formatCodeSettings = {
+                BaseIndentSize: 0,
+                IndentSize: 4,
+                TabSize: 4,
+                NewLineCharacter: Harness.IO.newLine(),
+                ConvertTabsToSpaces: true,
+                IndentStyle: ts.IndentStyle.Smart,
+                InsertSpaceAfterCommaDelimiter: true,
+                InsertSpaceAfterSemicolonInForStatements: true,
+                InsertSpaceBeforeAndAfterBinaryOperators: true,
+                InsertSpaceAfterKeywordsInControlFlowStatements: true,
+                InsertSpaceAfterFunctionKeywordForAnonymousFunctions: false,
+                InsertSpaceAfterOpeningAndBeforeClosingNonemptyParenthesis: false,
+                InsertSpaceAfterOpeningAndBeforeClosingNonemptyBrackets: false,
+                InsertSpaceAfterOpeningAndBeforeClosingNonemptyBraces: true,
+                InsertSpaceAfterOpeningAndBeforeClosingTemplateStringBraces: false,
+                InsertSpaceAfterOpeningAndBeforeClosingJsxExpressionBraces: false,
+                InsertSpaceAfterTypeAssertion: false,
+                PlaceOpenBraceOnNewLineForFunctions: false,
+                PlaceOpenBraceOnNewLineForControlBlocks: false,
+            };
+
+            // Open the first file by default
+            this.openFile(0);
+        }
+
+        private getFileContent(fileName: string): string {
+            const script = this.languageServiceAdapterHost.getScriptInfo(fileName);
+            return script.content;
+        }
+
+        // Entry points from fourslash.ts
+        public goToMarker(name = "") {
+            const marker = this.getMarkerByName(name);
+            if (this.activeFile.fileName !== marker.fileName) {
+                this.openFile(marker.fileName);
+            }
+
+            const content = this.getFileContent(marker.fileName);
+            if (marker.position === -1 || marker.position > content.length) {
+                throw new Error(`Marker "${name}" has been invalidated by unrecoverable edits to the file.`);
+            }
+            this.lastKnownMarker = name;
+            this.goToPosition(marker.position);
+        }
+
+        public goToPosition(pos: number) {
+            this.currentCaretPosition = pos;
+        }
+
+        public moveCaretRight(count = 1) {
+            this.currentCaretPosition += count;
+            this.currentCaretPosition = Math.min(this.currentCaretPosition, this.getFileContent(this.activeFile.fileName).length);
+        }
+
+        // Opens a file given its 0-based index or fileName
+        public openFile(index: number, content?: string, scriptKindName?: string): void;
+        public openFile(name: string, content?: string, scriptKindName?: string): void;
+        public openFile(indexOrName: any, content?: string, scriptKindName?: string) {
+            const fileToOpen: FourSlashFile = this.findFile(indexOrName);
+            fileToOpen.fileName = ts.normalizeSlashes(fileToOpen.fileName);
+            this.activeFile = fileToOpen;
+            // Let the host know that this file is now open
+            this.languageServiceAdapterHost.openFile(fileToOpen.fileName, content, scriptKindName);
+        }
+
+        public verifyErrorExistsBetweenMarkers(startMarkerName: string, endMarkerName: string, negative: boolean) {
+            const startMarker = this.getMarkerByName(startMarkerName);
+            const endMarker = this.getMarkerByName(endMarkerName);
+            const predicate = function(errorMinChar: number, errorLimChar: number, startPos: number, endPos: number) {
+                return ((errorMinChar === startPos) && (errorLimChar === endPos)) ? true : false;
+            };
+
+            const exists = this.anyErrorInRange(predicate, startMarker, endMarker);
+
+            if (exists !== negative) {
+                this.printErrorLog(negative, this.getAllDiagnostics());
+                throw new Error("Failure between markers: " + startMarkerName + ", " + endMarkerName);
+            }
+        }
+
+        private raiseError(message: string) {
+            message = this.messageAtLastKnownMarker(message);
+            throw new Error(message);
+        }
+
+        private messageAtLastKnownMarker(message: string) {
+            return "Marker: " + this.lastKnownMarker + "\n" + message;
+        }
+
+        private assertionMessageAtLastKnownMarker(msg: string) {
+            return "\nMarker: " + this.lastKnownMarker + "\nChecking: " + msg + "\n\n";
+        }
+
+        private getDiagnostics(fileName: string): ts.Diagnostic[] {
+            const syntacticErrors = this.languageService.getSyntacticDiagnostics(fileName);
+            const semanticErrors = this.languageService.getSemanticDiagnostics(fileName);
+
+            const diagnostics: ts.Diagnostic[] = [];
+            diagnostics.push.apply(diagnostics, syntacticErrors);
+            diagnostics.push.apply(diagnostics, semanticErrors);
+
+            return diagnostics;
+        }
+
+        private getAllDiagnostics(): ts.Diagnostic[] {
+            const diagnostics: ts.Diagnostic[] = [];
+
+            const fileNames = this.languageServiceAdapterHost.getFilenames();
+            for (let i = 0, n = fileNames.length; i < n; i++) {
+                diagnostics.push.apply(this.getDiagnostics(fileNames[i]));
+            }
+
+            return diagnostics;
+        }
+
+        public verifyErrorExistsAfterMarker(markerName: string, negative: boolean, after: boolean) {
+            const marker: Marker = this.getMarkerByName(markerName);
+            let predicate: (errorMinChar: number, errorLimChar: number, startPos: number, endPos: number) => boolean;
+
+            if (after) {
+                predicate = function(errorMinChar: number, errorLimChar: number, startPos: number, endPos: number) {
+                    return ((errorMinChar >= startPos) && (errorLimChar >= startPos)) ? true : false;
+                };
+            }
+            else {
+                predicate = function(errorMinChar: number, errorLimChar: number, startPos: number, endPos: number) {
+                    return ((errorMinChar <= startPos) && (errorLimChar <= startPos)) ? true : false;
+                };
+            }
+
+            const exists = this.anyErrorInRange(predicate, marker);
+            const diagnostics = this.getAllDiagnostics();
+
+            if (exists !== negative) {
+                this.printErrorLog(negative, diagnostics);
+                throw new Error("Failure at marker: " + markerName);
+            }
+        }
+
+        private anyErrorInRange(predicate: (errorMinChar: number, errorLimChar: number, startPos: number, endPos: number) => boolean, startMarker: Marker, endMarker?: Marker) {
+
+            const errors = this.getDiagnostics(startMarker.fileName);
+            let exists = false;
+
+            const startPos = startMarker.position;
+            let endPos: number = undefined;
+            if (endMarker !== undefined) {
+                endPos = endMarker.position;
+            }
+
+            errors.forEach(function(error: ts.Diagnostic) {
+                if (predicate(error.start, error.start + error.length, startPos, endPos)) {
+                    exists = true;
+                }
+            });
+
+            return exists;
+        }
+
+        private printErrorLog(expectErrors: boolean, errors: ts.Diagnostic[]) {
+            if (expectErrors) {
+                Harness.IO.log("Expected error not found.  Error list is:");
+            }
+            else {
+                Harness.IO.log("Unexpected error(s) found.  Error list is:");
+            }
+
+            errors.forEach(function(error: ts.Diagnostic) {
+                Harness.IO.log("  minChar: " + error.start +
+                    ", limChar: " + (error.start + error.length) +
+                    ", message: " + ts.flattenDiagnosticMessageText(error.messageText, Harness.IO.newLine()) + "\n");
+            });
+        }
+
+        public verifyNumberOfErrorsInCurrentFile(expected: number) {
+            const errors = this.getDiagnostics(this.activeFile.fileName);
+            const actual = errors.length;
+
+            if (actual !== expected) {
+                this.printErrorLog(/*expectErrors*/ false, errors);
+                const errorMsg = "Actual number of errors (" + actual + ") does not match expected number (" + expected + ")";
+                Harness.IO.log(errorMsg);
+                this.raiseError(errorMsg);
+            }
+        }
+
+        public verifyEval(expr: string, value: any) {
+            const emit = this.languageService.getEmitOutput(this.activeFile.fileName);
+            if (emit.outputFiles.length !== 1) {
+                throw new Error("Expected exactly one output from emit of " + this.activeFile.fileName);
+            }
+
+            const evaluation = new Function(`${emit.outputFiles[0].text};\r\nreturn (${expr});`)();
+            if (evaluation !== value) {
+                this.raiseError(`Expected evaluation of expression "${expr}" to equal "${value}", but got "${evaluation}"`);
+            }
+        }
+
+        public verifyGoToDefinitionIs(endMarker: string | string[]) {
+            this.verifyGoToDefinitionWorker(endMarker instanceof Array ? endMarker : [endMarker]);
+        }
+
+        public verifyGoToDefinition(arg0: any, endMarkerNames?: string | string[]) {
+            if (endMarkerNames) {
+                this.verifyGoToDefinitionPlain(arg0, endMarkerNames);
+            }
+            else if (arg0 instanceof Array) {
+                const pairs: [string | string[], string | string[]][] = arg0;
+                for (const [start, end] of pairs) {
+                    this.verifyGoToDefinitionPlain(start, end);
+                }
+            }
+            else {
+                const obj: { [startMarkerName: string]: string | string[] } = arg0;
+                for (const startMarkerName in obj) {
+                    if (ts.hasProperty(obj, startMarkerName)) {
+                        this.verifyGoToDefinitionPlain(startMarkerName, obj[startMarkerName]);
+                    }
+                }
+            }
+        }
+
+        private verifyGoToDefinitionPlain(startMarkerNames: string | string[], endMarkerNames: string | string[]) {
+            if (startMarkerNames instanceof Array) {
+                for (const start of startMarkerNames) {
+                    this.verifyGoToDefinitionSingle(start, endMarkerNames);
+                }
+            }
+            else {
+                this.verifyGoToDefinitionSingle(startMarkerNames, endMarkerNames);
+            }
+        }
+
+        public verifyGoToDefinitionForMarkers(markerNames: string[]) {
+            for (const markerName of markerNames) {
+                this.verifyGoToDefinitionSingle(`${markerName}Reference`, `${markerName}Definition`);
+            }
+        }
+
+        private verifyGoToDefinitionSingle(startMarkerName: string, endMarkerNames: string | string[]) {
+            this.goToMarker(startMarkerName);
+            this.verifyGoToDefinitionWorker(endMarkerNames instanceof Array ? endMarkerNames : [endMarkerNames]);
+        }
+
+        private verifyGoToDefinitionWorker(endMarkers: string[]) {
+            const definitions = this.languageService.getDefinitionAtPosition(this.activeFile.fileName, this.currentCaretPosition) || [];
+
+            if (endMarkers.length !== definitions.length) {
+                this.raiseError(`goToDefinitions failed - expected to find ${endMarkers.length} definitions but got ${definitions.length}`);
+            }
+
+            for (let i = 0; i < endMarkers.length; i++) {
+                const marker = this.getMarkerByName(endMarkers[i]), definition = definitions[i];
+                if (marker.fileName !== definition.fileName || marker.position !== definition.textSpan.start) {
+                    this.raiseError(`goToDefinition failed for definition ${i}: expected ${marker.fileName} at ${marker.position}, got ${definition.fileName} at ${definition.textSpan.start}`);
+                }
+            }
+        }
+
+        public verifyGetEmitOutputForCurrentFile(expected: string): void {
+            const emit = this.languageService.getEmitOutput(this.activeFile.fileName);
+            if (emit.outputFiles.length !== 1) {
+                throw new Error("Expected exactly one output from emit of " + this.activeFile.fileName);
+            }
+            const actual = emit.outputFiles[0].text;
+            if (actual !== expected) {
+                this.raiseError(`Expected emit output to be "${expected}", but got "${actual}"`);
+            }
+        }
+
+        public verifyGetEmitOutputContentsForCurrentFile(expected: ts.OutputFile[]): void {
+            const emit = this.languageService.getEmitOutput(this.activeFile.fileName);
+            assert.equal(emit.outputFiles.length, expected.length, "Number of emit output files");
+            for (let i = 0; i < emit.outputFiles.length; i++) {
+                assert.equal(emit.outputFiles[i].name, expected[i].name, "FileName");
+                assert.equal(emit.outputFiles[i].text, expected[i].text, "Content");
+            }
+        }
+
+        public verifyMemberListContains(symbol: string, text?: string, documentation?: string, kind?: string) {
+            const members = this.getMemberListAtCaret();
+            if (members) {
+                this.assertItemInCompletionList(members.entries, symbol, text, documentation, kind);
+            }
+            else {
+                this.raiseError("Expected a member list, but none was provided");
+            }
+        }
+
+        public verifyMemberListCount(expectedCount: number, negative: boolean) {
+            if (expectedCount === 0 && negative) {
+                this.verifyMemberListIsEmpty(/*negative*/ false);
+                return;
+            }
+
+            const members = this.getMemberListAtCaret();
+
+            if (members) {
+                const match = members.entries.length === expectedCount;
+
+                if ((!match && !negative) || (match && negative)) {
+                    this.raiseError("Member list count was " + members.entries.length + ". Expected " + expectedCount);
+                }
+            }
+            else if (expectedCount) {
+                this.raiseError("Member list count was 0. Expected " + expectedCount);
+            }
+        }
+
+        public verifyMemberListDoesNotContain(symbol: string) {
+            const members = this.getMemberListAtCaret();
+            if (members && members.entries.filter(e => e.name === symbol).length !== 0) {
+                this.raiseError(`Member list did contain ${symbol}`);
+            }
+        }
+
+        public verifyCompletionListItemsCountIsGreaterThan(count: number, negative: boolean) {
+            const completions = this.getCompletionListAtCaret();
+            const itemsCount = completions.entries.length;
+
+            if (negative) {
+                if (itemsCount > count) {
+                    this.raiseError(`Expected completion list items count to not be greater than ${count}, but is actually ${itemsCount}`);
+                }
+            }
+            else {
+                if (itemsCount <= count) {
+                    this.raiseError(`Expected completion list items count to be greater than ${count}, but is actually ${itemsCount}`);
+                }
+            }
+        }
+
+        public verifyCompletionListStartsWithItemsInOrder(items: string[]): void {
+            if (items.length === 0) {
+                return;
+            }
+
+            const entries = this.getCompletionListAtCaret().entries;
+            assert.isTrue(items.length <= entries.length, `Amount of expected items in completion list [ ${items.length} ] is greater than actual number of items in list [ ${entries.length} ]`);
+            for (let i = 0; i < items.length; i++) {
+                assert.equal(entries[i].name, items[i], `Unexpected item in completion list`);
+            }
+        }
+
+        public noItemsWithSameNameButDifferentKind(): void {
+            const completions = this.getCompletionListAtCaret();
+            const uniqueItems = ts.createMap<string>();
+            for (const item of completions.entries) {
+                if (!(item.name in uniqueItems)) {
+                    uniqueItems[item.name] = item.kind;
+                }
+                else {
+                    assert.equal(item.kind, uniqueItems[item.name], `Items should have the same kind, got ${item.kind} and ${uniqueItems[item.name]}`);
+                }
+            }
+        }
+
+        public verifyMemberListIsEmpty(negative: boolean) {
+            const members = this.getMemberListAtCaret();
+            if ((!members || members.entries.length === 0) && negative) {
+                this.raiseError("Member list is empty at Caret");
+            }
+            else if ((members && members.entries.length !== 0) && !negative) {
+
+                let errorMsg = "\n" + "Member List contains: [" + members.entries[0].name;
+                for (let i = 1; i < members.entries.length; i++) {
+                    errorMsg += ", " + members.entries[i].name;
+                }
+                errorMsg += "]\n";
+
+                this.raiseError("Member list is not empty at Caret: " + errorMsg);
+
+            }
+        }
+
+        public verifyCompletionListIsEmpty(negative: boolean) {
+            const completions = this.getCompletionListAtCaret();
+            if ((!completions || completions.entries.length === 0) && negative) {
+                this.raiseError("Completion list is empty at caret at position " + this.activeFile.fileName + " " + this.currentCaretPosition);
+            }
+            else if (completions && completions.entries.length !== 0 && !negative) {
+                let errorMsg = "\n" + "Completion List contains: [" + completions.entries[0].name;
+                for (let i = 1; i < completions.entries.length; i++) {
+                    errorMsg += ", " + completions.entries[i].name;
+                }
+                errorMsg += "]\n";
+
+                this.raiseError("Completion list is not empty at caret at position " + this.activeFile.fileName + " " + this.currentCaretPosition + errorMsg);
+            }
+        }
+
+
+        public verifyCompletionListAllowsNewIdentifier(negative: boolean) {
+            const completions = this.getCompletionListAtCaret();
+
+            if ((completions && !completions.isNewIdentifierLocation) && !negative) {
+                this.raiseError("Expected builder completion entry");
+            }
+            else if ((completions && completions.isNewIdentifierLocation) && negative) {
+                this.raiseError("Un-expected builder completion entry");
+            }
+        }
+
+        public verifyCompletionListContains(symbol: string, text?: string, documentation?: string, kind?: string, spanIndex?: number) {
+            const completions = this.getCompletionListAtCaret();
+            if (completions) {
+                this.assertItemInCompletionList(completions.entries, symbol, text, documentation, kind, spanIndex);
+            }
+            else {
+                this.raiseError(`No completions at position '${this.currentCaretPosition}' when looking for '${symbol}'.`);
+            }
+        }
+
+        /**
+         * Verify that the completion list does NOT contain the given symbol.
+         * The symbol is considered matched with the symbol in the list if and only if all given parameters must matched.
+         * When any parameter is omitted, the parameter is ignored during comparison and assumed that the parameter with
+         * that property of the symbol in the list.
+         * @param symbol the name of symbol
+         * @param expectedText the text associated with the symbol
+         * @param expectedDocumentation the documentation text associated with the symbol
+         * @param expectedKind the kind of symbol (see ScriptElementKind)
+         * @param spanIndex the index of the range that the completion item's replacement text span should match
+         */
+        public verifyCompletionListDoesNotContain(symbol: string, expectedText?: string, expectedDocumentation?: string, expectedKind?: string, spanIndex?: number) {
+            const that = this;
+            let replacementSpan: ts.TextSpan;
+            if (spanIndex !== undefined) {
+                replacementSpan = this.getTextSpanForRangeAtIndex(spanIndex);
+            }
+
+            function filterByTextOrDocumentation(entry: ts.CompletionEntry) {
+                const details = that.getCompletionEntryDetails(entry.name);
+                const documentation = ts.displayPartsToString(details.documentation);
+                const text = ts.displayPartsToString(details.displayParts);
+
+                // If any of the expected values are undefined, assume that users don't
+                // care about them.
+                if (replacementSpan && !TestState.textSpansEqual(replacementSpan, entry.replacementSpan)) {
+                    return false;
+                }
+                else if (expectedText && text !== expectedText) {
+                    return false;
+                }
+                else if (expectedDocumentation && documentation !== expectedDocumentation) {
+                    return false;
+                }
+
+                return true;
+            }
+
+            const completions = this.getCompletionListAtCaret();
+            if (completions) {
+                let filterCompletions = completions.entries.filter(e => e.name === symbol);
+                filterCompletions = expectedKind ? filterCompletions.filter(e => e.kind === expectedKind) : filterCompletions;
+                filterCompletions = filterCompletions.filter(filterByTextOrDocumentation);
+                if (filterCompletions.length !== 0) {
+                    // After filtered using all present criterion, if there are still symbol left in the list
+                    // then these symbols must meet the criterion for Not supposed to be in the list. So we
+                    // raise an error
+                    let error = "Completion list did contain \'" + symbol + "\'.";
+                    const details = this.getCompletionEntryDetails(filterCompletions[0].name);
+                    if (expectedText) {
+                        error += "Expected text: " + expectedText + " to equal: " + ts.displayPartsToString(details.displayParts) + ".";
+                    }
+                    if (expectedDocumentation) {
+                        error += "Expected documentation: " + expectedDocumentation + " to equal: " + ts.displayPartsToString(details.documentation) + ".";
+                    }
+                    if (expectedKind) {
+                        error += "Expected kind: " + expectedKind + " to equal: " + filterCompletions[0].kind + ".";
+                    }
+                    if (replacementSpan) {
+                        const spanText = filterCompletions[0].replacementSpan ? stringify(filterCompletions[0].replacementSpan) : undefined;
+                        error += "Expected replacement span: " + stringify(replacementSpan) + " to equal: " + spanText + ".";
+                    }
+                    this.raiseError(error);
+                }
+            }
+        }
+
+        public verifyCompletionEntryDetails(entryName: string, expectedText: string, expectedDocumentation?: string, kind?: string) {
+            const details = this.getCompletionEntryDetails(entryName);
+
+            assert(details, "no completion entry available");
+
+            assert.equal(ts.displayPartsToString(details.displayParts), expectedText, this.assertionMessageAtLastKnownMarker("completion entry details text"));
+
+            if (expectedDocumentation !== undefined) {
+                assert.equal(ts.displayPartsToString(details.documentation), expectedDocumentation, this.assertionMessageAtLastKnownMarker("completion entry documentation"));
+            }
+
+            if (kind !== undefined) {
+                assert.equal(details.kind, kind, this.assertionMessageAtLastKnownMarker("completion entry kind"));
+            }
+        }
+
+        public verifyReferencesAre(expectedReferences: Range[]) {
+            const actualReferences = this.getReferencesAtCaret() || [];
+
+            if (actualReferences.length > expectedReferences.length) {
+                // Find the unaccounted-for reference.
+                for (const actual of actualReferences) {
+                    if (!ts.forEach(expectedReferences, r => r.start === actual.textSpan.start)) {
+                        this.raiseError(`A reference ${stringify(actual)} is unaccounted for.`);
+                    }
+                }
+                // Probably will never reach here.
+                this.raiseError(`There are ${actualReferences.length} references but only ${expectedReferences.length} were expected.`);
+            }
+
+            for (const reference of expectedReferences) {
+                const {fileName, start, end} = reference;
+                if (reference.marker && reference.marker.data) {
+                    const {isWriteAccess, isDefinition} = reference.marker.data;
+                    this.verifyReferencesWorker(actualReferences, fileName, start, end, isWriteAccess, isDefinition);
+                }
+                else {
+                    this.verifyReferencesWorker(actualReferences, fileName, start, end);
+                }
+            }
+        }
+
+        public verifyReferencesOf({fileName, start}: Range, references: Range[]) {
+            this.openFile(fileName);
+            this.goToPosition(start);
+            this.verifyReferencesAre(references);
+        }
+
+        public verifyRangesReferenceEachOther(ranges?: Range[]) {
+            ranges = ranges || this.getRanges();
+            assert(ranges.length);
+            for (const range of ranges) {
+                this.verifyReferencesOf(range, ranges);
+            }
+        }
+
+        public verifyRangesWithSameTextReferenceEachOther() {
+            ts.forEachProperty(this.rangesByText(), ranges => this.verifyRangesReferenceEachOther(ranges));
+        }
+
+        public verifyDisplayPartsOfReferencedSymbol(expected: ts.SymbolDisplayPart[]) {
+            const referencedSymbols = this.findReferencesAtCaret();
+
+            if (referencedSymbols.length === 0) {
+                this.raiseError("No referenced symbols found at current caret position");
+            }
+            else if (referencedSymbols.length > 1) {
+                this.raiseError("More than one referenced symbol found");
+            }
+
+            assert.equal(TestState.getDisplayPartsJson(referencedSymbols[0].definition.displayParts),
+                TestState.getDisplayPartsJson(expected), this.messageAtLastKnownMarker("referenced symbol definition display parts"));
+        }
+
+        private verifyReferencesWorker(references: ts.ReferenceEntry[], fileName: string, start: number, end: number, isWriteAccess?: boolean, isDefinition?: boolean) {
+            for (let i = 0; i < references.length; i++) {
+                const reference = references[i];
+                if (reference && reference.fileName === fileName && reference.textSpan.start === start && ts.textSpanEnd(reference.textSpan) === end) {
+                    if (typeof isWriteAccess !== "undefined" && reference.isWriteAccess !== isWriteAccess) {
+                        this.raiseError(`verifyReferencesAtPositionListContains failed - item isWriteAccess value does not match, actual: ${reference.isWriteAccess}, expected: ${isWriteAccess}.`);
+                    }
+                    if (typeof isDefinition !== "undefined" && reference.isDefinition !== isDefinition) {
+                        this.raiseError(`verifyReferencesAtPositionListContains failed - item isDefinition value does not match, actual: ${reference.isDefinition}, expected: ${isDefinition}.`);
+                    }
+                    return;
+                }
+            }
+
+            const missingItem = { fileName, start, end, isWriteAccess, isDefinition };
+            this.raiseError(`verifyReferencesAtPositionListContains failed - could not find the item: ${stringify(missingItem)} in the returned list: (${stringify(references)})`);
+        }
+
+        private getMemberListAtCaret() {
+            return this.languageService.getCompletionsAtPosition(this.activeFile.fileName, this.currentCaretPosition);
+        }
+
+        private getCompletionListAtCaret() {
+            return this.languageService.getCompletionsAtPosition(this.activeFile.fileName, this.currentCaretPosition);
+        }
+
+        private getCompletionEntryDetails(entryName: string) {
+            return this.languageService.getCompletionEntryDetails(this.activeFile.fileName, this.currentCaretPosition, entryName);
+        }
+
+        private getReferencesAtCaret() {
+            return this.languageService.getReferencesAtPosition(this.activeFile.fileName, this.currentCaretPosition);
+        }
+
+        private findReferencesAtCaret() {
+            return this.languageService.findReferences(this.activeFile.fileName, this.currentCaretPosition);
+        }
+
+        public getSyntacticDiagnostics(expected: string) {
+            const diagnostics = this.languageService.getSyntacticDiagnostics(this.activeFile.fileName);
+            this.testDiagnostics(expected, diagnostics);
+        }
+
+        public getSemanticDiagnostics(expected: string) {
+            const diagnostics = this.languageService.getSemanticDiagnostics(this.activeFile.fileName);
+            this.testDiagnostics(expected, diagnostics);
+        }
+
+        private testDiagnostics(expected: string, diagnostics: ts.Diagnostic[]) {
+            const realized = ts.realizeDiagnostics(diagnostics, "\r\n");
+            const actual = stringify(realized);
+            assert.equal(actual, expected);
+        }
+
+        public verifyQuickInfoAt(markerName: string, expectedText: string, expectedDocumentation?: string) {
+            this.goToMarker(markerName);
+            this.verifyQuickInfoString(expectedText, expectedDocumentation);
+        }
+
+        public verifyQuickInfos(namesAndTexts: { [name: string]: string | [string, string] }) {
+            ts.forEachProperty(ts.createMap(namesAndTexts), (text, name) => {
+                if (text instanceof Array) {
+                    assert(text.length === 2);
+                    const [expectedText, expectedDocumentation] = text;
+                    this.verifyQuickInfoAt(name, expectedText, expectedDocumentation);
+                }
+                else {
+                    this.verifyQuickInfoAt(name, text);
+                }
+            });
+        }
+
+        public verifyQuickInfoString(expectedText: string, expectedDocumentation?: string) {
+            if (expectedDocumentation === "") {
+                throw new Error("Use 'undefined' instead");
+            }
+
+            const actualQuickInfo = this.languageService.getQuickInfoAtPosition(this.activeFile.fileName, this.currentCaretPosition);
+            const actualQuickInfoText = actualQuickInfo ? ts.displayPartsToString(actualQuickInfo.displayParts) : "";
+            const actualQuickInfoDocumentation = actualQuickInfo ? ts.displayPartsToString(actualQuickInfo.documentation) : "";
+
+            assert.equal(actualQuickInfoText, expectedText, this.messageAtLastKnownMarker("quick info text"));
+            assert.equal(actualQuickInfoDocumentation, expectedDocumentation || "", this.assertionMessageAtLastKnownMarker("quick info doc"));
+        }
+
+        public verifyQuickInfoDisplayParts(kind: string, kindModifiers: string, textSpan: { start: number; length: number; },
+            displayParts: ts.SymbolDisplayPart[],
+            documentation: ts.SymbolDisplayPart[]) {
+
+            const actualQuickInfo = this.languageService.getQuickInfoAtPosition(this.activeFile.fileName, this.currentCaretPosition);
+            assert.equal(actualQuickInfo.kind, kind, this.messageAtLastKnownMarker("QuickInfo kind"));
+            assert.equal(actualQuickInfo.kindModifiers, kindModifiers, this.messageAtLastKnownMarker("QuickInfo kindModifiers"));
+            assert.equal(JSON.stringify(actualQuickInfo.textSpan), JSON.stringify(textSpan), this.messageAtLastKnownMarker("QuickInfo textSpan"));
+            assert.equal(TestState.getDisplayPartsJson(actualQuickInfo.displayParts), TestState.getDisplayPartsJson(displayParts), this.messageAtLastKnownMarker("QuickInfo displayParts"));
+            assert.equal(TestState.getDisplayPartsJson(actualQuickInfo.documentation), TestState.getDisplayPartsJson(documentation), this.messageAtLastKnownMarker("QuickInfo documentation"));
+        }
+
+        public verifyRenameLocations(findInStrings: boolean, findInComments: boolean, ranges?: Range[]) {
+            const renameInfo = this.languageService.getRenameInfo(this.activeFile.fileName, this.currentCaretPosition);
+            if (renameInfo.canRename) {
+                let references = this.languageService.findRenameLocations(
+                    this.activeFile.fileName, this.currentCaretPosition, findInStrings, findInComments);
+
+                ranges = ranges || this.getRanges();
+
+                if (!references) {
+                    if (ranges.length !== 0) {
+                        this.raiseError(`Expected ${ranges.length} rename locations; got none.`);
+                    }
+                    return;
+                }
+
+                if (ranges.length !== references.length) {
+                    this.raiseError("Rename location count does not match result.\n\nExpected: " + stringify(ranges) + "\n\nActual:" + stringify(references));
+                }
+
+                ranges = ranges.sort((r1, r2) => r1.start - r2.start);
+                references = references.sort((r1, r2) => r1.textSpan.start - r2.textSpan.start);
+
+                for (let i = 0, n = ranges.length; i < n; i++) {
+                    const reference = references[i];
+                    const range = ranges[i];
+
+                    if (reference.textSpan.start !== range.start ||
+                        ts.textSpanEnd(reference.textSpan) !== range.end) {
+
+                        this.raiseError("Rename location results do not match.\n\nExpected: " + stringify(ranges) + "\n\nActual:" + JSON.stringify(references));
+                    }
+                }
+            }
+            else {
+                this.raiseError("Expected rename to succeed, but it actually failed.");
+            }
+        }
+
+        public verifyQuickInfoExists(negative: boolean) {
+            const actualQuickInfo = this.languageService.getQuickInfoAtPosition(this.activeFile.fileName, this.currentCaretPosition);
+            if (negative) {
+                if (actualQuickInfo) {
+                    this.raiseError("verifyQuickInfoExists failed. Expected quick info NOT to exist");
+                }
+            }
+            else {
+                if (!actualQuickInfo) {
+                    this.raiseError("verifyQuickInfoExists failed. Expected quick info to exist");
+                }
+            }
+        }
+
+        public verifyCurrentSignatureHelpIs(expected: string) {
+            const help = this.getActiveSignatureHelpItem();
+            assert.equal(
+                ts.displayPartsToString(help.prefixDisplayParts) +
+                help.parameters.map(p => ts.displayPartsToString(p.displayParts)).join(ts.displayPartsToString(help.separatorDisplayParts)) +
+                ts.displayPartsToString(help.suffixDisplayParts), expected);
+        }
+
+        public verifyCurrentParameterIsletiable(isVariable: boolean) {
+            const signature = this.getActiveSignatureHelpItem();
+            assert.isOk(signature);
+            assert.equal(isVariable, signature.isVariadic);
+        }
+
+        public verifyCurrentParameterHelpName(name: string) {
+            const activeParameter = this.getActiveParameter();
+            const activeParameterName = activeParameter.name;
+            assert.equal(activeParameterName, name);
+        }
+
+        public verifyCurrentParameterSpanIs(parameter: string) {
+            const activeParameter = this.getActiveParameter();
+            assert.equal(ts.displayPartsToString(activeParameter.displayParts), parameter);
+        }
+
+        public verifyCurrentParameterHelpDocComment(docComment: string) {
+            const activeParameter = this.getActiveParameter();
+            const activeParameterDocComment = activeParameter.documentation;
+            assert.equal(ts.displayPartsToString(activeParameterDocComment), docComment, this.assertionMessageAtLastKnownMarker("current parameter Help DocComment"));
+        }
+
+        public verifyCurrentSignatureHelpParameterCount(expectedCount: number) {
+            assert.equal(this.getActiveSignatureHelpItem().parameters.length, expectedCount);
+        }
+
+        public verifyCurrentSignatureHelpDocComment(docComment: string) {
+            const actualDocComment = this.getActiveSignatureHelpItem().documentation;
+            assert.equal(ts.displayPartsToString(actualDocComment), docComment, this.assertionMessageAtLastKnownMarker("current signature help doc comment"));
+        }
+
+        public verifySignatureHelpCount(expected: number) {
+            const help = this.languageService.getSignatureHelpItems(this.activeFile.fileName, this.currentCaretPosition);
+            const actual = help && help.items ? help.items.length : 0;
+            assert.equal(actual, expected);
+        }
+
+        public verifySignatureHelpArgumentCount(expected: number) {
+            const signatureHelpItems = this.languageService.getSignatureHelpItems(this.activeFile.fileName, this.currentCaretPosition);
+            const actual = signatureHelpItems.argumentCount;
+            assert.equal(actual, expected);
+        }
+
+        public verifySignatureHelpPresent(shouldBePresent = true) {
+            const actual = this.languageService.getSignatureHelpItems(this.activeFile.fileName, this.currentCaretPosition);
+            if (shouldBePresent) {
+                if (!actual) {
+                    this.raiseError("Expected signature help to be present, but it wasn't");
+                }
+            }
+            else {
+                if (actual) {
+                    this.raiseError(`Expected no signature help, but got "${stringify(actual)}"`);
+                }
+            }
+        }
+
+        private validate(name: string, expected: string, actual: string) {
+            if (expected && expected !== actual) {
+                this.raiseError("Expected " + name + " '" + expected + "'.  Got '" + actual + "' instead.");
+            }
+        }
+
+        public verifyRenameInfoSucceeded(displayName?: string, fullDisplayName?: string, kind?: string, kindModifiers?: string) {
+            const renameInfo = this.languageService.getRenameInfo(this.activeFile.fileName, this.currentCaretPosition);
+            if (!renameInfo.canRename) {
+                this.raiseError("Rename did not succeed");
+            }
+
+            this.validate("displayName", displayName, renameInfo.displayName);
+            this.validate("fullDisplayName", fullDisplayName, renameInfo.fullDisplayName);
+            this.validate("kind", kind, renameInfo.kind);
+            this.validate("kindModifiers", kindModifiers, renameInfo.kindModifiers);
+
+            if (this.getRanges().length !== 1) {
+                this.raiseError("Expected a single range to be selected in the test file.");
+            }
+
+            const expectedRange = this.getRanges()[0];
+            if (renameInfo.triggerSpan.start !== expectedRange.start ||
+                ts.textSpanEnd(renameInfo.triggerSpan) !== expectedRange.end) {
+                this.raiseError("Expected triggerSpan [" + expectedRange.start + "," + expectedRange.end + ").  Got [" +
+                    renameInfo.triggerSpan.start + "," + ts.textSpanEnd(renameInfo.triggerSpan) + ") instead.");
+            }
+        }
+
+        public verifyRenameInfoFailed(message?: string) {
+            const renameInfo = this.languageService.getRenameInfo(this.activeFile.fileName, this.currentCaretPosition);
+            if (renameInfo.canRename) {
+                this.raiseError("Rename was expected to fail");
+            }
+
+            this.validate("error", message, renameInfo.localizedErrorMessage);
+        }
+
+        private getActiveSignatureHelpItem() {
+            const help = this.languageService.getSignatureHelpItems(this.activeFile.fileName, this.currentCaretPosition);
+            const index = help.selectedItemIndex;
+            return help.items[index];
+        }
+
+        private getActiveParameter(): ts.SignatureHelpParameter {
+            const help = this.languageService.getSignatureHelpItems(this.activeFile.fileName, this.currentCaretPosition);
+            const item = help.items[help.selectedItemIndex];
+            const currentParam = help.argumentIndex;
+            return item.parameters[currentParam];
+        }
+
+        private alignmentForExtraInfo = 50;
+
+        private spanInfoToString(pos: number, spanInfo: ts.TextSpan, prefixString: string) {
+            let resultString = "SpanInfo: " + JSON.stringify(spanInfo);
+            if (spanInfo) {
+                const spanString = this.activeFile.content.substr(spanInfo.start, spanInfo.length);
+                const spanLineMap = ts.computeLineStarts(spanString);
+                for (let i = 0; i < spanLineMap.length; i++) {
+                    if (!i) {
+                        resultString += "\n";
+                    }
+                    resultString += prefixString + spanString.substring(spanLineMap[i], spanLineMap[i + 1]);
+                }
+                resultString += "\n" + prefixString + ":=> (" + this.getLineColStringAtPosition(spanInfo.start) + ") to (" + this.getLineColStringAtPosition(ts.textSpanEnd(spanInfo)) + ")";
+            }
+
+            return resultString;
+        }
+
+        private baselineCurrentFileLocations(getSpanAtPos: (pos: number) => ts.TextSpan): string {
+            const fileLineMap = ts.computeLineStarts(this.activeFile.content);
+            let nextLine = 0;
+            let resultString = "";
+            let currentLine: string;
+            let previousSpanInfo: string;
+            let startColumn: number;
+            let length: number;
+            const prefixString = "    >";
+
+            let pos = 0;
+            const addSpanInfoString = () => {
+                if (previousSpanInfo) {
+                    resultString += currentLine;
+                    let thisLineMarker = repeatString(startColumn, " ") + repeatString(length, "~");
+                    thisLineMarker += repeatString(this.alignmentForExtraInfo - thisLineMarker.length - prefixString.length + 1, " ");
+                    resultString += thisLineMarker;
+                    resultString += "=> Pos: (" + (pos - length) + " to " + (pos - 1) + ") ";
+                    resultString += " " + previousSpanInfo;
+                    previousSpanInfo = undefined;
+                }
+            };
+
+            for (; pos < this.activeFile.content.length; pos++) {
+                if (pos === 0 || pos === fileLineMap[nextLine]) {
+                    nextLine++;
+                    addSpanInfoString();
+                    if (resultString.length) {
+                        resultString += "\n--------------------------------";
+                    }
+                    currentLine = "\n" + nextLine.toString() + repeatString(3 - nextLine.toString().length, " ") + ">" + this.activeFile.content.substring(pos, fileLineMap[nextLine]) + "\n    ";
+                    startColumn = 0;
+                    length = 0;
+                }
+                const spanInfo = this.spanInfoToString(pos, getSpanAtPos(pos), prefixString);
+                if (previousSpanInfo && previousSpanInfo !== spanInfo) {
+                    addSpanInfoString();
+                    previousSpanInfo = spanInfo;
+                    startColumn = startColumn + length;
+                    length = 1;
+                }
+                else {
+                    previousSpanInfo = spanInfo;
+                    length++;
+                }
+            }
+            addSpanInfoString();
+            return resultString;
+        }
+
+        public getBreakpointStatementLocation(pos: number) {
+            return this.languageService.getBreakpointStatementAtPosition(this.activeFile.fileName, pos);
+        }
+
+        public baselineCurrentFileBreakpointLocations() {
+            let baselineFile = this.testData.globalOptions[metadataOptionNames.baselineFile];
+            if (!baselineFile) {
+                baselineFile = this.activeFile.fileName.replace(this.basePath + "/breakpointValidation", "bpSpan");
+                baselineFile = baselineFile.replace(".ts", ".baseline");
+
+            }
+            Harness.Baseline.runBaseline(
+                baselineFile,
+                () => {
+                    return this.baselineCurrentFileLocations(pos => this.getBreakpointStatementLocation(pos));
+                });
+        }
+
+        public baselineGetEmitOutput() {
+            // Find file to be emitted
+            const emitFiles: FourSlashFile[] = [];  // List of FourSlashFile that has emitThisFile flag on
+
+            const allFourSlashFiles = this.testData.files;
+            for (let idx = 0; idx < allFourSlashFiles.length; idx++) {
+                const file = allFourSlashFiles[idx];
+                if (file.fileOptions[metadataOptionNames.emitThisFile] === "true") {
+                    // Find a file with the flag emitThisFile turned on
+                    emitFiles.push(file);
+                }
+            }
+
+            // If there is not emiThisFile flag specified in the test file, throw an error
+            if (emitFiles.length === 0) {
+                this.raiseError("No emitThisFile is specified in the test file");
+            }
+
+            Harness.Baseline.runBaseline(
+                this.testData.globalOptions[metadataOptionNames.baselineFile],
+                () => {
+                    let resultString = "";
+                    // Loop through all the emittedFiles and emit them one by one
+                    emitFiles.forEach(emitFile => {
+                        const emitOutput = this.languageService.getEmitOutput(emitFile.fileName);
+                        // Print emitOutputStatus in readable format
+                        resultString += "EmitSkipped: " + emitOutput.emitSkipped + Harness.IO.newLine();
+
+                        if (emitOutput.emitSkipped) {
+                            resultString += "Diagnostics:" + Harness.IO.newLine();
+                            const diagnostics = ts.getPreEmitDiagnostics(this.languageService.getProgram());
+                            for (let i = 0, n = diagnostics.length; i < n; i++) {
+                                resultString += "  " + diagnostics[0].messageText + Harness.IO.newLine();
+                            }
+                        }
+
+                        emitOutput.outputFiles.forEach((outputFile, idx, array) => {
+                            const fileName = "FileName : " + outputFile.name + Harness.IO.newLine();
+                            resultString = resultString + fileName + outputFile.text;
+                        });
+                        resultString += Harness.IO.newLine();
+                    });
+
+                    return resultString;
+                });
+        }
+
+        public baselineQuickInfo() {
+            let baselineFile = this.testData.globalOptions[metadataOptionNames.baselineFile];
+            if (!baselineFile) {
+                baselineFile = ts.getBaseFileName(this.activeFile.fileName).replace(".ts", ".baseline");
+            }
+
+            Harness.Baseline.runBaseline(
+                baselineFile,
+                () => stringify(
+                    this.testData.markers.map(marker => ({
+                        marker,
+                        quickInfo: this.languageService.getQuickInfoAtPosition(marker.fileName, marker.position)
+                    }))
+                ));
+        }
+
+        public printBreakpointLocation(pos: number) {
+            Harness.IO.log("\n**Pos: " + pos + " " + this.spanInfoToString(pos, this.getBreakpointStatementLocation(pos), "  "));
+        }
+
+        public printBreakpointAtCurrentLocation() {
+            this.printBreakpointLocation(this.currentCaretPosition);
+        }
+
+        public printCurrentParameterHelp() {
+            const help = this.languageService.getSignatureHelpItems(this.activeFile.fileName, this.currentCaretPosition);
+            Harness.IO.log(stringify(help));
+        }
+
+        public printCurrentQuickInfo() {
+            const quickInfo = this.languageService.getQuickInfoAtPosition(this.activeFile.fileName, this.currentCaretPosition);
+            Harness.IO.log("Quick Info: " + quickInfo.displayParts.map(part => part.text).join(""));
+        }
+
+        public printErrorList() {
+            const syntacticErrors = this.languageService.getSyntacticDiagnostics(this.activeFile.fileName);
+            const semanticErrors = this.languageService.getSemanticDiagnostics(this.activeFile.fileName);
+            const errorList = syntacticErrors.concat(semanticErrors);
+            Harness.IO.log(`Error list (${errorList.length} errors)`);
+
+            if (errorList.length) {
+                errorList.forEach(err => {
+                    Harness.IO.log(
+                        "start: " + err.start +
+                        ", length: " + err.length +
+                        ", message: " + ts.flattenDiagnosticMessageText(err.messageText, Harness.IO.newLine()));
+                });
+            }
+        }
+
+        public printCurrentFileState(makeWhitespaceVisible = false, makeCaretVisible = true) {
+            for (let i = 0; i < this.testData.files.length; i++) {
+                const file = this.testData.files[i];
+                const active = (this.activeFile === file);
+                Harness.IO.log(`=== Script (${file.fileName}) ${(active ? "(active, cursor at |)" : "")} ===`);
+                let content = this.getFileContent(file.fileName);
+                if (active) {
+                    content = content.substr(0, this.currentCaretPosition) + (makeCaretVisible ? "|" : "") + content.substr(this.currentCaretPosition);
+                }
+                if (makeWhitespaceVisible) {
+                    content = TestState.makeWhitespaceVisible(content);
+                }
+                Harness.IO.log(content);
+            }
+        }
+
+        public printCurrentSignatureHelp() {
+            const sigHelp = this.getActiveSignatureHelpItem();
+            Harness.IO.log(stringify(sigHelp));
+        }
+
+        public printMemberListMembers() {
+            const members = this.getMemberListAtCaret();
+            this.printMembersOrCompletions(members);
+        }
+
+        public printCompletionListMembers() {
+            const completions = this.getCompletionListAtCaret();
+            this.printMembersOrCompletions(completions);
+        }
+
+        private printMembersOrCompletions(info: ts.CompletionInfo) {
+            function pad(s: string, length: number) {
+                return s + new Array(length - s.length + 1).join(" ");
+            }
+            function max<T>(arr: T[], selector: (x: T) => number): number {
+                return arr.reduce((prev, x) => Math.max(prev, selector(x)), 0);
+            }
+            const longestNameLength = max(info.entries, m => m.name.length);
+            const longestKindLength = max(info.entries, m => m.kind.length);
+            info.entries.sort((m, n) => m.sortText > n.sortText ? 1 : m.sortText < n.sortText ? -1 : m.name > n.name ? 1 : m.name < n.name ? -1 : 0);
+            const membersString = info.entries.map(m => `${pad(m.name, longestNameLength)} ${pad(m.kind, longestKindLength)} ${m.kindModifiers}`).join("\n");
+            Harness.IO.log(membersString);
+        }
+
+        public printReferences() {
+            const references = this.getReferencesAtCaret();
+            ts.forEach(references, entry => {
+                Harness.IO.log(stringify(entry));
+            });
+        }
+
+        public printContext() {
+            ts.forEach(this.languageServiceAdapterHost.getFilenames(), Harness.IO.log);
+        }
+
+        public deleteChar(count = 1) {
+            let offset = this.currentCaretPosition;
+            const ch = "";
+
+            const checkCadence = (count >> 2) + 1;
+
+            for (let i = 0; i < count; i++) {
+                // Make the edit
+                this.languageServiceAdapterHost.editScript(this.activeFile.fileName, offset, offset + 1, ch);
+                this.updateMarkersForEdit(this.activeFile.fileName, offset, offset + 1, ch);
+
+                if (i % checkCadence === 0) {
+                    this.checkPostEditInvariants();
+                }
+
+                // Handle post-keystroke formatting
+                if (this.enableFormatting) {
+                    const edits = this.languageService.getFormattingEditsAfterKeystroke(this.activeFile.fileName, offset, ch, this.formatCodeSettings);
+                    if (edits.length) {
+                        offset += this.applyEdits(this.activeFile.fileName, edits, /*isFormattingEdit*/ true);
+                        // this.checkPostEditInvariants();
+                    }
+                }
+            }
+
+            // Move the caret to wherever we ended up
+            this.currentCaretPosition = offset;
+
+            this.fixCaretPosition();
+            this.checkPostEditInvariants();
+        }
+
+        public replace(start: number, length: number, text: string) {
+            this.languageServiceAdapterHost.editScript(this.activeFile.fileName, start, start + length, text);
+            this.updateMarkersForEdit(this.activeFile.fileName, start, start + length, text);
+            this.checkPostEditInvariants();
+        }
+
+        public deleteCharBehindMarker(count = 1) {
+            let offset = this.currentCaretPosition;
+            const ch = "";
+            const checkCadence = (count >> 2) + 1;
+
+            for (let i = 0; i < count; i++) {
+                offset--;
+                // Make the edit
+                this.languageServiceAdapterHost.editScript(this.activeFile.fileName, offset, offset + 1, ch);
+                this.updateMarkersForEdit(this.activeFile.fileName, offset, offset + 1, ch);
+
+                if (i % checkCadence === 0) {
+                    this.checkPostEditInvariants();
+                }
+
+                // Handle post-keystroke formatting
+                if (this.enableFormatting) {
+                    const edits = this.languageService.getFormattingEditsAfterKeystroke(this.activeFile.fileName, offset, ch, this.formatCodeSettings);
+                    if (edits.length) {
+                        offset += this.applyEdits(this.activeFile.fileName, edits, /*isFormattingEdit*/ true);
+                    }
+                }
+            }
+
+            // Move the caret to wherever we ended up
+            this.currentCaretPosition = offset;
+
+            this.fixCaretPosition();
+            this.checkPostEditInvariants();
+        }
+
+        // Enters lines of text at the current caret position
+        public type(text: string, highFidelity = false) {
+            let offset = this.currentCaretPosition;
+            const prevChar = " ";
+            const checkCadence = (text.length >> 2) + 1;
+
+            for (let i = 0; i < text.length; i++) {
+                // Make the edit
+                const ch = text.charAt(i);
+                this.languageServiceAdapterHost.editScript(this.activeFile.fileName, offset, offset, ch);
+                if (highFidelity) {
+                    this.languageService.getBraceMatchingAtPosition(this.activeFile.fileName, offset);
+                }
+
+                this.updateMarkersForEdit(this.activeFile.fileName, offset, offset, ch);
+                offset++;
+
+                if (highFidelity) {
+                    if (ch === "(" || ch === ",") {
+                        /* Signature help*/
+                        this.languageService.getSignatureHelpItems(this.activeFile.fileName, offset);
+                    }
+                    else if (prevChar === " " && /A-Za-z_/.test(ch)) {
+                        /* Completions */
+                        this.languageService.getCompletionsAtPosition(this.activeFile.fileName, offset);
+                    }
+
+                    if (i % checkCadence === 0) {
+                        this.checkPostEditInvariants();
+                    }
+                }
+
+                // Handle post-keystroke formatting
+                if (this.enableFormatting) {
+                    const edits = this.languageService.getFormattingEditsAfterKeystroke(this.activeFile.fileName, offset, ch, this.formatCodeSettings);
+                    if (edits.length) {
+                        offset += this.applyEdits(this.activeFile.fileName, edits, /*isFormattingEdit*/ true);
+                    }
+                }
+            }
+
+            // Move the caret to wherever we ended up
+            this.currentCaretPosition = offset;
+            this.fixCaretPosition();
+            this.checkPostEditInvariants();
+        }
+
+        // Enters text as if the user had pasted it
+        public paste(text: string) {
+            const start = this.currentCaretPosition;
+            let offset = this.currentCaretPosition;
+            this.languageServiceAdapterHost.editScript(this.activeFile.fileName, offset, offset, text);
+            this.updateMarkersForEdit(this.activeFile.fileName, offset, offset, text);
+            this.checkPostEditInvariants();
+            offset += text.length;
+
+            // Handle formatting
+            if (this.enableFormatting) {
+                const edits = this.languageService.getFormattingEditsForRange(this.activeFile.fileName, start, offset, this.formatCodeSettings);
+                if (edits.length) {
+                    offset += this.applyEdits(this.activeFile.fileName, edits, /*isFormattingEdit*/ true);
+                }
+            }
+
+            // Move the caret to wherever we ended up
+            this.currentCaretPosition = offset;
+            this.fixCaretPosition();
+
+            this.checkPostEditInvariants();
+        }
+
+        private checkPostEditInvariants() {
+            if (this.testType !== FourSlashTestType.Native) {
+                // getSourcefile() results can not be serialized. Only perform these verifications
+                // if running against a native LS object.
+                return;
+            }
+
+            const incrementalSourceFile = this.languageService.getNonBoundSourceFile(this.activeFile.fileName);
+            Utils.assertInvariants(incrementalSourceFile, /*parent:*/ undefined);
+
+            const incrementalSyntaxDiagnostics = incrementalSourceFile.parseDiagnostics;
+
+            // Check syntactic structure
+            const content = this.getFileContent(this.activeFile.fileName);
+
+            const referenceSourceFile = ts.createLanguageServiceSourceFile(
+                this.activeFile.fileName, createScriptSnapShot(content), ts.ScriptTarget.Latest, /*version:*/ "0", /*setNodeParents:*/ false);
+            const referenceSyntaxDiagnostics = referenceSourceFile.parseDiagnostics;
+
+            Utils.assertDiagnosticsEquals(incrementalSyntaxDiagnostics, referenceSyntaxDiagnostics);
+            Utils.assertStructuralEquals(incrementalSourceFile, referenceSourceFile);
+        }
+
+        private fixCaretPosition() {
+            // The caret can potentially end up between the \r and \n, which is confusing. If
+            // that happens, move it back one character
+            if (this.currentCaretPosition > 0) {
+                const ch = this.getFileContent(this.activeFile.fileName).substring(this.currentCaretPosition - 1, this.currentCaretPosition);
+                if (ch === "\r") {
+                    this.currentCaretPosition--;
+                }
+            };
+        }
+
+        private applyEdits(fileName: string, edits: ts.TextChange[], isFormattingEdit = false): number {
+            // We get back a set of edits, but langSvc.editScript only accepts one at a time. Use this to keep track
+            // of the incremental offset from each edit to the next. Assumption is that these edit ranges don't overlap
+            let runningOffset = 0;
+            edits = edits.sort((a, b) => a.span.start - b.span.start);
+            // Get a snapshot of the content of the file so we can make sure any formatting edits didn't destroy non-whitespace characters
+            const oldContent = this.getFileContent(this.activeFile.fileName);
+            for (let j = 0; j < edits.length; j++) {
+                this.languageServiceAdapterHost.editScript(fileName, edits[j].span.start + runningOffset, ts.textSpanEnd(edits[j].span) + runningOffset, edits[j].newText);
+                this.updateMarkersForEdit(fileName, edits[j].span.start + runningOffset, ts.textSpanEnd(edits[j].span) + runningOffset, edits[j].newText);
+                const change = (edits[j].span.start - ts.textSpanEnd(edits[j].span)) + edits[j].newText.length;
+                runningOffset += change;
+                // TODO: Consider doing this at least some of the time for higher fidelity. Currently causes a failure (bug 707150)
+                // this.languageService.getScriptLexicalStructure(fileName);
+            }
+
+            if (isFormattingEdit) {
+                const newContent = this.getFileContent(fileName);
+
+                if (newContent.replace(/\s/g, "") !== oldContent.replace(/\s/g, "")) {
+                    this.raiseError("Formatting operation destroyed non-whitespace content");
+                }
+            }
+            return runningOffset;
+        }
+
+        public copyFormatOptions(): ts.FormatCodeSettings {
+            return ts.clone(this.formatCodeSettings);
+        }
+
+        public setFormatOptions(formatCodeOptions: ts.FormatCodeOptions | ts.FormatCodeSettings): ts.FormatCodeSettings {
+            const oldFormatCodeOptions = this.formatCodeSettings;
+            this.formatCodeSettings = ts.toEditorSettings(formatCodeOptions);
+            return oldFormatCodeOptions;
+        }
+
+        public formatDocument() {
+            const edits = this.languageService.getFormattingEditsForDocument(this.activeFile.fileName, this.formatCodeSettings);
+            this.currentCaretPosition += this.applyEdits(this.activeFile.fileName, edits, /*isFormattingEdit*/ true);
+            this.fixCaretPosition();
+        }
+
+        public formatSelection(start: number, end: number) {
+            const edits = this.languageService.getFormattingEditsForRange(this.activeFile.fileName, start, end, this.formatCodeSettings);
+            this.currentCaretPosition += this.applyEdits(this.activeFile.fileName, edits, /*isFormattingEdit*/ true);
+            this.fixCaretPosition();
+        }
+
+        public formatOnType(pos: number, key: string) {
+            const edits = this.languageService.getFormattingEditsAfterKeystroke(this.activeFile.fileName, pos, key, this.formatCodeSettings);
+            this.currentCaretPosition += this.applyEdits(this.activeFile.fileName, edits, /*isFormattingEdit*/ true);
+            this.fixCaretPosition();
+        }
+
+        private updateMarkersForEdit(fileName: string, minChar: number, limChar: number, text: string) {
+            for (const marker of this.testData.markers) {
+                if (marker.fileName === fileName) {
+                    marker.position = updatePosition(marker.position);
+                }
+            }
+
+            for (const range of this.testData.ranges) {
+                if (range.fileName === fileName) {
+                    range.start = updatePosition(range.start);
+                    range.end = updatePosition(range.end);
+                }
+            }
+
+            function updatePosition(position: number) {
+                if (position > minChar) {
+                    if (position < limChar) {
+                        // Inside the edit - mark it as invalidated (?)
+                        return -1;
+                    }
+                    else {
+                        // Move marker back/forward by the appropriate amount
+                        return position + (minChar - limChar) + text.length;
+                    }
+                }
+                else {
+                    return position;
+                }
+            }
+        }
+
+        public goToBOF() {
+            this.goToPosition(0);
+        }
+
+        public goToEOF() {
+            const len = this.getFileContent(this.activeFile.fileName).length;
+            this.goToPosition(len);
+        }
+
+        public goToTypeDefinition(definitionIndex: number) {
+            const definitions = this.languageService.getTypeDefinitionAtPosition(this.activeFile.fileName, this.currentCaretPosition);
+            if (!definitions || !definitions.length) {
+                this.raiseError("goToTypeDefinition failed - expected to find at least one definition location but got 0");
+            }
+
+            if (definitionIndex >= definitions.length) {
+                this.raiseError(`goToTypeDefinition failed - definitionIndex value (${definitionIndex}) exceeds definition list size (${definitions.length})`);
+            }
+
+            const definition = definitions[definitionIndex];
+            this.openFile(definition.fileName);
+            this.currentCaretPosition = definition.textSpan.start;
+        }
+
+        public verifyTypeDefinitionsCount(negative: boolean, expectedCount: number) {
+            const assertFn = negative ? assert.notEqual : assert.equal;
+
+            const definitions = this.languageService.getTypeDefinitionAtPosition(this.activeFile.fileName, this.currentCaretPosition);
+            const actualCount = definitions && definitions.length || 0;
+
+            assertFn(actualCount, expectedCount, this.messageAtLastKnownMarker("Type definitions Count"));
+        }
+
+        public verifyImplementationListIsEmpty(negative: boolean) {
+            const implementations = this.languageService.getImplementationAtPosition(this.activeFile.fileName, this.currentCaretPosition);
+
+            if (negative) {
+                assert.isTrue(implementations && implementations.length > 0, "Expected at least one implementation but got 0");
+            }
+            else {
+                assert.isUndefined(implementations, "Expected implementation list to be empty but implementations returned");
+            }
+        }
+
+        public verifyGoToDefinitionName(expectedName: string, expectedContainerName: string) {
+            const definitions = this.languageService.getDefinitionAtPosition(this.activeFile.fileName, this.currentCaretPosition);
+            const actualDefinitionName = definitions && definitions.length ? definitions[0].name : "";
+            const actualDefinitionContainerName = definitions && definitions.length ? definitions[0].containerName : "";
+            assert.equal(actualDefinitionName, expectedName, this.messageAtLastKnownMarker("Definition Info Name"));
+            assert.equal(actualDefinitionContainerName, expectedContainerName, this.messageAtLastKnownMarker("Definition Info Container Name"));
+        }
+
+        public goToImplementation() {
+            const implementations = this.languageService.getImplementationAtPosition(this.activeFile.fileName, this.currentCaretPosition);
+            if (!implementations || !implementations.length) {
+                this.raiseError("goToImplementation failed - expected to find at least one implementation location but got 0");
+            }
+            if (implementations.length > 1) {
+                this.raiseError(`goToImplementation failed - more than 1 implementation returned (${implementations.length})`);
+            }
+
+            const implementation = implementations[0];
+            this.openFile(implementation.fileName);
+            this.currentCaretPosition = implementation.textSpan.start;
+        }
+
+        public verifyRangesInImplementationList(markerName: string) {
+            this.goToMarker(markerName);
+            const implementations: ImplementationLocationInformation[] = this.languageService.getImplementationAtPosition(this.activeFile.fileName, this.currentCaretPosition);
+            if (!implementations || !implementations.length) {
+                this.raiseError("verifyRangesInImplementationList failed - expected to find at least one implementation location but got 0");
+            }
+
+            for (let i = 0; i < implementations.length; i++) {
+                for (let j = 0; j < implementations.length; j++) {
+                    if (i !== j && implementationsAreEqual(implementations[i], implementations[j])) {
+                        const { textSpan, fileName } = implementations[i];
+                        const end = textSpan.start + textSpan.length;
+                        this.raiseError(`Duplicate implementations returned for range (${textSpan.start}, ${end}) in ${fileName}`);
+                    }
+                }
+            }
+
+            const ranges = this.getRanges();
+
+            if (!ranges || !ranges.length) {
+                this.raiseError("verifyRangesInImplementationList failed - expected to find at least one range in test source");
+            }
+
+            const unsatisfiedRanges: Range[] = [];
+
+            for (const range of ranges) {
+                const length = range.end - range.start;
+                const matchingImpl = ts.find(implementations, impl =>
+                    range.fileName === impl.fileName && range.start === impl.textSpan.start && length === impl.textSpan.length);
+                if (matchingImpl) {
+                    matchingImpl.matched = true;
+                }
+                else {
+                    unsatisfiedRanges.push(range);
+                }
+            }
+
+            const unmatchedImplementations = implementations.filter(impl => !impl.matched);
+            if (unmatchedImplementations.length || unsatisfiedRanges.length) {
+                let error = "Not all ranges or implementations are satisfied";
+                if (unsatisfiedRanges.length) {
+                    error += "\nUnsatisfied ranges:";
+                    for (const range of unsatisfiedRanges) {
+                        error += `\n    (${range.start}, ${range.end}) in ${range.fileName}: ${this.rangeText(range)}`;
+                    }
+                }
+
+                if (unmatchedImplementations.length) {
+                    error += "\nUnmatched implementations:";
+                    for (const impl of unmatchedImplementations) {
+                        const end = impl.textSpan.start + impl.textSpan.length;
+                        error += `\n    (${impl.textSpan.start}, ${end}) in ${impl.fileName}: ${this.getFileContent(impl.fileName).slice(impl.textSpan.start, end)}`;
+                    }
+                }
+                this.raiseError(error);
+            }
+
+            function implementationsAreEqual(a: ImplementationLocationInformation, b: ImplementationLocationInformation) {
+                return a.fileName === b.fileName && TestState.textSpansEqual(a.textSpan, b.textSpan);
+            }
+        }
+
+        public getMarkers(): Marker[] {
+            //  Return a copy of the list
+            return this.testData.markers.slice(0);
+        }
+
+        public getMarkerNames(): string[] {
+            return Object.keys(this.testData.markerPositions);
+        }
+
+        public getRanges(): Range[] {
+            return this.testData.ranges;
+        }
+
+        public rangesByText(): ts.Map<Range[]> {
+            const result = ts.createMap<Range[]>();
+            for (const range of this.getRanges()) {
+                const text = this.rangeText(range);
+                ts.multiMapAdd(result, text, range);
+            }
+            return result;
+        }
+
+        private rangeText({fileName, start, end}: Range, more = false): string {
+            return this.getFileContent(fileName).slice(start, end);
+        }
+
+        public verifyCaretAtMarker(markerName = "") {
+            const pos = this.getMarkerByName(markerName);
+            if (pos.fileName !== this.activeFile.fileName) {
+                throw new Error(`verifyCaretAtMarker failed - expected to be in file "${pos.fileName}", but was in file "${this.activeFile.fileName}"`);
+            }
+            if (pos.position !== this.currentCaretPosition) {
+                throw new Error(`verifyCaretAtMarker failed - expected to be at marker "/*${markerName}*/, but was at position ${this.currentCaretPosition}(${this.getLineColStringAtPosition(this.currentCaretPosition)})`);
+            }
+        }
+
+        private getIndentation(fileName: string, position: number, indentStyle: ts.IndentStyle, baseIndentSize: number): number {
+            const formatOptions = ts.clone(this.formatCodeSettings);
+            formatOptions.indentStyle = indentStyle;
+            formatOptions.baseIndentSize = baseIndentSize;
+            return this.languageService.getIndentationAtPosition(fileName, position, formatOptions);
+        }
+
+        public verifyIndentationAtCurrentPosition(numberOfSpaces: number, indentStyle: ts.IndentStyle = ts.IndentStyle.Smart, baseIndentSize = 0) {
+            const actual = this.getIndentation(this.activeFile.fileName, this.currentCaretPosition, indentStyle, baseIndentSize);
+            const lineCol = this.getLineColStringAtPosition(this.currentCaretPosition);
+            if (actual !== numberOfSpaces) {
+                this.raiseError(`verifyIndentationAtCurrentPosition failed at ${lineCol} - expected: ${numberOfSpaces}, actual: ${actual}`);
+            }
+        }
+
+        public verifyIndentationAtPosition(fileName: string, position: number, numberOfSpaces: number, indentStyle: ts.IndentStyle = ts.IndentStyle.Smart, baseIndentSize = 0) {
+            const actual = this.getIndentation(fileName, position, indentStyle, baseIndentSize);
+            const lineCol = this.getLineColStringAtPosition(position);
+            if (actual !== numberOfSpaces) {
+                this.raiseError(`verifyIndentationAtPosition failed at ${lineCol} - expected: ${numberOfSpaces}, actual: ${actual}`);
+            }
+        }
+
+        public verifyCurrentLineContent(text: string) {
+            const actual = this.getCurrentLineContent();
+            if (actual !== text) {
+                throw new Error("verifyCurrentLineContent\n" +
+                    "\tExpected: \"" + text + "\"\n" +
+                    "\t  Actual: \"" + actual + "\"");
+            }
+        }
+
+        public verifyCurrentFileContent(text: string) {
+            const actual = this.getFileContent(this.activeFile.fileName);
+            const replaceNewlines = (str: string) => str.replace(/\r\n/g, "\n");
+            if (replaceNewlines(actual) !== replaceNewlines(text)) {
+                throw new Error("verifyCurrentFileContent\n" +
+                    "\tExpected: \"" + text + "\"\n" +
+                    "\t  Actual: \"" + actual + "\"");
+            }
+        }
+
+        public verifyTextAtCaretIs(text: string) {
+            const actual = this.getFileContent(this.activeFile.fileName).substring(this.currentCaretPosition, this.currentCaretPosition + text.length);
+            if (actual !== text) {
+                throw new Error("verifyTextAtCaretIs\n" +
+                    "\tExpected: \"" + text + "\"\n" +
+                    "\t  Actual: \"" + actual + "\"");
+            }
+        }
+
+        public verifyCurrentNameOrDottedNameSpanText(text: string) {
+            const span = this.languageService.getNameOrDottedNameSpan(this.activeFile.fileName, this.currentCaretPosition, this.currentCaretPosition);
+            if (!span) {
+                this.raiseError("verifyCurrentNameOrDottedNameSpanText\n" +
+                    "\tExpected: \"" + text + "\"\n" +
+                    "\t  Actual: undefined");
+            }
+
+            const actual = this.getFileContent(this.activeFile.fileName).substring(span.start, ts.textSpanEnd(span));
+            if (actual !== text) {
+                this.raiseError("verifyCurrentNameOrDottedNameSpanText\n" +
+                    "\tExpected: \"" + text + "\"\n" +
+                    "\t  Actual: \"" + actual + "\"");
+            }
+        }
+
+        private getNameOrDottedNameSpan(pos: number) {
+            return this.languageService.getNameOrDottedNameSpan(this.activeFile.fileName, pos, pos);
+        }
+
+        public baselineCurrentFileNameOrDottedNameSpans() {
+            Harness.Baseline.runBaseline(
+                this.testData.globalOptions[metadataOptionNames.baselineFile],
+                () => {
+                    return this.baselineCurrentFileLocations(pos =>
+                        this.getNameOrDottedNameSpan(pos));
+                });
+        }
+
+        public printNameOrDottedNameSpans(pos: number) {
+            Harness.IO.log(this.spanInfoToString(pos, this.getNameOrDottedNameSpan(pos), "**"));
+        }
+
+        private verifyClassifications(expected: { classificationType: string; text: string; textSpan?: TextSpan }[], actual: ts.ClassifiedSpan[]) {
+            if (actual.length !== expected.length) {
+                this.raiseError("verifyClassifications failed - expected total classifications to be " + expected.length +
+                    ", but was " + actual.length +
+                    jsonMismatchString());
+            }
+
+            for (let i = 0; i < expected.length; i++) {
+                const expectedClassification = expected[i];
+                const actualClassification = actual[i];
+
+                const expectedType: string = (<any>ts.ClassificationTypeNames)[expectedClassification.classificationType];
+                if (expectedType !== actualClassification.classificationType) {
+                    this.raiseError("verifyClassifications failed - expected classifications type to be " +
+                        expectedType + ", but was " +
+                        actualClassification.classificationType +
+                        jsonMismatchString());
+                }
+
+                const expectedSpan = expectedClassification.textSpan;
+                const actualSpan = actualClassification.textSpan;
+
+                if (expectedSpan) {
+                    const expectedLength = expectedSpan.end - expectedSpan.start;
+
+                    if (expectedSpan.start !== actualSpan.start || expectedLength !== actualSpan.length) {
+                        this.raiseError("verifyClassifications failed - expected span of text to be " +
+                            "{start=" + expectedSpan.start + ", length=" + expectedLength + "}, but was " +
+                            "{start=" + actualSpan.start + ", length=" + actualSpan.length + "}" +
+                            jsonMismatchString());
+                    }
+                }
+
+                const actualText = this.activeFile.content.substr(actualSpan.start, actualSpan.length);
+                if (expectedClassification.text !== actualText) {
+                    this.raiseError("verifyClassifications failed - expected classified text to be " +
+                        expectedClassification.text + ", but was " +
+                        actualText +
+                        jsonMismatchString());
+                }
+            }
+
+            function jsonMismatchString() {
+                return Harness.IO.newLine() +
+                    "expected: '" + Harness.IO.newLine() + stringify(expected) + "'" + Harness.IO.newLine() +
+                    "actual:   '" + Harness.IO.newLine() + stringify(actual) + "'";
+            }
+        }
+
+        public verifyProjectInfo(expected: string[]) {
+            if (this.testType === FourSlashTestType.Server) {
+                const actual = (<ts.server.SessionClient>this.languageService).getProjectInfo(
+                    this.activeFile.fileName,
+                    /* needFileNameList */ true
+                );
+                assert.equal(
+                    expected.join(","),
+                    actual.fileNames.map(file => {
+                        return file.replace(this.basePath + "/", "");
+                    }).join(",")
+                );
+            }
+        }
+
+        public verifySemanticClassifications(expected: { classificationType: string; text: string }[]) {
+            const actual = this.languageService.getSemanticClassifications(this.activeFile.fileName,
+                ts.createTextSpan(0, this.activeFile.content.length));
+
+            this.verifyClassifications(expected, actual);
+        }
+
+        public verifySyntacticClassifications(expected: { classificationType: string; text: string }[]) {
+            const actual = this.languageService.getSyntacticClassifications(this.activeFile.fileName,
+                ts.createTextSpan(0, this.activeFile.content.length));
+
+            this.verifyClassifications(expected, actual);
+        }
+
+        public verifyOutliningSpans(spans: TextSpan[]) {
+            const actual = this.languageService.getOutliningSpans(this.activeFile.fileName);
+
+            if (actual.length !== spans.length) {
+                this.raiseError(`verifyOutliningSpans failed - expected total spans to be ${spans.length}, but was ${actual.length}`);
+            }
+
+            for (let i = 0; i < spans.length; i++) {
+                const expectedSpan = spans[i];
+                const actualSpan = actual[i];
+                if (expectedSpan.start !== actualSpan.textSpan.start || expectedSpan.end !== ts.textSpanEnd(actualSpan.textSpan)) {
+                    this.raiseError(`verifyOutliningSpans failed - span ${(i + 1)} expected: (${expectedSpan.start},${expectedSpan.end}),  actual: (${actualSpan.textSpan.start},${ts.textSpanEnd(actualSpan.textSpan)})`);
+                }
+            }
+        }
+
+        public verifyTodoComments(descriptors: string[], spans: TextSpan[]) {
+            const actual = this.languageService.getTodoComments(this.activeFile.fileName,
+                descriptors.map(d => { return { text: d, priority: 0 }; }));
+
+            if (actual.length !== spans.length) {
+                this.raiseError(`verifyTodoComments failed - expected total spans to be ${spans.length}, but was ${actual.length}`);
+            }
+
+            for (let i = 0; i < spans.length; i++) {
+                const expectedSpan = spans[i];
+                const actualComment = actual[i];
+                const actualCommentSpan = ts.createTextSpan(actualComment.position, actualComment.message.length);
+
+                if (expectedSpan.start !== actualCommentSpan.start || expectedSpan.end !== ts.textSpanEnd(actualCommentSpan)) {
+                    this.raiseError(`verifyOutliningSpans failed - span ${(i + 1)} expected: (${expectedSpan.start},${expectedSpan.end}),  actual: (${actualCommentSpan.start},${ts.textSpanEnd(actualCommentSpan)})`);
+                }
+            }
+        }
+
+        public verifyDocCommentTemplate(expected?: ts.TextInsertion) {
+            const name = "verifyDocCommentTemplate";
+            const actual = this.languageService.getDocCommentTemplateAtPosition(this.activeFile.fileName, this.currentCaretPosition);
+
+            if (expected === undefined) {
+                if (actual) {
+                    this.raiseError(name + " failed - expected no template but got {newText: \"" + actual.newText + "\" caretOffset: " + actual.caretOffset + "}");
+                }
+
+                return;
+            }
+            else {
+                if (actual === undefined) {
+                    this.raiseError(name + " failed - expected the template {newText: \"" + actual.newText + "\" caretOffset: " + actual.caretOffset + "} but got nothing instead");
+                }
+
+                if (actual.newText !== expected.newText) {
+                    this.raiseError(name + " failed - expected insertion:\n" + this.clarifyNewlines(expected.newText) + "\nactual insertion:\n" + this.clarifyNewlines(actual.newText));
+                }
+
+                if (actual.caretOffset !== expected.caretOffset) {
+                    this.raiseError(name + " failed - expected caretOffset: " + expected.caretOffset + ",\nactual caretOffset:" + actual.caretOffset);
+                }
+            }
+        }
+
+        private clarifyNewlines(str: string) {
+            return str.replace(/\r?\n/g, lineEnding => {
+                const representation = lineEnding === "\r\n" ? "CRLF" : "LF";
+                return "# - " + representation + lineEnding;
+            });
+        }
+
+        public verifyBraceCompletionAtPosition(negative: boolean, openingBrace: string) {
+
+            const openBraceMap = ts.createMap<ts.CharacterCodes>({
+                "(": ts.CharacterCodes.openParen,
+                "{": ts.CharacterCodes.openBrace,
+                "[": ts.CharacterCodes.openBracket,
+                "'": ts.CharacterCodes.singleQuote,
+                '"': ts.CharacterCodes.doubleQuote,
+                "`": ts.CharacterCodes.backtick,
+                "<": ts.CharacterCodes.lessThan
+            });
+
+            const charCode = openBraceMap[openingBrace];
+
+            if (!charCode) {
+                this.raiseError(`Invalid openingBrace '${openingBrace}' specified.`);
+            }
+
+            const position = this.currentCaretPosition;
+
+            const validBraceCompletion = this.languageService.isValidBraceCompletionAtPosition(this.activeFile.fileName, position, charCode);
+
+            if (!negative && !validBraceCompletion) {
+                this.raiseError(`${position} is not a valid brace completion position for ${openingBrace}`);
+            }
+
+            if (negative && validBraceCompletion) {
+                this.raiseError(`${position} is a valid brace completion position for ${openingBrace}`);
+            }
+        }
+
+        public verifyMatchingBracePosition(bracePosition: number, expectedMatchPosition: number) {
+            const actual = this.languageService.getBraceMatchingAtPosition(this.activeFile.fileName, bracePosition);
+
+            if (actual.length !== 2) {
+                this.raiseError(`verifyMatchingBracePosition failed - expected result to contain 2 spans, but it had ${actual.length}`);
+            }
+
+            let actualMatchPosition = -1;
+            if (bracePosition === actual[0].start) {
+                actualMatchPosition = actual[1].start;
+            }
+            else if (bracePosition === actual[1].start) {
+                actualMatchPosition = actual[0].start;
+            }
+            else {
+                this.raiseError(`verifyMatchingBracePosition failed - could not find the brace position: ${bracePosition} in the returned list: (${actual[0].start},${ts.textSpanEnd(actual[0])}) and (${actual[1].start},${ts.textSpanEnd(actual[1])})`);
+            }
+
+            if (actualMatchPosition !== expectedMatchPosition) {
+                this.raiseError(`verifyMatchingBracePosition failed - expected: ${actualMatchPosition},  actual: ${expectedMatchPosition}`);
+            }
+        }
+
+        public verifyNoMatchingBracePosition(bracePosition: number) {
+            const actual = this.languageService.getBraceMatchingAtPosition(this.activeFile.fileName, bracePosition);
+
+            if (actual.length !== 0) {
+                this.raiseError("verifyNoMatchingBracePosition failed - expected: 0 spans, actual: " + actual.length);
+            }
+        }
+
+        /*
+            Check number of navigationItems which match both searchValue and matchKind,
+            if a filename is passed in, limit the results to that file.
+            Report an error if expected value and actual value do not match.
+        */
+        public verifyNavigationItemsCount(expected: number, searchValue: string, matchKind?: string, fileName?: string) {
+            const items = this.languageService.getNavigateToItems(searchValue, /*maxResultCount*/ undefined, fileName);
+            let actual = 0;
+            let item: ts.NavigateToItem;
+
+            // Count only the match that match the same MatchKind
+            for (let i = 0; i < items.length; i++) {
+                item = items[i];
+                if (!matchKind || item.matchKind === matchKind) {
+                    actual++;
+                }
+            }
+
+            if (expected !== actual) {
+                this.raiseError(`verifyNavigationItemsCount failed - found: ${actual} navigation items, expected: ${expected}.`);
+            }
+        }
+
+        /*
+            Verify that returned navigationItems from getNavigateToItems have matched searchValue, matchKind, and kind.
+            Report an error if getNavigateToItems does not find any matched searchValue.
+        */
+        public verifyNavigationItemsListContains(
+            name: string,
+            kind: string,
+            searchValue: string,
+            matchKind: string,
+            fileName?: string,
+            parentName?: string) {
+            const items = this.languageService.getNavigateToItems(searchValue);
+
+            if (!items || items.length === 0) {
+                this.raiseError("verifyNavigationItemsListContains failed - found 0 navigation items, expected at least one.");
+            }
+
+            for (let i = 0; i < items.length; i++) {
+                const item = items[i];
+                if (item && item.name === name && item.kind === kind &&
+                    (matchKind === undefined || item.matchKind === matchKind) &&
+                    (fileName === undefined || item.fileName === fileName) &&
+                    (parentName === undefined || item.containerName === parentName)) {
+                    return;
+                }
+            }
+
+            // if there was an explicit match kind specified, then it should be validated.
+            if (matchKind !== undefined) {
+                const missingItem = { name: name, kind: kind, searchValue: searchValue, matchKind: matchKind, fileName: fileName, parentName: parentName };
+                this.raiseError(`verifyNavigationItemsListContains failed - could not find the item: ${stringify(missingItem)} in the returned list: (${stringify(items)})`);
+            }
+        }
+
+        public verifyNavigationBar(json: any) {
+            const items = this.languageService.getNavigationBarItems(this.activeFile.fileName);
+            if (JSON.stringify(items, replacer) !== JSON.stringify(json)) {
+                this.raiseError(`verifyNavigationBar failed - expected: ${stringify(json)}, got: ${stringify(items, replacer)}`);
+            }
+
+            // Make the data easier to read.
+            function replacer(key: string, value: any) {
+                switch (key) {
+                    case "spans":
+                        // We won't ever check this.
+                        return undefined;
+                    case "childItems":
+                        return value.length === 0 ? undefined : value;
+                    default:
+                        // Omit falsy values, those are presumed to be the default.
+                        return value || undefined;
+                }
+            }
+        }
+
+        public printNavigationItems(searchValue: string) {
+            const items = this.languageService.getNavigateToItems(searchValue);
+            const length = items && items.length;
+
+            Harness.IO.log(`NavigationItems list (${length} items)`);
+
+            for (let i = 0; i < length; i++) {
+                const item = items[i];
+                Harness.IO.log(`name: ${item.name}, kind: ${item.kind}, parentName: ${item.containerName}, fileName: ${item.fileName}`);
+            }
+        }
+
+        public printNavigationBar() {
+            const items = this.languageService.getNavigationBarItems(this.activeFile.fileName);
+            const length = items && items.length;
+
+            Harness.IO.log(`Navigation bar (${length} items)`);
+
+            for (let i = 0; i < length; i++) {
+                const item = items[i];
+                Harness.IO.log(`${repeatString(item.indent, " ")}name: ${item.text}, kind: ${item.kind}, childItems: ${item.childItems.map(child => child.text)}`);
+            }
+        }
+
+        private getOccurrencesAtCurrentPosition() {
+            return this.languageService.getOccurrencesAtPosition(this.activeFile.fileName, this.currentCaretPosition);
+        }
+
+        public verifyOccurrencesAtPositionListContains(fileName: string, start: number, end: number, isWriteAccess?: boolean) {
+            const occurrences = this.getOccurrencesAtCurrentPosition();
+
+            if (!occurrences || occurrences.length === 0) {
+                this.raiseError("verifyOccurrencesAtPositionListContains failed - found 0 references, expected at least one.");
+            }
+
+            for (const occurrence of occurrences) {
+                if (occurrence && occurrence.fileName === fileName && occurrence.textSpan.start === start && ts.textSpanEnd(occurrence.textSpan) === end) {
+                    if (typeof isWriteAccess !== "undefined" && occurrence.isWriteAccess !== isWriteAccess) {
+                        this.raiseError(`verifyOccurrencesAtPositionListContains failed - item isWriteAccess value does not match, actual: ${occurrence.isWriteAccess}, expected: ${isWriteAccess}.`);
+                    }
+                    return;
+                }
+            }
+
+            const missingItem = { fileName: fileName, start: start, end: end, isWriteAccess: isWriteAccess };
+            this.raiseError(`verifyOccurrencesAtPositionListContains failed - could not find the item: ${stringify(missingItem)} in the returned list: (${stringify(occurrences)})`);
+        }
+
+        public verifyOccurrencesAtPositionListCount(expectedCount: number) {
+            const occurrences = this.getOccurrencesAtCurrentPosition();
+            const actualCount = occurrences ? occurrences.length : 0;
+            if (expectedCount !== actualCount) {
+                this.raiseError(`verifyOccurrencesAtPositionListCount failed - actual: ${actualCount}, expected:${expectedCount}`);
+            }
+        }
+
+        private getDocumentHighlightsAtCurrentPosition(fileNamesToSearch: string[]) {
+            const filesToSearch = fileNamesToSearch.map(name => ts.combinePaths(this.basePath, name));
+            return this.languageService.getDocumentHighlights(this.activeFile.fileName, this.currentCaretPosition, filesToSearch);
+        }
+
+        public verifyDocumentHighlightsAtPositionListContains(fileName: string, start: number, end: number, fileNamesToSearch: string[], kind?: string) {
+            const documentHighlights = this.getDocumentHighlightsAtCurrentPosition(fileNamesToSearch);
+
+            if (!documentHighlights || documentHighlights.length === 0) {
+                this.raiseError("verifyDocumentHighlightsAtPositionListContains failed - found 0 highlights, expected at least one.");
+            }
+
+            for (const documentHighlight of documentHighlights) {
+                if (documentHighlight.fileName === fileName) {
+                    const { highlightSpans } = documentHighlight;
+
+                    for (const highlight of highlightSpans) {
+                        if (highlight && highlight.textSpan.start === start && ts.textSpanEnd(highlight.textSpan) === end) {
+                            if (typeof kind !== "undefined" && highlight.kind !== kind) {
+                                this.raiseError(`verifyDocumentHighlightsAtPositionListContains failed - item "kind" value does not match, actual: ${highlight.kind}, expected: ${kind}.`);
+                            }
+                            return;
+                        }
+                    }
+                }
+            }
+
+            const missingItem = { fileName: fileName, start: start, end: end, kind: kind };
+            this.raiseError(`verifyDocumentHighlightsAtPositionListContains failed - could not find the item: ${stringify(missingItem)} in the returned list: (${stringify(documentHighlights)})`);
+        }
+
+        public verifyDocumentHighlightsAtPositionListCount(expectedCount: number, fileNamesToSearch: string[]) {
+            const documentHighlights = this.getDocumentHighlightsAtCurrentPosition(fileNamesToSearch);
+            const actualCount = documentHighlights
+                ? documentHighlights.reduce((currentCount, { highlightSpans }) => currentCount + highlightSpans.length, 0)
+                : 0;
+
+            if (expectedCount !== actualCount) {
+                this.raiseError("verifyDocumentHighlightsAtPositionListCount failed - actual: " + actualCount + ", expected:" + expectedCount);
+            }
+        }
+
+        // Get the text of the entire line the caret is currently at
+        private getCurrentLineContent() {
+            const text = this.getFileContent(this.activeFile.fileName);
+
+            const pos = this.currentCaretPosition;
+            let startPos = pos, endPos = pos;
+
+            while (startPos > 0) {
+                const ch = text.charCodeAt(startPos - 1);
+                if (ch === ts.CharacterCodes.carriageReturn || ch === ts.CharacterCodes.lineFeed) {
+                    break;
+                }
+
+                startPos--;
+            }
+
+            while (endPos < text.length) {
+                const ch = text.charCodeAt(endPos);
+
+                if (ch === ts.CharacterCodes.carriageReturn || ch === ts.CharacterCodes.lineFeed) {
+                    break;
+                }
+
+                endPos++;
+            }
+
+            return text.substring(startPos, endPos);
+        }
+
+        private assertItemInCompletionList(items: ts.CompletionEntry[], name: string, text?: string, documentation?: string, kind?: string, spanIndex?: number) {
+            for (let i = 0; i < items.length; i++) {
+                const item = items[i];
+                if (item.name === name) {
+                    if (documentation != undefined || text !== undefined) {
+                        const details = this.getCompletionEntryDetails(item.name);
+
+                        if (documentation !== undefined) {
+                            assert.equal(ts.displayPartsToString(details.documentation), documentation, this.assertionMessageAtLastKnownMarker("completion item documentation for " + name));
+                        }
+                        if (text !== undefined) {
+                            assert.equal(ts.displayPartsToString(details.displayParts), text, this.assertionMessageAtLastKnownMarker("completion item detail text for " + name));
+                        }
+                    }
+
+                    if (kind !== undefined) {
+                        assert.equal(item.kind, kind, this.assertionMessageAtLastKnownMarker("completion item kind for " + name));
+                    }
+
+                    if (spanIndex !== undefined) {
+                        const span = this.getTextSpanForRangeAtIndex(spanIndex);
+                        assert.isTrue(TestState.textSpansEqual(span, item.replacementSpan), this.assertionMessageAtLastKnownMarker(stringify(span) + " does not equal " + stringify(item.replacementSpan) + " replacement span for " + name));
+                    }
+
+                    return;
+                }
+            }
+
+            const itemsString = items.map(item => stringify({ name: item.name, kind: item.kind })).join(",\n");
+
+            this.raiseError(`Expected "${stringify({ name, text, documentation, kind })}" to be in list [${itemsString}]`);
+        }
+
+        private findFile(indexOrName: any) {
+            let result: FourSlashFile;
+            if (typeof indexOrName === "number") {
+                const index = <number>indexOrName;
+                if (index >= this.testData.files.length) {
+                    throw new Error(`File index (${index}) in openFile was out of range. There are only ${this.testData.files.length} files in this test.`);
+                }
+                else {
+                    result = this.testData.files[index];
+                }
+            }
+            else if (typeof indexOrName === "string") {
+                let name = <string>indexOrName;
+
+                // names are stored in the compiler with this relative path, this allows people to use goTo.file on just the fileName
+                name = name.indexOf("/") === -1 ? (this.basePath + "/" + name) : name;
+
+                const availableNames: string[] = [];
+                let foundIt = false;
+                for (let i = 0; i < this.testData.files.length; i++) {
+                    const fn = this.testData.files[i].fileName;
+                    if (fn) {
+                        if (fn === name) {
+                            result = this.testData.files[i];
+                            foundIt = true;
+                            break;
+                        }
+                        availableNames.push(fn);
+                    }
+                }
+
+                if (!foundIt) {
+                    throw new Error(`No test file named "${name}" exists. Available file names are: ${availableNames.join(", ")}`);
+                }
+            }
+            else {
+                throw new Error("Unknown argument type");
+            }
+
+            return result;
+        }
+
+        private getLineColStringAtPosition(position: number) {
+            const pos = this.languageServiceAdapterHost.positionToLineAndCharacter(this.activeFile.fileName, position);
+            return `line ${(pos.line + 1)}, col ${pos.character}`;
+        }
+
+        private getTextSpanForRangeAtIndex(index: number): ts.TextSpan {
+            const ranges = this.getRanges();
+            if (ranges && ranges.length > index) {
+                const range = ranges[index];
+                return { start: range.start, length: range.end - range.start };
+            }
+            else {
+                this.raiseError("Supplied span index: " + index + " does not exist in range list of size: " + (ranges ? 0 : ranges.length));
+            }
+        }
+
+        public getMarkerByName(markerName: string) {
+            const markerPos = this.testData.markerPositions[markerName];
+            if (markerPos === undefined) {
+                const markerNames: string[] = [];
+                for (const m in this.testData.markerPositions) markerNames.push(m);
+                throw new Error(`Unknown marker "${markerName}" Available markers: ${markerNames.map(m => "\"" + m + "\"").join(", ")}`);
+            }
+            else {
+                return markerPos;
+            }
+        }
+
+        private static makeWhitespaceVisible(text: string) {
+            return text.replace(/ /g, "\u00B7").replace(/\r/g, "\u00B6").replace(/\n/g, "\u2193\n").replace(/\t/g, "\u2192\   ");
+        }
+
+        public setCancelled(numberOfCalls: number): void {
+            this.cancellationToken.setCancelled(numberOfCalls);
+        }
+
+        public resetCancelled(): void {
+            this.cancellationToken.resetCancelled();
+        }
+
+        private static textSpansEqual(a: ts.TextSpan, b: ts.TextSpan) {
+            return a && b && a.start === b.start && a.length === b.length;
+        }
+    }
+
+    export function runFourSlashTest(basePath: string, testType: FourSlashTestType, fileName: string) {
+        const content = Harness.IO.readFile(fileName);
+        runFourSlashTestContent(basePath, testType, content, fileName);
+    }
+
+    export function runFourSlashTestContent(basePath: string, testType: FourSlashTestType, content: string, fileName: string): void {
+        // Give file paths an absolute path for the virtual file system
+        const absoluteBasePath = ts.combinePaths(Harness.virtualFileSystemRoot, basePath);
+        const absoluteFileName = ts.combinePaths(Harness.virtualFileSystemRoot, fileName);
+
+        // Parse out the files and their metadata
+        const testData = parseTestData(absoluteBasePath, content, absoluteFileName);
+        const state = new TestState(absoluteBasePath, testType, testData);
+        const output = ts.transpileModule(content, { reportDiagnostics: true });
+        if (output.diagnostics.length > 0) {
+            throw new Error(`Syntax error in ${absoluteBasePath}: ${output.diagnostics[0].messageText}`);
+        }
+        runCode(output.outputText, state);
+    }
+
+    function runCode(code: string, state: TestState): void {
+        // Compile and execute the test
+        const wrappedCode =
+            `(function(test, goTo, verify, edit, debug, format, cancellation, classification, verifyOperationIsCancelled) {
+${code}
+})`;
+        try {
+            const test = new FourSlashInterface.Test(state);
+            const goTo = new FourSlashInterface.GoTo(state);
+            const verify = new FourSlashInterface.Verify(state);
+            const edit = new FourSlashInterface.Edit(state);
+            const debug = new FourSlashInterface.Debug(state);
+            const format = new FourSlashInterface.Format(state);
+            const cancellation = new FourSlashInterface.Cancellation(state);
+            const f = eval(wrappedCode);
+            f(test, goTo, verify, edit, debug, format, cancellation, FourSlashInterface.Classification, FourSlash.verifyOperationIsCancelled);
+        }
+        catch (err) {
+            // Debugging: FourSlash.currentTestState.printCurrentFileState();
+            throw err;
+        }
+    }
+
+    function chompLeadingSpace(content: string) {
+        const lines = content.split("\n");
+        for (let i = 0; i < lines.length; i++) {
+            if ((lines[i].length !== 0) && (lines[i].charAt(0) !== " ")) {
+                return content;
+            }
+        }
+
+        return lines.map(s => s.substr(1)).join("\n");
+    }
+
+    function parseTestData(basePath: string, contents: string, fileName: string): FourSlashData {
+        // Regex for parsing options in the format "@Alpha: Value of any sort"
+        const optionRegex = /^\s*@(\w+): (.*)\s*/;
+
+        // List of all the subfiles we've parsed out
+        const files: FourSlashFile[] = [];
+        // Global options
+        const globalOptions: { [s: string]: string; } = {};
+        // Marker positions
+
+        // Split up the input file by line
+        // Note: IE JS engine incorrectly handles consecutive delimiters here when using RegExp split, so
+        // we have to string-based splitting instead and try to figure out the delimiting chars
+        const lines = contents.split("\n");
+
+        const markerPositions: MarkerMap = {};
+        const markers: Marker[] = [];
+        const ranges: Range[] = [];
+
+        // Stuff related to the subfile we're parsing
+        let currentFileContent: string = undefined;
+        let currentFileName = fileName;
+        let currentFileOptions: { [s: string]: string } = {};
+
+        function resetLocalData() {
+            currentFileContent = undefined;
+            currentFileOptions = {};
+            currentFileName = fileName;
+        }
+
+        for (let i = 0; i < lines.length; i++) {
+            let line = lines[i];
+            const lineLength = line.length;
+
+            if (lineLength > 0 && line.charAt(lineLength - 1) === "\r") {
+                line = line.substr(0, lineLength - 1);
+            }
+
+            if (line.substr(0, 4) === "////") {
+                // Subfile content line
+
+                // Append to the current subfile content, inserting a newline needed
+                if (currentFileContent === undefined) {
+                    currentFileContent = "";
+                }
+                else {
+                    // End-of-line
+                    currentFileContent = currentFileContent + "\n";
+                }
+
+                currentFileContent = currentFileContent + line.substr(4);
+            }
+            else if (line.substr(0, 2) === "//") {
+                // Comment line, check for global/file @options and record them
+                const match = optionRegex.exec(line.substr(2));
+                if (match) {
+                    const [key, value] = match.slice(1);
+                    const fileMetadataNamesIndex = fileMetadataNames.indexOf(key);
+                    if (fileMetadataNamesIndex === -1) {
+                        // Check if the match is already existed in the global options
+                        if (globalOptions[key] !== undefined) {
+                            throw new Error(`Global option '${key}' already exists`);
+                        }
+                        globalOptions[key] = value;
+                    }
+                    else {
+                        if (fileMetadataNamesIndex === fileMetadataNames.indexOf(metadataOptionNames.fileName)) {
+                            // Found an @FileName directive, if this is not the first then create a new subfile
+                            if (currentFileContent) {
+                                const file = parseFileContent(currentFileContent, currentFileName, markerPositions, markers, ranges);
+                                file.fileOptions = currentFileOptions;
+
+                                // Store result file
+                                files.push(file);
+
+                                resetLocalData();
+                            }
+
+                            currentFileName = basePath + "/" + value;
+                            currentFileOptions[key] = value;
+                        }
+                        else {
+                            // Add other fileMetadata flag
+                            currentFileOptions[key] = value;
+                        }
+                    }
+                }
+                // TODO: should be '==='?
+            }
+            else if (line == "" || lineLength === 0) {
+                // Previously blank lines between fourslash content caused it to be considered as 2 files,
+                // Remove this behavior since it just causes errors now
+            }
+            else {
+                // Empty line or code line, terminate current subfile if there is one
+                if (currentFileContent) {
+                    const file = parseFileContent(currentFileContent, currentFileName, markerPositions, markers, ranges);
+                    file.fileOptions = currentFileOptions;
+
+                    // Store result file
+                    files.push(file);
+
+                    resetLocalData();
+                }
+            }
+        }
+
+        // @Filename is the only directive that can be used in a test that contains tsconfig.json file.
+        if (containTSConfigJson(files)) {
+            let directive = getNonFileNameOptionInFileList(files);
+            if (!directive) {
+                directive = getNonFileNameOptionInObject(globalOptions);
+            }
+            if (directive) {
+                throw Error("It is not allowed to use tsconfig.json along with directive '" + directive + "'");
+            }
+        }
+
+        return {
+            markerPositions,
+            markers,
+            globalOptions,
+            files,
+            ranges
+        };
+    }
+
+    function containTSConfigJson(files: FourSlashFile[]): boolean {
+        return ts.forEach(files, f => f.fileOptions["Filename"] === "tsconfig.json");
+    }
+
+    function getNonFileNameOptionInFileList(files: FourSlashFile[]): string {
+        return ts.forEach(files, f => getNonFileNameOptionInObject(f.fileOptions));
+    }
+
+    function getNonFileNameOptionInObject(optionObject: { [s: string]: string }): string {
+        for (const option in optionObject) {
+            if (option !== metadataOptionNames.fileName) {
+                return option;
+            }
+        }
+        return undefined;
+    }
+
+    const enum State {
+        none,
+        inSlashStarMarker,
+        inObjectMarker
+    }
+
+    function reportError(fileName: string, line: number, col: number, message: string) {
+        const errorMessage = fileName + "(" + line + "," + col + "): " + message;
+        throw new Error(errorMessage);
+    }
+
+    function recordObjectMarker(fileName: string, location: LocationInformation, text: string, markerMap: MarkerMap, markers: Marker[]): Marker {
+        let markerValue: any = undefined;
+        try {
+            // Attempt to parse the marker value as JSON
+            markerValue = JSON.parse("{ " + text + " }");
+        }
+        catch (e) {
+            reportError(fileName, location.sourceLine, location.sourceColumn, "Unable to parse marker text " + e.message);
+        }
+
+        if (markerValue === undefined) {
+            reportError(fileName, location.sourceLine, location.sourceColumn, "Object markers can not be empty");
+            return undefined;
+        }
+
+        const marker: Marker = {
+            fileName,
+            position: location.position,
+            data: markerValue
+        };
+
+        // Object markers can be anonymous
+        if (markerValue.name) {
+            markerMap[markerValue.name] = marker;
+        }
+
+        markers.push(marker);
+
+        return marker;
+    }
+
+    function recordMarker(fileName: string, location: LocationInformation, name: string, markerMap: MarkerMap, markers: Marker[]): Marker {
+        const marker: Marker = {
+            fileName,
+            position: location.position
+        };
+
+        // Verify markers for uniqueness
+        if (markerMap[name] !== undefined) {
+            const message = "Marker '" + name + "' is duplicated in the source file contents.";
+            reportError(marker.fileName, location.sourceLine, location.sourceColumn, message);
+            return undefined;
+        }
+        else {
+            markerMap[name] = marker;
+            markers.push(marker);
+            return marker;
+        }
+    }
+
+    function parseFileContent(content: string, fileName: string, markerMap: MarkerMap, markers: Marker[], ranges: Range[]): FourSlashFile {
+        content = chompLeadingSpace(content);
+
+        // Any slash-star comment with a character not in this string is not a marker.
+        const validMarkerChars = "ABCDEFGHIJKLMNOPQRSTUVWXYZabcdefghijklmnopqrstuvwxyz$1234567890_";
+
+        /// The file content (minus metacharacters) so far
+        let output = "";
+
+        /// The current marker (or maybe multi-line comment?) we're parsing, possibly
+        let openMarker: LocationInformation = undefined;
+
+        /// A stack of the open range markers that are still unclosed
+        const openRanges: RangeLocationInformation[] = [];
+
+        /// A list of ranges we've collected so far */
+        let localRanges: Range[] = [];
+
+        /// The latest position of the start of an unflushed plain text area
+        let lastNormalCharPosition = 0;
+
+        /// The total number of metacharacters removed from the file (so far)
+        let difference = 0;
+
+        /// The fourslash file state object we are generating
+        let state: State = State.none;
+
+        /// Current position data
+        let line = 1;
+        let column = 1;
+
+        const flush = (lastSafeCharIndex: number) => {
+            if (lastSafeCharIndex === undefined) {
+                output = output + content.substr(lastNormalCharPosition);
+            }
+            else {
+                output = output + content.substr(lastNormalCharPosition, lastSafeCharIndex - lastNormalCharPosition);
+            }
+        };
+
+        if (content.length > 0) {
+            let previousChar = content.charAt(0);
+            for (let i = 1; i < content.length; i++) {
+                const currentChar = content.charAt(i);
+                switch (state) {
+                    case State.none:
+                        if (previousChar === "[" && currentChar === "|") {
+                            // found a range start
+                            openRanges.push({
+                                position: (i - 1) - difference,
+                                sourcePosition: i - 1,
+                                sourceLine: line,
+                                sourceColumn: column,
+                            });
+                            // copy all text up to marker position
+                            flush(i - 1);
+                            lastNormalCharPosition = i + 1;
+                            difference += 2;
+                        }
+                        else if (previousChar === "|" && currentChar === "]") {
+                            // found a range end
+                            const rangeStart = openRanges.pop();
+                            if (!rangeStart) {
+                                reportError(fileName, line, column, "Found range end with no matching start.");
+                            }
+
+                            const range: Range = {
+                                fileName: fileName,
+                                start: rangeStart.position,
+                                end: (i - 1) - difference,
+                                marker: rangeStart.marker
+                            };
+                            localRanges.push(range);
+
+                            // copy all text up to range marker position
+                            flush(i - 1);
+                            lastNormalCharPosition = i + 1;
+                            difference += 2;
+                        }
+                        else if (previousChar === "/" && currentChar === "*") {
+                            // found a possible marker start
+                            state = State.inSlashStarMarker;
+                            openMarker = {
+                                position: (i - 1) - difference,
+                                sourcePosition: i - 1,
+                                sourceLine: line,
+                                sourceColumn: column,
+                            };
+                        }
+                        else if (previousChar === "{" && currentChar === "|") {
+                            // found an object marker start
+                            state = State.inObjectMarker;
+                            openMarker = {
+                                position: (i - 1) - difference,
+                                sourcePosition: i - 1,
+                                sourceLine: line,
+                                sourceColumn: column,
+                            };
+                            flush(i - 1);
+                        }
+                        break;
+
+                    case State.inObjectMarker:
+                        // Object markers are only ever terminated by |} and have no content restrictions
+                        if (previousChar === "|" && currentChar === "}") {
+                            // Record the marker
+                            const objectMarkerNameText = content.substring(openMarker.sourcePosition + 2, i - 1).trim();
+                            const marker = recordObjectMarker(fileName, openMarker, objectMarkerNameText, markerMap, markers);
+
+                            if (openRanges.length > 0) {
+                                openRanges[openRanges.length - 1].marker = marker;
+                            }
+
+                            // Set the current start to point to the end of the current marker to ignore its text
+                            lastNormalCharPosition = i + 1;
+                            difference += i + 1 - openMarker.sourcePosition;
+
+                            // Reset the state
+                            openMarker = undefined;
+                            state = State.none;
+                        }
+                        break;
+
+                    case State.inSlashStarMarker:
+                        if (previousChar === "*" && currentChar === "/") {
+                            // Record the marker
+                            // start + 2 to ignore the */, -1 on the end to ignore the * (/ is next)
+                            const markerNameText = content.substring(openMarker.sourcePosition + 2, i - 1).trim();
+                            const marker = recordMarker(fileName, openMarker, markerNameText, markerMap, markers);
+
+                            if (openRanges.length > 0) {
+                                openRanges[openRanges.length - 1].marker = marker;
+                            }
+
+                            // Set the current start to point to the end of the current marker to ignore its text
+                            flush(openMarker.sourcePosition);
+                            lastNormalCharPosition = i + 1;
+                            difference += i + 1 - openMarker.sourcePosition;
+
+                            // Reset the state
+                            openMarker = undefined;
+                            state = State.none;
+                        }
+                        else if (validMarkerChars.indexOf(currentChar) < 0) {
+                            if (currentChar === "*" && i < content.length - 1 && content.charAt(i + 1) === "/") {
+                                // The marker is about to be closed, ignore the 'invalid' char
+                            }
+                            else {
+                                // We've hit a non-valid marker character, so we were actually in a block comment
+                                // Bail out the text we've gathered so far back into the output
+                                flush(i);
+                                lastNormalCharPosition = i;
+                                openMarker = undefined;
+
+                                state = State.none;
+                            }
+                        }
+                        break;
+                }
+
+                if (currentChar === "\n" && previousChar === "\r") {
+                    // Ignore trailing \n after a \r
+                    continue;
+                }
+                else if (currentChar === "\n" || currentChar === "\r") {
+                    line++;
+                    column = 1;
+                    continue;
+                }
+
+                column++;
+                previousChar = currentChar;
+            }
+        }
+
+        // Add the remaining text
+        flush(undefined);
+
+        if (openRanges.length > 0) {
+            const openRange = openRanges[0];
+            reportError(fileName, openRange.sourceLine, openRange.sourceColumn, "Unterminated range.");
+        }
+
+        if (openMarker) {
+            reportError(fileName, openMarker.sourceLine, openMarker.sourceColumn, "Unterminated marker.");
+        }
+
+        // put ranges in the correct order
+        localRanges = localRanges.sort((a, b) => a.start < b.start ? -1 : 1);
+        localRanges.forEach((r) => { ranges.push(r); });
+
+        return {
+            content: output,
+            fileOptions: {},
+            version: 0,
+            fileName: fileName
+        };
+    }
+
+    function repeatString(count: number, char: string) {
+        let result = "";
+        for (let i = 0; i < count; i++) {
+            result += char;
+        }
+        return result;
+    }
+
+    function stringify(data: any, replacer?: (key: string, value: any) => any): string {
+        return JSON.stringify(data, replacer, 2);
+    }
+}
+
+namespace FourSlashInterface {
+    export class Test {
+        constructor(private state: FourSlash.TestState) {
+        }
+
+        public markers(): FourSlash.Marker[] {
+            return this.state.getMarkers();
+        }
+
+        public markerNames(): string[] {
+            return this.state.getMarkerNames();
+        }
+
+        public marker(name?: string): FourSlash.Marker {
+            return this.state.getMarkerByName(name);
+        }
+
+        public ranges(): FourSlash.Range[] {
+            return this.state.getRanges();
+        }
+
+        public rangesByText(): ts.Map<FourSlash.Range[]> {
+            return this.state.rangesByText();
+        }
+
+        public markerByName(s: string): FourSlash.Marker {
+            return this.state.getMarkerByName(s);
+        }
+    }
+
+    export class GoTo {
+        constructor(private state: FourSlash.TestState) {
+        }
+        // Moves the caret to the specified marker,
+        // or the anonymous marker ('/**/') if no name
+        // is given
+        public marker(name?: string) {
+            this.state.goToMarker(name);
+        }
+
+        public bof() {
+            this.state.goToBOF();
+        }
+
+        public eof() {
+            this.state.goToEOF();
+        }
+
+        public type(definitionIndex = 0) {
+            this.state.goToTypeDefinition(definitionIndex);
+        }
+
+        public implementation() {
+            this.state.goToImplementation();
+        }
+
+        public position(position: number, fileIndex?: number): void;
+        public position(position: number, fileName?: string): void;
+        public position(position: number, fileNameOrIndex?: any): void {
+            if (fileNameOrIndex !== undefined) {
+                this.file(fileNameOrIndex);
+            }
+            this.state.goToPosition(position);
+        }
+
+        // Opens a file, given either its index as it
+        // appears in the test source, or its filename
+        // as specified in the test metadata
+        public file(index: number, content?: string, scriptKindName?: string): void;
+        public file(name: string, content?: string, scriptKindName?: string): void;
+        public file(indexOrName: any, content?: string, scriptKindName?: string): void {
+            this.state.openFile(indexOrName, content, scriptKindName);
+        }
+    }
+
+    export class VerifyNegatable {
+        public not: VerifyNegatable;
+
+        constructor(protected state: FourSlash.TestState, private negative = false) {
+            if (!negative) {
+                this.not = new VerifyNegatable(state, true);
+            }
+        }
+
+        // Verifies the member list contains the specified symbol. The
+        // member list is brought up if necessary
+        public memberListContains(symbol: string, text?: string, documentation?: string, kind?: string) {
+            if (this.negative) {
+                this.state.verifyMemberListDoesNotContain(symbol);
+            }
+            else {
+                this.state.verifyMemberListContains(symbol, text, documentation, kind);
+            }
+        }
+
+        public memberListCount(expectedCount: number) {
+            this.state.verifyMemberListCount(expectedCount, this.negative);
+        }
+
+        // Verifies the completion list contains the specified symbol. The
+        // completion list is brought up if necessary
+        public completionListContains(symbol: string, text?: string, documentation?: string, kind?: string, spanIndex?: number) {
+            if (this.negative) {
+                this.state.verifyCompletionListDoesNotContain(symbol, text, documentation, kind, spanIndex);
+            }
+            else {
+                this.state.verifyCompletionListContains(symbol, text, documentation, kind, spanIndex);
+            }
+        }
+
+        // Verifies the completion list items count to be greater than the specified amount. The
+        // completion list is brought up if necessary
+        public completionListItemsCountIsGreaterThan(count: number) {
+            this.state.verifyCompletionListItemsCountIsGreaterThan(count, this.negative);
+        }
+
+        public assertHasRanges(ranges: FourSlash.Range[]) {
+            assert(ranges.length !== 0, "Array of ranges is expected to be non-empty");
+        }
+
+        public completionListIsEmpty() {
+            this.state.verifyCompletionListIsEmpty(this.negative);
+        }
+
+        public completionListAllowsNewIdentifier() {
+            this.state.verifyCompletionListAllowsNewIdentifier(this.negative);
+        }
+
+        public memberListIsEmpty() {
+            this.state.verifyMemberListIsEmpty(this.negative);
+        }
+
+        public signatureHelpPresent() {
+            this.state.verifySignatureHelpPresent(!this.negative);
+        }
+
+        public errorExistsBetweenMarkers(startMarker: string, endMarker: string) {
+            this.state.verifyErrorExistsBetweenMarkers(startMarker, endMarker, !this.negative);
+        }
+
+        public errorExistsAfterMarker(markerName = "") {
+            this.state.verifyErrorExistsAfterMarker(markerName, !this.negative, /*after*/ true);
+        }
+
+        public errorExistsBeforeMarker(markerName = "") {
+            this.state.verifyErrorExistsAfterMarker(markerName, !this.negative, /*after*/ false);
+        }
+
+        public quickInfoExists() {
+            this.state.verifyQuickInfoExists(this.negative);
+        }
+
+        public typeDefinitionCountIs(expectedCount: number) {
+            this.state.verifyTypeDefinitionsCount(this.negative, expectedCount);
+        }
+
+        public implementationListIsEmpty() {
+            this.state.verifyImplementationListIsEmpty(this.negative);
+        }
+
+        public isValidBraceCompletionAtPosition(openingBrace: string) {
+            this.state.verifyBraceCompletionAtPosition(this.negative, openingBrace);
+        }
+    }
+
+    export class Verify extends VerifyNegatable {
+        constructor(state: FourSlash.TestState) {
+            super(state);
+        }
+
+        public quickInfoIs(expectedText: string, expectedDocumentation?: string) {
+            this.state.verifyQuickInfoString(expectedText, expectedDocumentation);
+        }
+
+        public quickInfoAt(markerName: string, expectedText?: string, expectedDocumentation?: string) {
+            this.state.verifyQuickInfoAt(markerName, expectedText, expectedDocumentation);
+        }
+
+        public quickInfos(namesAndTexts: { [name: string]: string }) {
+            this.state.verifyQuickInfos(namesAndTexts);
+        }
+
+        public caretAtMarker(markerName?: string) {
+            this.state.verifyCaretAtMarker(markerName);
+        }
+
+        public indentationIs(numberOfSpaces: number) {
+            this.state.verifyIndentationAtCurrentPosition(numberOfSpaces);
+        }
+
+        public indentationAtPositionIs(fileName: string, position: number, numberOfSpaces: number, indentStyle = ts.IndentStyle.Smart, baseIndentSize = 0) {
+            this.state.verifyIndentationAtPosition(fileName, position, numberOfSpaces, indentStyle, baseIndentSize);
+        }
+
+        public textAtCaretIs(text: string) {
+            this.state.verifyTextAtCaretIs(text);
+        }
+
+        /**
+         * Compiles the current file and evaluates 'expr' in a context containing
+         * the emitted output, then compares (using ===) the result of that expression
+         * to 'value'. Do not use this function with external modules as it is not supported.
+         */
+        public eval(expr: string, value: any) {
+            this.state.verifyEval(expr, value);
+        }
+
+        public currentLineContentIs(text: string) {
+            this.state.verifyCurrentLineContent(text);
+        }
+
+        public currentFileContentIs(text: string) {
+            this.state.verifyCurrentFileContent(text);
+        }
+
+        public goToDefinitionIs(endMarkers: string | string[]) {
+            this.state.verifyGoToDefinitionIs(endMarkers);
+        }
+
+        public goToDefinition(startMarkerName: string | string[], endMarkerName: string | string[]): void;
+        public goToDefinition(startsAndEnds: [string | string[], string | string[]][]): void;
+        public goToDefinition(startsAndEnds: { [startMarkerName: string]: string | string[] }): void;
+        public goToDefinition(arg0: any, endMarkerName?: string | string[]) {
+            this.state.verifyGoToDefinition(arg0, endMarkerName);
+        }
+
+        public goToDefinitionForMarkers(...markerNames: string[]) {
+            this.state.verifyGoToDefinitionForMarkers(markerNames);
+        }
+
+        public goToDefinitionName(name: string, containerName: string) {
+            this.state.verifyGoToDefinitionName(name, containerName);
+        }
+
+        public verifyGetEmitOutputForCurrentFile(expected: string): void {
+            this.state.verifyGetEmitOutputForCurrentFile(expected);
+        }
+
+        public verifyGetEmitOutputContentsForCurrentFile(expected: ts.OutputFile[]): void {
+            this.state.verifyGetEmitOutputContentsForCurrentFile(expected);
+        }
+
+        public referencesAre(ranges: FourSlash.Range[]) {
+            this.state.verifyReferencesAre(ranges);
+        }
+
+        public referencesOf(start: FourSlash.Range, references: FourSlash.Range[]) {
+            this.state.verifyReferencesOf(start, references);
+        }
+
+        public rangesReferenceEachOther(ranges?: FourSlash.Range[]) {
+            this.state.verifyRangesReferenceEachOther(ranges);
+        }
+
+        public findReferencesDefinitionDisplayPartsAtCaretAre(expected: ts.SymbolDisplayPart[]) {
+            this.state.verifyDisplayPartsOfReferencedSymbol(expected);
+        }
+
+        public rangesWithSameTextReferenceEachOther() {
+            this.state.verifyRangesWithSameTextReferenceEachOther();
+        }
+
+        public currentParameterHelpArgumentNameIs(name: string) {
+            this.state.verifyCurrentParameterHelpName(name);
+        }
+
+        public currentParameterSpanIs(parameter: string) {
+            this.state.verifyCurrentParameterSpanIs(parameter);
+        }
+
+        public currentParameterHelpArgumentDocCommentIs(docComment: string) {
+            this.state.verifyCurrentParameterHelpDocComment(docComment);
+        }
+
+        public currentSignatureHelpDocCommentIs(docComment: string) {
+            this.state.verifyCurrentSignatureHelpDocComment(docComment);
+        }
+
+        public signatureHelpCountIs(expected: number) {
+            this.state.verifySignatureHelpCount(expected);
+        }
+
+        public signatureHelpArgumentCountIs(expected: number) {
+            this.state.verifySignatureHelpArgumentCount(expected);
+        }
+
+        public currentSignatureParameterCountIs(expected: number) {
+            this.state.verifyCurrentSignatureHelpParameterCount(expected);
+        }
+
+        public currentSignatureHelpIs(expected: string) {
+            this.state.verifyCurrentSignatureHelpIs(expected);
+        }
+
+        public numberOfErrorsInCurrentFile(expected: number) {
+            this.state.verifyNumberOfErrorsInCurrentFile(expected);
+        }
+
+        public baselineCurrentFileBreakpointLocations() {
+            this.state.baselineCurrentFileBreakpointLocations();
+        }
+
+        public baselineCurrentFileNameOrDottedNameSpans() {
+            this.state.baselineCurrentFileNameOrDottedNameSpans();
+        }
+
+        public baselineGetEmitOutput() {
+            this.state.baselineGetEmitOutput();
+        }
+
+        public baselineQuickInfo() {
+            this.state.baselineQuickInfo();
+        }
+
+        public nameOrDottedNameSpanTextIs(text: string) {
+            this.state.verifyCurrentNameOrDottedNameSpanText(text);
+        }
+
+        public outliningSpansInCurrentFile(spans: FourSlash.TextSpan[]) {
+            this.state.verifyOutliningSpans(spans);
+        }
+
+        public todoCommentsInCurrentFile(descriptors: string[]) {
+            this.state.verifyTodoComments(descriptors, this.state.getRanges());
+        }
+
+        public matchingBracePositionInCurrentFile(bracePosition: number, expectedMatchPosition: number) {
+            this.state.verifyMatchingBracePosition(bracePosition, expectedMatchPosition);
+        }
+
+        public noMatchingBracePositionInCurrentFile(bracePosition: number) {
+            this.state.verifyNoMatchingBracePosition(bracePosition);
+        }
+
+        public DocCommentTemplate(expectedText: string, expectedOffset: number, empty?: boolean) {
+            this.state.verifyDocCommentTemplate(empty ? undefined : { newText: expectedText, caretOffset: expectedOffset });
+        }
+
+        public noDocCommentTemplate() {
+            this.DocCommentTemplate(/*expectedText*/ undefined, /*expectedOffset*/ undefined, /*empty*/ true);
+        }
+
+        public navigationBar(json: any) {
+            this.state.verifyNavigationBar(json);
+        }
+
+        public navigationItemsListCount(count: number, searchValue: string, matchKind?: string, fileName?: string) {
+            this.state.verifyNavigationItemsCount(count, searchValue, matchKind, fileName);
+        }
+
+        public navigationItemsListContains(
+            name: string,
+            kind: string,
+            searchValue: string,
+            matchKind: string,
+            fileName?: string,
+            parentName?: string) {
+            this.state.verifyNavigationItemsListContains(
+                name,
+                kind,
+                searchValue,
+                matchKind,
+                fileName,
+                parentName);
+        }
+
+        public occurrencesAtPositionContains(range: FourSlash.Range, isWriteAccess?: boolean) {
+            this.state.verifyOccurrencesAtPositionListContains(range.fileName, range.start, range.end, isWriteAccess);
+        }
+
+        public occurrencesAtPositionCount(expectedCount: number) {
+            this.state.verifyOccurrencesAtPositionListCount(expectedCount);
+        }
+
+        public documentHighlightsAtPositionContains(range: FourSlash.Range, fileNamesToSearch: string[], kind?: string) {
+            this.state.verifyDocumentHighlightsAtPositionListContains(range.fileName, range.start, range.end, fileNamesToSearch, kind);
+        }
+
+        public documentHighlightsAtPositionCount(expectedCount: number, fileNamesToSearch: string[]) {
+            this.state.verifyDocumentHighlightsAtPositionListCount(expectedCount, fileNamesToSearch);
+        }
+
+        public completionEntryDetailIs(entryName: string, text: string, documentation?: string, kind?: string) {
+            this.state.verifyCompletionEntryDetails(entryName, text, documentation, kind);
+        }
+
+        /**
+         * This method *requires* a contiguous, complete, and ordered stream of classifications for a file.
+         */
+        public syntacticClassificationsAre(...classifications: { classificationType: string; text: string }[]) {
+            this.state.verifySyntacticClassifications(classifications);
+        }
+
+        /**
+         * This method *requires* an ordered stream of classifications for a file, and spans are highly recommended.
+         */
+        public semanticClassificationsAre(...classifications: { classificationType: string; text: string; textSpan?: FourSlash.TextSpan }[]) {
+            this.state.verifySemanticClassifications(classifications);
+        }
+
+        public renameInfoSucceeded(displayName?: string, fullDisplayName?: string, kind?: string, kindModifiers?: string) {
+            this.state.verifyRenameInfoSucceeded(displayName, fullDisplayName, kind, kindModifiers);
+        }
+
+        public renameInfoFailed(message?: string) {
+            this.state.verifyRenameInfoFailed(message);
+        }
+
+        public renameLocations(findInStrings: boolean, findInComments: boolean, ranges?: FourSlash.Range[]) {
+            this.state.verifyRenameLocations(findInStrings, findInComments, ranges);
+        }
+
+        public verifyQuickInfoDisplayParts(kind: string, kindModifiers: string, textSpan: { start: number; length: number; },
+            displayParts: ts.SymbolDisplayPart[], documentation: ts.SymbolDisplayPart[]) {
+            this.state.verifyQuickInfoDisplayParts(kind, kindModifiers, textSpan, displayParts, documentation);
+        }
+
+        public getSyntacticDiagnostics(expected: string) {
+            this.state.getSyntacticDiagnostics(expected);
+        }
+
+        public getSemanticDiagnostics(expected: string) {
+            this.state.getSemanticDiagnostics(expected);
+        }
+
+        public ProjectInfo(expected: string[]) {
+            this.state.verifyProjectInfo(expected);
+        }
+
+        public allRangesAppearInImplementationList(markerName: string) {
+            this.state.verifyRangesInImplementationList(markerName);
+        }
+    }
+
+    export class Edit {
+        constructor(private state: FourSlash.TestState) {
+        }
+        public backspace(count?: number) {
+            this.state.deleteCharBehindMarker(count);
+        }
+
+        public deleteAtCaret(times?: number) {
+            this.state.deleteChar(times);
+        }
+
+        public replace(start: number, length: number, text: string) {
+            this.state.replace(start, length, text);
+        }
+
+        public paste(text: string) {
+            this.state.paste(text);
+        }
+
+        public insert(text: string) {
+            this.insertLines(text);
+        }
+
+        public insertLine(text: string) {
+            this.insertLines(text + "\n");
+        }
+
+        public insertLines(...lines: string[]) {
+            this.state.type(lines.join("\n"));
+        }
+
+        public moveRight(count?: number) {
+            this.state.moveCaretRight(count);
+        }
+
+        public moveLeft(count?: number) {
+            if (typeof count === "undefined") {
+                count = 1;
+            }
+            this.state.moveCaretRight(count * -1);
+        }
+
+        public enableFormatting() {
+            this.state.enableFormatting = true;
+        }
+
+        public disableFormatting() {
+            this.state.enableFormatting = false;
+        }
+    }
+
+    export class Debug {
+        constructor(private state: FourSlash.TestState) {
+        }
+
+        public printCurrentParameterHelp() {
+            this.state.printCurrentParameterHelp();
+        }
+
+        public printCurrentFileState() {
+            this.state.printCurrentFileState();
+        }
+
+        public printCurrentFileStateWithWhitespace() {
+            this.state.printCurrentFileState(/*makeWhitespaceVisible*/true);
+        }
+
+        public printCurrentFileStateWithoutCaret() {
+            this.state.printCurrentFileState(/*makeWhitespaceVisible*/false, /*makeCaretVisible*/false);
+        }
+
+        public printCurrentQuickInfo() {
+            this.state.printCurrentQuickInfo();
+        }
+
+        public printCurrentSignatureHelp() {
+            this.state.printCurrentSignatureHelp();
+        }
+
+        public printMemberListMembers() {
+            this.state.printMemberListMembers();
+        }
+
+        public printCompletionListMembers() {
+            this.state.printCompletionListMembers();
+        }
+
+        public printBreakpointLocation(pos: number) {
+            this.state.printBreakpointLocation(pos);
+        }
+        public printBreakpointAtCurrentLocation() {
+            this.state.printBreakpointAtCurrentLocation();
+        }
+
+        public printNameOrDottedNameSpans(pos: number) {
+            this.state.printNameOrDottedNameSpans(pos);
+        }
+
+        public printErrorList() {
+            this.state.printErrorList();
+        }
+
+        public printNavigationItems(searchValue = ".*") {
+            this.state.printNavigationItems(searchValue);
+        }
+
+        public printNavigationBar() {
+            this.state.printNavigationBar();
+        }
+
+        public printReferences() {
+            this.state.printReferences();
+        }
+
+        public printContext() {
+            this.state.printContext();
+        }
+    }
+
+    export class Format {
+        constructor(private state: FourSlash.TestState) {
+        }
+
+        public document() {
+            this.state.formatDocument();
+        }
+
+        public copyFormatOptions(): ts.FormatCodeSettings {
+            return this.state.copyFormatOptions();
+        }
+
+        public setFormatOptions(options: ts.FormatCodeOptions) {
+            return this.state.setFormatOptions(options);
+        }
+
+        public selection(startMarker: string, endMarker: string) {
+            this.state.formatSelection(this.state.getMarkerByName(startMarker).position, this.state.getMarkerByName(endMarker).position);
+        }
+
+        public onType(posMarker: string, key: string) {
+            this.state.formatOnType(this.state.getMarkerByName(posMarker).position, key);
+        }
+
+        public setOption(name: string, value: number): void;
+        public setOption(name: string, value: string): void;
+        public setOption(name: string, value: boolean): void;
+        public setOption(name: string, value: any): void {
+            (<any>this.state.formatCodeSettings)[name] = value;
+        }
+    }
+
+    export class Cancellation {
+        constructor(private state: FourSlash.TestState) {
+        }
+
+        public resetCancelled() {
+            this.state.resetCancelled();
+        }
+
+        public setCancelled(numberOfCalls = 0) {
+            this.state.setCancelled(numberOfCalls);
+        }
+    }
+
+    export namespace Classification {
+        export function comment(text: string, position?: number): { classificationType: string; text: string; textSpan?: FourSlash.TextSpan } {
+            return getClassification("comment", text, position);
+        }
+
+        export function identifier(text: string, position?: number): { classificationType: string; text: string; textSpan?: FourSlash.TextSpan } {
+            return getClassification("identifier", text, position);
+        }
+
+        export function keyword(text: string, position?: number): { classificationType: string; text: string; textSpan?: FourSlash.TextSpan } {
+            return getClassification("keyword", text, position);
+        }
+
+        export function numericLiteral(text: string, position?: number): { classificationType: string; text: string; textSpan?: FourSlash.TextSpan } {
+            return getClassification("numericLiteral", text, position);
+        }
+
+        export function operator(text: string, position?: number): { classificationType: string; text: string; textSpan?: FourSlash.TextSpan } {
+            return getClassification("operator", text, position);
+        }
+
+        export function stringLiteral(text: string, position?: number): { classificationType: string; text: string; textSpan?: FourSlash.TextSpan } {
+            return getClassification("stringLiteral", text, position);
+        }
+
+        export function whiteSpace(text: string, position?: number): { classificationType: string; text: string; textSpan?: FourSlash.TextSpan } {
+            return getClassification("whiteSpace", text, position);
+        }
+
+        export function text(text: string, position?: number): { classificationType: string; text: string; textSpan?: FourSlash.TextSpan } {
+            return getClassification("text", text, position);
+        }
+
+        export function punctuation(text: string, position?: number): { classificationType: string; text: string; textSpan?: FourSlash.TextSpan } {
+            return getClassification("punctuation", text, position);
+        }
+
+        export function docCommentTagName(text: string, position?: number): { classificationType: string; text: string; textSpan?: FourSlash.TextSpan } {
+            return getClassification("docCommentTagName", text, position);
+        }
+
+        export function className(text: string, position?: number): { classificationType: string; text: string; textSpan?: FourSlash.TextSpan } {
+            return getClassification("className", text, position);
+        }
+
+        export function enumName(text: string, position?: number): { classificationType: string; text: string; textSpan?: FourSlash.TextSpan } {
+            return getClassification("enumName", text, position);
+        }
+
+        export function interfaceName(text: string, position?: number): { classificationType: string; text: string; textSpan?: FourSlash.TextSpan } {
+            return getClassification("interfaceName", text, position);
+        }
+
+        export function moduleName(text: string, position?: number): { classificationType: string; text: string; textSpan?: FourSlash.TextSpan } {
+            return getClassification("moduleName", text, position);
+        }
+
+        export function typeParameterName(text: string, position?: number): { classificationType: string; text: string; textSpan?: FourSlash.TextSpan } {
+            return getClassification("typeParameterName", text, position);
+        }
+
+        export function parameterName(text: string, position?: number): { classificationType: string; text: string; textSpan?: FourSlash.TextSpan } {
+            return getClassification("parameterName", text, position);
+        }
+
+        export function typeAliasName(text: string, position?: number): { classificationType: string; text: string; textSpan?: FourSlash.TextSpan } {
+            return getClassification("typeAliasName", text, position);
+        }
+
+        export function jsxOpenTagName(text: string, position?: number): { classificationType: string; text: string; textSpan?: FourSlash.TextSpan } {
+            return getClassification("jsxOpenTagName", text, position);
+        }
+
+        export function jsxCloseTagName(text: string, position?: number): { classificationType: string; text: string; textSpan?: FourSlash.TextSpan } {
+            return getClassification("jsxCloseTagName", text, position);
+        }
+
+        export function jsxSelfClosingTagName(text: string, position?: number): { classificationType: string; text: string; textSpan?: FourSlash.TextSpan } {
+            return getClassification("jsxSelfClosingTagName", text, position);
+        }
+
+        export function jsxAttribute(text: string, position?: number): { classificationType: string; text: string; textSpan?: FourSlash.TextSpan } {
+            return getClassification("jsxAttribute", text, position);
+        }
+
+        export function jsxText(text: string, position?: number): { classificationType: string; text: string; textSpan?: FourSlash.TextSpan } {
+            return getClassification("jsxText", text, position);
+        }
+
+        export function jsxAttributeStringLiteralValue(text: string, position?: number): { classificationType: string; text: string; textSpan?: FourSlash.TextSpan } {
+            return getClassification("jsxAttributeStringLiteralValue", text, position);
+        }
+
+        function getClassification(type: string, text: string, position?: number) {
+            return {
+                classificationType: type,
+                text: text,
+                textSpan: position === undefined ? undefined : { start: position, end: position + text.length }
+            };
+        }
+    }
+}