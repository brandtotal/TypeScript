//
// Copyright (c) Microsoft Corporation.  All rights reserved.
// 
// Licensed under the Apache License, Version 2.0 (the "License");
// you may not use this file except in compliance with the License.
// You may obtain a copy of the License at
//   http://www.apache.org/licenses/LICENSE-2.0
//
// Unless required by applicable law or agreed to in writing, software
// distributed under the License is distributed on an "AS IS" BASIS,
// WITHOUT WARRANTIES OR CONDITIONS OF ANY KIND, either express or implied.
// See the License for the specific language governing permissions and
// limitations under the License.
//

/// <reference path='..\services\services.ts' />
/// <reference path='..\services\shims.ts' />
/// <reference path='..\compiler\core.ts' />
/// <reference path='..\compiler\sys.ts' />
/// <reference path='external\mocha.d.ts'/>
/// <reference path='external\chai.d.ts'/>
/// <reference path='sourceMapRecorder.ts'/>

// this will work in the browser via browserify
var _chai: typeof chai = require('chai');
var assert: typeof _chai.assert = _chai.assert;
declare var __dirname: any; // Node-specific
var global = <any>Function("return this").call(null);

module Utils {
    var global = <any>Function("return this").call(null);

    // Setup some globals based on the current environment
    export const enum ExecutionEnvironment {
        Node,
        Browser,
        CScript
    }

    export function getExecutionEnvironment() {
        if (typeof WScript !== "undefined" && typeof ActiveXObject === "function") {
            return ExecutionEnvironment.CScript;
        } else if (process && (<any>process).execPath && (<any>process).execPath.indexOf("node") !== -1) {
            return ExecutionEnvironment.Node;
        } else {
            return ExecutionEnvironment.Browser;
        }
    }

    export var currentExecutionEnvironment = getExecutionEnvironment();

    export function evalFile(fileContents: string, filename: string, nodeContext?: any) {
        var environment = getExecutionEnvironment();
        switch (environment) {
            case ExecutionEnvironment.CScript:
            case ExecutionEnvironment.Browser:
                eval(fileContents);
                break;
            case ExecutionEnvironment.Node:
                var vm = require('vm');
                if (nodeContext) {
                    vm.runInNewContext(fileContents, nodeContext, filename);
                } else {
                    vm.runInThisContext(fileContents, filename);
                }
                break;
            default:
                throw new Error('Unknown context');
        }
    }

    /** Splits the given string on \r\n or on only \n if that fails */
    export function splitContentByNewlines(content: string) {
        // Split up the input file by line
        // Note: IE JS engine incorrectly handles consecutive delimiters here when using RegExp split, so
        // we have to string-based splitting instead and try to figure out the delimiting chars
        var lines = content.split('\r\n');
        if (lines.length === 1) {
            lines = content.split('\n');
        }
        return lines;
    }

    /** Reads a file under /tests */
    export function readTestFile(path: string) {
        if (path.indexOf('tests') < 0) {
            path = "tests/" + path;
        }

        try {
            var content = sys.readFile(Harness.userSpecifiedroot + path);
        }
        catch (err) {
            return undefined;
        }

        return content;
    }

    export function memoize<T extends Function>(f: T): T {
        var cache: { [idx: string]: any } = {};

        return <any>(() => {
            var key = Array.prototype.join.call(arguments);
            var cachedResult = cache[key];
            if (cachedResult) {
                return cachedResult;
            } else {
                return cache[key] = f.apply(this, arguments);
            }
        });
    }
}

module Harness.Path {
    export function getFileName(fullPath: string) {
        return fullPath.replace(/^.*[\\\/]/, '');
    }

    export function filePath(fullPath: string) {
        fullPath = ts.normalizeSlashes(fullPath);
        var components = fullPath.split("/");
        var path: string[] = components.slice(0, components.length - 1);
        return path.join("/") + "/";
    }
}

module Harness {
    export interface IO {
        readFile(path: string): string;
        writeFile(path: string, contents: string): void;
        directoryName(path: string): string;
        createDirectory(path: string): void;
        fileExists(filename: string): boolean;
        directoryExists(path: string): boolean;
        deleteFile(filename: string): void;
        listFiles(path: string, filter: RegExp, options?: { recursive?: boolean }): string[];
        log(text: string): void;
        getMemoryUsage? (): number;
    }

    module IOImpl {
        declare class Enumerator {
            public atEnd(): boolean;
            public moveNext(): boolean;
            public item(): any;
            constructor(o: any);
        }

        export module CScript {
            var fso: any;
            if (global.ActiveXObject) {
                fso = new global.ActiveXObject("Scripting.FileSystemObject");
            } else {
                fso = {};
            }

            export var readFile: typeof IO.readFile = sys.readFile;
            export var writeFile: typeof IO.writeFile = sys.writeFile;
            export var directoryName: typeof IO.directoryName = fso.GetParentFolderName;
            export var directoryExists: typeof IO.directoryExists = fso.FolderExists;
            export var fileExists: typeof IO.fileExists = fso.FileExists;
            export var log: typeof IO.log = global.WScript && global.WScript.StdOut.WriteLine;

            export function createDirectory(path: string) {
                if (directoryExists(path)) {
                    fso.CreateFolder(path);
                }
            }

            export function deleteFile(path: string) {
                if (fileExists(path)) {
                    fso.DeleteFile(path, true); // true: delete read-only files
                }
            }

            export var listFiles: typeof IO.listFiles = (path, spec?, options?) => {
                options = options || <{ recursive?: boolean; }>{};
                function filesInFolder(folder: any, root: string): string[] {
                    var paths: string[] = [];
                    var fc: any;

                    if (options.recursive) {
                        fc = new Enumerator(folder.subfolders);

                        for (; !fc.atEnd(); fc.moveNext()) {
                            paths = paths.concat(filesInFolder(fc.item(), root + "\\" + fc.item().Name));
                        }
                    }

                    fc = new Enumerator(folder.files);

                    for (; !fc.atEnd(); fc.moveNext()) {
                        if (!spec || fc.item().Name.match(spec)) {
                            paths.push(root + "\\" + fc.item().Name);
                        }
                    }

                    return paths;
                }

                var folder: any = fso.GetFolder(path);
                var paths: string[] = [];

                return filesInFolder(folder, path);

            }
        }

        export module Node {
            declare var require: any;
            var fs: any, pathModule: any;
            if (require) {
                fs = require('fs');
                pathModule = require('path');
            } else {
                fs = pathModule = {};
            }

            export var readFile: typeof IO.readFile = sys.readFile;
            export var writeFile: typeof IO.writeFile = sys.writeFile;
            export var fileExists: typeof IO.fileExists = fs.existsSync;
            export var log: typeof IO.log = console.log;

            export function createDirectory(path: string) {
                if (!directoryExists(path)) {
                    fs.mkdirSync(path);
                }
            }

            export function deleteFile(path: string) {
                try {
                    fs.unlinkSync(path);
                } catch (e) {
                }
            }

            export function directoryExists(path: string): boolean {
                return fs.existsSync(path) && fs.statSync(path).isDirectory();
            }

            export function directoryName(path: string) {
                var dirPath = pathModule.dirname(path);

                // Node will just continue to repeat the root path, rather than return null
                if (dirPath === path) {
                    dirPath = null;
                } else {
                    return dirPath;
                }
            }

            export var listFiles: typeof IO.listFiles = (path, spec?, options?) => {
                options = options || <{ recursive?: boolean; }>{};

                function filesInFolder(folder: string): string[] {
                    var paths: string[] = [];

                    var files = fs.readdirSync(folder);
                    for (var i = 0; i < files.length; i++) {
                        var pathToFile = pathModule.join(folder, files[i]);
                        var stat = fs.statSync(pathToFile);
                        if (options.recursive && stat.isDirectory()) {
                            paths = paths.concat(filesInFolder(pathToFile));
                        }
                        else if (stat.isFile() && (!spec || files[i].match(spec))) {
                            paths.push(pathToFile);
                        }
                    }

                    return paths;
                }

                return filesInFolder(path);
            }

            export var getMemoryUsage: typeof IO.getMemoryUsage = () => {
                if (global.gc) {
                    global.gc();
                }
                return process.memoryUsage().heapUsed;
            }
        }

        export module Network {
            var serverRoot = "http://localhost:8888/";

            // Unused?
            var newLine = '\r\n';
            var currentDirectory = () => '';
            var supportsCodePage = () => false;

            module Http {
                function waitForXHR(xhr: XMLHttpRequest) {
                    while (xhr.readyState !== 4) { }
                    return { status: xhr.status, responseText: xhr.responseText };
                }

                /// Ask the server to use node's path.resolve to resolve the given path
                function getResolvedPathFromServer(path: string) {
                    var xhr = new XMLHttpRequest();
                    try {
                        xhr.open("GET", path + "?resolve", false);
                        xhr.send();
                    }
                    catch (e) {
                        return { status: 404, responseText: null };
                    }

                    return waitForXHR(xhr);
                }

                export interface XHRResponse {
                    status: number;
                    responseText: string;
                }

                /// Ask the server for the contents of the file at the given URL via a simple GET request
                export function getFileFromServerSync(url: string): XHRResponse {
                    var xhr = new XMLHttpRequest();
                    try {
                        xhr.open("GET", url, false);
                        xhr.send();
                    }
                    catch (e) {
                        return { status: 404, responseText: null };
                    }

                    return waitForXHR(xhr);
                }

                /// Submit a POST request to the server to do the given action (ex WRITE, DELETE) on the provided URL
                export function writeToServerSync(url: string, action: string, contents?: string): XHRResponse {
                    var xhr = new XMLHttpRequest();
                    try {
                        var action = '?action=' + action;
                        xhr.open('POST', url + action, false);
                        xhr.setRequestHeader('Access-Control-Allow-Origin', '*');
                        xhr.send(contents);
                    }
                    catch (e) {
                        return { status: 500, responseText: null };
                    }

                    return waitForXHR(xhr);
                }
            }

            export function createDirectory(path: string) {
                // Do nothing (?)
            }

            export function deleteFile(path: string) {
                Http.writeToServerSync(serverRoot + path, 'DELETE', null);
            }

            export function directoryExists(path: string): boolean {
                return false;
            }

            function directoryNameImpl(path: string) {
                var dirPath = path;
                // root of the server
                if (dirPath.match(/localhost:\d+$/) || dirPath.match(/localhost:\d+\/$/)) {
                    dirPath = null;
                    // path + filename
                } else if (dirPath.indexOf('.') === -1) {
                    dirPath = dirPath.substring(0, dirPath.lastIndexOf('/'));
                    // path
                } else {
                    // strip any trailing slash
                    if (dirPath.match(/.*\/$/)) {
                        dirPath = dirPath.substring(0, dirPath.length - 2);
                    }
                    var dirPath = dirPath.substring(0, dirPath.lastIndexOf('/'));
                }

                return dirPath;
            }
            export var directoryName: typeof IO.directoryName = Utils.memoize(directoryNameImpl);

            export function fileExists(path: string): boolean {
                var response = Http.getFileFromServerSync(serverRoot + path);
                return response.status === 200;
            }

            export function _listFilesImpl(path: string, spec?: RegExp, options?: any) {
                var response = Http.getFileFromServerSync(serverRoot + path);
                if (response.status === 200) {
                    var results = response.responseText.split(',');
                    if (spec) {
                        return results.filter(file => spec.test(file));
                    } else {
                        return results;
                    }
                }
                else {
                    return [''];
                }
            };
            export var listFiles = Utils.memoize(_listFilesImpl);

            export var log = console.log;

            export function readFile(file: string) {
                var response = Http.getFileFromServerSync(serverRoot + file);
                if (response.status === 200) {
                    return response.responseText;
                } else {
                    return null;
                }
            }

            export function writeFile(path: string, contents: string) {
                Http.writeToServerSync(serverRoot + path, 'WRITE', contents);
            }
        }
    }

    export var IO: IO;
    switch (Utils.getExecutionEnvironment()) {
        case Utils.ExecutionEnvironment.CScript:
            IO = IOImpl.CScript;
            break;
        case Utils.ExecutionEnvironment.Node:
            IO = IOImpl.Node;
            break;
        case Utils.ExecutionEnvironment.Browser:
            IO = IOImpl.Network;
            break;
    }
}



module Harness {
    var tcServicesFilename = "typescriptServices.js";

    export var libFolder: string;
    switch (Utils.getExecutionEnvironment()) {
        case Utils.ExecutionEnvironment.CScript:
            libFolder = "built/local/";
            tcServicesFilename = "built/local/typescriptServices.js";
            break;
        case Utils.ExecutionEnvironment.Node:
            libFolder = "built/local/";
            tcServicesFilename = "built/local/typescriptServices.js";
            break;
        case Utils.ExecutionEnvironment.Browser:
            libFolder = "built/local/";
            tcServicesFilename = "built/local/typescriptServices.js";
            break;
        default:
            throw new Error('Unknown context');
    }
    export var tcServicesFile = IO.readFile(tcServicesFilename);

    export interface SourceMapEmitterCallback {
        (emittedFile: string, emittedLine: number, emittedColumn: number, sourceFile: string, sourceLine: number, sourceColumn: number, sourceName: string): void;
    }

    // Settings 
    export var userSpecifiedroot = "";

    /** Functionality for compiling TypeScript code */
    export module Compiler {
        /** Aggregate various writes into a single array of lines. Useful for passing to the
         *  TypeScript compiler to fill with source code or errors.
         */
        export class WriterAggregator implements ITextWriter {
            public lines: string[] = [];
            public currentLine = <string>undefined;

            public Write(str: string) {
                // out of memory usage concerns avoid using + or += if we're going to do any manipulation of this string later
                this.currentLine = [(this.currentLine || ''), str].join('');
            }

            public WriteLine(str: string) {
                // out of memory usage concerns avoid using + or += if we're going to do any manipulation of this string later
                this.lines.push([(this.currentLine || ''), str].join(''));
                this.currentLine = undefined;
            }

            public Close() {
                if (this.currentLine !== undefined) { this.lines.push(this.currentLine); }
                this.currentLine = undefined;
            }

            public reset() {
                this.lines = [];
                this.currentLine = undefined;
            }
        }

        export interface IEmitterIOHost {
            writeFile(path: string, contents: string, writeByteOrderMark: boolean): void;
            resolvePath(path: string): string;
        }

        /** Mimics having multiple files, later concatenated to a single file. */
        export class EmitterIOHost implements IEmitterIOHost {
            private fileCollection: any = {};

            /** create file gets the whole path to create, so this works as expected with the --out parameter */
            public writeFile(s: string, contents: string, writeByteOrderMark: boolean): void {
                var writer: ITextWriter;
                if (this.fileCollection[s]) {
                    writer = <ITextWriter>this.fileCollection[s];
                }
                else {
                    writer = new Harness.Compiler.WriterAggregator();
                    this.fileCollection[s] = writer;
                }

                writer.Write(contents);
                writer.Close();
            }

            public resolvePath(s: string) { return s; }

            public reset() { this.fileCollection = {}; }

            public toArray(): { fileName: string; file: WriterAggregator; }[] {
                var result: { fileName: string; file: WriterAggregator; }[] = [];
                for (var p in this.fileCollection) {
                    if (this.fileCollection.hasOwnProperty(p)) {
                        var current = <Harness.Compiler.WriterAggregator>this.fileCollection[p];
                        if (current.lines.length > 0) {
                            if (p.indexOf('.d.ts') !== -1) { current.lines.unshift(['////[', Path.getFileName(p), ']'].join('')); }
                            result.push({ fileName: p, file: this.fileCollection[p] });
                        }
                    }
                }
                return result;
            }
        }

        export var defaultLibFileName = 'lib.d.ts';
        export var defaultLibSourceFile = ts.createSourceFile(defaultLibFileName, IO.readFile(libFolder + 'lib.core.d.ts'), /*languageVersion*/ ts.ScriptTarget.Latest, /*version:*/ "0");

        // Cache these between executions so we don't have to re-parse them for every test
        export var fourslashFilename = 'fourslash.ts';
        export var fourslashSourceFile: ts.SourceFile;

        export function getCanonicalFileName(fileName: string): string {
            return sys.useCaseSensitiveFileNames ? fileName : fileName.toLowerCase();
        }

        export function createCompilerHost(inputFiles: { unitName: string; content: string; }[],
            writeFile: (fn: string, contents: string, writeByteOrderMark: boolean) => void,
            scriptTarget: ts.ScriptTarget,
            useCaseSensitiveFileNames: boolean): ts.CompilerHost {

            // Local get canonical file name function, that depends on passed in parameter for useCaseSensitiveFileNames
            function getCanonicalFileName(fileName: string): string {
                return useCaseSensitiveFileNames ? fileName : fileName.toLowerCase();
            }

            var filemap: { [filename: string]: ts.SourceFile; } = {};
            // Register input files
            function register(file: { unitName: string; content: string; }) {
                if (file.content !== undefined) {
                    var filename = ts.normalizeSlashes(file.unitName);
                    filemap[getCanonicalFileName(filename)] = ts.createSourceFile(filename, file.content, scriptTarget, /*version:*/ "0");
                }
            };
            inputFiles.forEach(register);

            return {
                getCurrentDirectory: sys.getCurrentDirectory,
                getCancellationToken: (): any => undefined,
                getSourceFile: (fn, languageVersion) => {
                    if (Object.prototype.hasOwnProperty.call(filemap, getCanonicalFileName(fn))) {
                        return filemap[getCanonicalFileName(fn)];
                    }
                    else if (fn === fourslashFilename) {
                        var tsFn = 'tests/cases/fourslash/' + fourslashFilename;
                        fourslashSourceFile = fourslashSourceFile || ts.createSourceFile(tsFn, Harness.IO.readFile(tsFn), scriptTarget, /*version*/ "0", /*isOpen*/ false);
                        return fourslashSourceFile;
                    }
                    else {
                        var lib = defaultLibFileName;
                        if (fn === defaultLibFileName) {
                            return defaultLibSourceFile;
                        }
                        // Don't throw here -- the compiler might be looking for a test that actually doesn't exist as part of the TC
                        return null;
                    }
                },
                getDefaultLibFilename: () => defaultLibFileName,
                writeFile: writeFile,
                getCanonicalFileName: getCanonicalFileName,
                useCaseSensitiveFileNames: () => useCaseSensitiveFileNames,
                getNewLine: ()=> sys.newLine
            };
        }

        export class HarnessCompiler {
            private inputFiles: { unitName: string; content: string }[] = [];
            private compileOptions: ts.CompilerOptions;
            private settings: Harness.TestCaseParser.CompilerSetting[] = [];

            private lastErrors: HarnessDiagnostic[];

            public reset() {
                this.inputFiles = [];
                this.settings = [];
                this.lastErrors = [];
            }

            public reportCompilationErrors() {
                return this.lastErrors;
            }

            public setCompilerSettingsFromOptions(tcSettings: ts.CompilerOptions) {
                this.settings = Object.keys(tcSettings).map(k => ({ flag: k, value: (<any>tcSettings)[k] }));
            }

            public setCompilerSettings(tcSettings: Harness.TestCaseParser.CompilerSetting[]) {
                this.settings = tcSettings;
            }

            public addInputFiles(files: { unitName: string; content: string }[]) {
                files.forEach(file => this.addInputFile(file));
            }

            public addInputFile(file: { unitName: string; content: string }) {
                this.inputFiles.push(file);
            }

            public setCompilerOptions(options?: ts.CompilerOptions) {
                this.compileOptions = options || { noResolve: false };
            }

            public emitAll(ioHost?: IEmitterIOHost) {
                this.compileFiles(this.inputFiles, [], (result) => {
                    result.files.forEach(file => {
                        ioHost.writeFile(file.fileName, file.code, false);
                    });
                    result.declFilesCode.forEach(file => {
                        ioHost.writeFile(file.fileName, file.code, false);
                    });
                    result.sourceMaps.forEach(file => {
                        ioHost.writeFile(file.fileName, file.code, false);
                    });
                }, () => { }, this.compileOptions);
            }

            public compileFiles(inputFiles: { unitName: string; content: string }[],
                otherFiles: { unitName: string; content: string }[],
                onComplete: (result: CompilerResult, checker: ts.TypeChecker) => void,
                settingsCallback?: (settings: ts.CompilerOptions) => void,
                options?: ts.CompilerOptions) {

                options = options || { noResolve: false };
                options.target = options.target || ts.ScriptTarget.ES3;
                options.module = options.module || ts.ModuleKind.None;
                options.noErrorTruncation = true;

                if (settingsCallback) {
                    settingsCallback(null);
                }

                var useCaseSensitiveFileNames = sys.useCaseSensitiveFileNames;
                this.settings.forEach(setting => {
                    switch (setting.flag.toLowerCase()) {
                        // "filename", "comments", "declaration", "module", "nolib", "sourcemap", "target", "out", "outdir", "noimplicitany", "noresolve"
                        case "module":
                        case "modulegentarget":
                            if (typeof setting.value === 'string') {
                                if (setting.value.toLowerCase() === 'amd') {
                                    options.module = ts.ModuleKind.AMD;
                                } else if (setting.value.toLowerCase() === 'commonjs') {
                                    options.module = ts.ModuleKind.CommonJS;
                                } else if (setting.value.toLowerCase() === 'unspecified') {
                                    options.module = ts.ModuleKind.None;
                                } else {
                                    throw new Error('Unknown module type ' + setting.value);
                                }
                            } else {
                                options.module = <any>setting.value;
                            }
                            break;

                        case "target":
                        case 'codegentarget':
                            if (typeof setting.value === 'string') {
                                if (setting.value.toLowerCase() === 'es3') {
                                    options.target = ts.ScriptTarget.ES3;
                                } else if (setting.value.toLowerCase() === 'es5') {
                                    options.target = ts.ScriptTarget.ES5;
                                } else if (setting.value.toLowerCase() === 'es6') {
                                    options.target = ts.ScriptTarget.ES6;
                                } else {
                                    throw new Error('Unknown compile target ' + setting.value);
                                }
                            } else {
                                options.target = <any>setting.value;
                            }
                            break;

                        case 'noemitonerror':
                            options.noEmitOnError = !!setting.value;
                            break;

                        case 'noresolve':
                            options.noResolve = !!setting.value;
                            break;

                        case 'noimplicitany':
                            options.noImplicitAny = !!setting.value;
                            break;

                        case 'nolib':
                            options.noLib = !!setting.value;
                            break;

                        case 'out':
                        case 'outfileoption':
                            options.out = setting.value;
                            break;

                        case 'outdiroption':
                        case 'outdir':
                            options.outDir = setting.value;
                            break;

                        case 'sourceroot':
                            options.sourceRoot = setting.value;
                            break;

                        case 'sourcemap':
                            options.sourceMap = !!setting.value;
                            break;

                        case 'declaration':
                            options.declaration = !!setting.value;
                            break;

                        case 'newline':
                        case 'newlines':
                            sys.newLine = setting.value;
                            break;

                        case 'comments':
                            options.removeComments = setting.value === 'false';
                            break;

                        case 'usecasesensitivefilenames':
                            useCaseSensitiveFileNames = setting.value === 'true';
                            break;

                        case 'mapsourcefiles':
                        case 'maproot':
                        case 'generatedeclarationfiles':
                        case 'gatherDiagnostics':
                        case 'codepage':
                        case 'createFileLog':
                        case 'filename':
                        case 'removecomments':
                        case 'watch':
                        case 'allowautomaticsemicoloninsertion':
                        case 'locale':
                            // Not supported yet
                            break;

                        case 'emitbom':
                            options.emitBOM = !!setting.value;
                            break;

                        case 'errortruncation':
                            options.noErrorTruncation = setting.value === 'false';
                            break;
                        case 'preserveconstenums':
                            options.preserveConstEnums = setting.value === 'true';
                            break;
                        default:
                            throw new Error('Unsupported compiler setting ' + setting.flag);
                    }
                });

                var filemap: { [name: string]: ts.SourceFile; } = {};
                var register = (file: { unitName: string; content: string; }) => {
                    if (file.content !== undefined) {
                        var filename = ts.normalizeSlashes(file.unitName);
                        filemap[getCanonicalFileName(filename)] = ts.createSourceFile(filename, file.content, options.target, /*version:*/ "0");
                    }
                };
                inputFiles.forEach(register);
                otherFiles.forEach(register);

                var fileOutputs: GeneratedFile[] = [];

                var programFiles = inputFiles.map(file => file.unitName);
                var program = ts.createProgram(programFiles, options, createCompilerHost(inputFiles.concat(otherFiles),
                    (fn, contents, writeByteOrderMark) => fileOutputs.push({ fileName: fn, code: contents, writeByteOrderMark: writeByteOrderMark }),
                    options.target,
                    useCaseSensitiveFileNames));

                var checker = program.getTypeChecker(/*fullTypeCheckMode*/ true);
                checker.checkProgram();

                var isEmitBlocked = checker.isEmitBlocked();

                // only emit if there weren't parse errors
                var emitResult: ts.EmitResult;
                if (!isEmitBlocked) {
                    emitResult = checker.emitFiles();
                }

                var errors: HarnessDiagnostic[] = [];
                program.getDiagnostics().concat(checker.getDiagnostics()).concat(emitResult ? emitResult.errors : []).forEach(err => {
                    // TODO: new compiler formats errors after this point to add . and newlines so we'll just do it manually for now
                    errors.push(getMinimalDiagnostic(err));
                });
                this.lastErrors = errors;

                var result = new CompilerResult(fileOutputs, errors, program, sys.getCurrentDirectory(), emitResult ? emitResult.sourceMaps : undefined);
                onComplete(result, checker);

                // reset what newline means in case the last test changed it
                sys.newLine = '\r\n';
                return options;
            }

            public compileDeclarationFiles(inputFiles: { unitName: string; content: string; }[],
                otherFiles: { unitName: string; content: string; }[],
                result: CompilerResult,
                settingsCallback?: (settings: ts.CompilerOptions) => void,
                options?: ts.CompilerOptions) {
                if (options.declaration && result.errors.length === 0 && result.declFilesCode.length !== result.files.length) {
                    throw new Error('There were no errors and declFiles generated did not match number of js files generated');
                }

                // if the .d.ts is non-empty, confirm it compiles correctly as well
                if (options.declaration && result.errors.length === 0 && result.declFilesCode.length > 0) {
                    var declInputFiles: { unitName: string; content: string }[] = [];
                    var declOtherFiles: { unitName: string; content: string }[] = [];
                    var declResult: Harness.Compiler.CompilerResult;

                    ts.forEach(inputFiles, file => addDtsFile(file, declInputFiles));
                    ts.forEach(otherFiles, file => addDtsFile(file, declOtherFiles));
                    this.compileFiles(declInputFiles, declOtherFiles, function (compileResult) {
                        declResult = compileResult;
                    }, settingsCallback, options);

                    return { declInputFiles: declInputFiles, declOtherFiles: declOtherFiles, declResult: declResult };
                }

                function addDtsFile(file: { unitName: string; content: string }, dtsFiles: { unitName: string; content: string }[]) {
                    if (isDTS(file.unitName)) {
                        dtsFiles.push(file);
                    }
                    else if (isTS(file.unitName)) {
                        var declFile = findResultCodeFile(file.unitName);
                        if (!findUnit(declFile.fileName, declInputFiles) && !findUnit(declFile.fileName, declOtherFiles)) {
                            dtsFiles.push({ unitName: declFile.fileName, content: declFile.code });
                        }
                    }

                    function findResultCodeFile(fileName: string) {
                        var dTsFileName = ts.forEach(result.program.getSourceFiles(), sourceFile => {
                            if (sourceFile.filename === fileName) {
                                // Is this file going to be emitted separately
                                var sourceFileName: string;
                                if (ts.isExternalModule(sourceFile) || !options.out) {
                                    if (options.outDir) {
                                        var sourceFilePath = ts.getNormalizedPathFromPathComponents(ts.getNormalizedPathComponents(sourceFile.filename, result.currentDirectoryForProgram));
                                        sourceFilePath = sourceFilePath.replace(result.program.getCommonSourceDirectory(), "");
                                        sourceFileName = ts.combinePaths(options.outDir, sourceFilePath);
                                    }
                                    else {
                                        sourceFileName = sourceFile.filename;
                                    }
                                }
                                else {
                                    // Goes to single --out file
                                    sourceFileName = options.out;
                                }

                                return ts.removeFileExtension(sourceFileName) + ".d.ts";
                            }
                        });
                        
                        return ts.forEach(result.declFilesCode, declFile => declFile.fileName === dTsFileName ? declFile : undefined);
                    }

                    function findUnit(fileName: string, units: { unitName: string; content: string; }[]) {
                        return ts.forEach(units, unit => unit.unitName === fileName ? unit : undefined);
                    }
                }
            }
        }

        export function getMinimalDiagnostic(err: ts.Diagnostic): HarnessDiagnostic {
            var errorLineInfo = err.file ? err.file.getLineAndCharacterFromPosition(err.start) : { line: 0, character: 0 };
            return {
                filename: err.file && err.file.filename,
                start: err.start,
                end: err.start + err.length,
                line: errorLineInfo.line,
                character: errorLineInfo.character,
                message: err.messageText,
                category: ts.DiagnosticCategory[err.category].toLowerCase(),
                code: err.code
            };
        }

        export function minimalDiagnosticsToString(diagnostics: HarnessDiagnostic[]) {
            // This is basically copied from tsc.ts's reportError to replicate what tsc does
            var errorOutput = "";
            ts.forEach(diagnostics, diagnotic => {
                if (diagnotic.filename) {
                    errorOutput += diagnotic.filename + "(" + diagnotic.line + "," + diagnotic.character + "): ";
                }

                errorOutput += diagnotic.category + " TS" + diagnotic.code + ": " + diagnotic.message + sys.newLine;
            });

            return errorOutput;
        }

        export function getErrorBaseline(inputFiles: { unitName: string; content: string }[], diagnostics: HarnessDiagnostic[]) {

            var outputLines: string[] = [];
            // Count up all the errors we find so we don't miss any
            var totalErrorsReported = 0;

            function outputErrorText(error: Harness.Compiler.HarnessDiagnostic) {
                var errLines = RunnerBase.removeFullPaths(error.message)
                    .split('\n')
                    .map(s => s.length > 0 && s.charAt(s.length - 1) === '\r' ? s.substr(0, s.length - 1) : s)
                    .filter(s => s.length > 0)
                    .map(s => '!!! ' + error.category + " TS" + error.code + ": " + s);
                errLines.forEach(e => outputLines.push(e));

                totalErrorsReported++;
            }

            // Report global errors
            var globalErrors = diagnostics.filter(err => !err.filename);
            globalErrors.forEach(err => outputErrorText(err));

            // 'merge' the lines of each input file with any errors associated with it
            inputFiles.filter(f => f.content !== undefined).forEach(inputFile => {
                // Filter down to the errors in the file
                var fileErrors = diagnostics.filter(e => {
                    var errFn = e.filename;
                    return errFn && errFn === inputFile.unitName;
                });


                // Header
                outputLines.push('==== ' + inputFile.unitName + ' (' + fileErrors.length + ' errors) ====');

                // Make sure we emit something for every error
                var markedErrorCount = 0;
                // For each line, emit the line followed by any error squiggles matching this line
                // Note: IE JS engine incorrectly handles consecutive delimiters here when using RegExp split, so
                // we have to string-based splitting instead and try to figure out the delimiting chars

                var lineStarts = ts.computeLineStarts(inputFile.content);
                var lines = inputFile.content.split('\n');
                lines.forEach((line, lineIndex) => {
                    if (line.length > 0 && line.charAt(line.length - 1) === '\r') {
                        line = line.substr(0, line.length - 1);
                    }

                    var thisLineStart = lineStarts[lineIndex];
                    var nextLineStart: number;
                    // On the last line of the file, fake the next line start number so that we handle errors on the last character of the file correctly
                    if (lineIndex === lines.length - 1) {
                        nextLineStart = inputFile.content.length;
                    } else {
                        nextLineStart = lineStarts[lineIndex + 1];
                    }
                    // Emit this line from the original file
                    outputLines.push('    ' + line);
                    fileErrors.forEach(err => {
                        // Does any error start or continue on to this line? Emit squiggles
                        if ((err.end >= thisLineStart) && ((err.start < nextLineStart) || (lineIndex === lines.length - 1))) {
                            // How many characters from the start of this line the error starts at (could be positive or negative)
                            var relativeOffset = err.start - thisLineStart;
                            // How many characters of the error are on this line (might be longer than this line in reality)
                            var length = (err.end - err.start) - Math.max(0, thisLineStart - err.start);
                            // Calculate the start of the squiggle
                            var squiggleStart = Math.max(0, relativeOffset);
                            // TODO/REVIEW: this doesn't work quite right in the browser if a multi file test has files whose names are just the right length relative to one another
                            outputLines.push('    ' + line.substr(0, squiggleStart).replace(/[^\s]/g, ' ') + new Array(Math.min(length, line.length - squiggleStart) + 1).join('~'));

                            // If the error ended here, or we're at the end of the file, emit its message
                            if ((lineIndex === lines.length - 1) || nextLineStart > err.end) {
                                // Just like above, we need to do a split on a string instead of on a regex
                                // because the JS engine does regexes wrong

                                outputErrorText(err);
                                markedErrorCount++;
                            }
                        }
                    });
                });

                // Verify we didn't miss any errors in this file
                assert.equal(markedErrorCount, fileErrors.length, 'count of errors in ' + inputFile.unitName);
            });

            var numLibraryDiagnostics = ts.countWhere(diagnostics, diagnostic => {
                return diagnostic.filename && isLibraryFile(diagnostic.filename);
            });

            // Verify we didn't miss any errors in total
            assert.equal(totalErrorsReported + numLibraryDiagnostics, diagnostics.length, 'total number of errors');

            return minimalDiagnosticsToString(diagnostics) +
                sys.newLine + sys.newLine + outputLines.join('\r\n');
        }

        /* TODO: Delete?
        export function makeDefaultCompilerSettings(options?: { useMinimalDefaultLib: boolean; noImplicitAny: boolean; }) {
            var useMinimalDefaultLib = options ? options.useMinimalDefaultLib : true;
            var noImplicitAny = options ? options.noImplicitAny : false;
            var settings = new TypeScript.CompilationSettings();
            settings.codeGenTarget = TypeScript.LanguageVersion.EcmaScript5;
            settings.moduleGenTarget = TypeScript.ModuleGenTarget.Synchronous;
            settings.noLib = useMinimalDefaultLib;
            settings.noResolve = false;
            settings.noImplicitAny = noImplicitAny;
            return settings;
        }
        */

        /** The harness' compiler instance used when tests are actually run. Reseting or changing settings of this compiler instance must be done within a test case (i.e., describe/it) */
        var harnessCompiler: HarnessCompiler;

        /** Returns the singleton harness compiler instance for generating and running tests.
            If required a fresh compiler instance will be created, otherwise the existing singleton will be re-used.
        */
        export function getCompiler(opts?: { useExistingInstance: boolean; optionsForFreshInstance?: { useMinimalDefaultLib: boolean; noImplicitAny: boolean; } }) {
            return harnessCompiler = harnessCompiler || new HarnessCompiler();
        }

        // This does not need to exist strictly speaking, but many tests will need to be updated if it's removed
        export function compileString(code: string, unitName: string, callback: (result: CompilerResult) => void) {
            // NEWTODO: Re-implement 'compileString'
            throw new Error('compileString NYI');
            //var harnessCompiler = Harness.Compiler.getCompiler(Harness.Compiler.CompilerInstance.RunTime);
            //harnessCompiler.compileString(code, unitName, callback);
        }

        export interface HarnessDiagnostic {
            filename: string;
            start: number;
            end: number;
            line: number;
            character: number;
            message: string;
            category: string;
            code: number;
        }

        export interface GeneratedFile {
            fileName: string;
            code: string;
            writeByteOrderMark: boolean;
        }

        function stringEndsWith(str: string, end: string) {
            return str.substr(str.length - end.length) === end;
        }

        export function isTS(fileName: string) {
            return stringEndsWith(fileName, '.ts');
        }

        export function isDTS(fileName: string) {
            return stringEndsWith(fileName, '.d.ts');
        }

        export function isJS(fileName: string) {
            return stringEndsWith(fileName, '.js');
        }

        export function isJSMap(fileName: string) {
            return stringEndsWith(fileName, '.js.map');
        }

        /** Contains the code and errors of a compilation and some helper methods to check its status. */
        export class CompilerResult {
            public files: GeneratedFile[] = [];
            public errors: HarnessDiagnostic[] = [];
            public declFilesCode: GeneratedFile[] = [];
            public sourceMaps: GeneratedFile[] = [];

            /** @param fileResults an array of strings for the fileName and an ITextWriter with its code */
            constructor(fileResults: GeneratedFile[], errors: HarnessDiagnostic[], public program: ts.Program,
                public currentDirectoryForProgram: string, private sourceMapData: ts.SourceMapData[]) {

                fileResults.forEach(emittedFile => {
                    if (isDTS(emittedFile.fileName)) {
                        // .d.ts file, add to declFiles emit
                        this.declFilesCode.push(emittedFile);
                    } else if (isJS(emittedFile.fileName)) {
                        // .js file, add to files
                        this.files.push(emittedFile);
                    } else if (isJSMap(emittedFile.fileName)) {
                        this.sourceMaps.push(emittedFile);
                    } else {
                        throw new Error('Unrecognized file extension for file ' + emittedFile.fileName);
                    }
                });

                this.errors = errors;
            }

            public getSourceMapRecord() {
                if (this.sourceMapData) {
                    return Harness.SourceMapRecoder.getSourceMapRecord(this.sourceMapData, this.program, this.files);
                }
            }

            public isErrorAt(line: number, column: number, message: string) {
                for (var i = 0; i < this.errors.length; i++) {
                    if ((this.errors[i].line + 1) === line && (this.errors[i].character + 1) === column && this.errors[i].message === message)
                        return true;
                }

                return false;
            }
        }
    }

    export module TestCaseParser {
        /** all the necessary information to set the right compiler settings */
        export interface CompilerSetting {
            flag: string;
            value: string;
        }

        /** All the necessary information to turn a multi file test into useful units for later compilation */
        export interface TestUnitData {
            content: string;
            name: string;
            fileOptions: any;
            originalFilePath: string;
            references: string[];
        }

        // Regex for parsing options in the format "@Alpha: Value of any sort"
        var optionRegex = /^[\/]{2}\s*@(\w+)\s*:\s*(\S*)/gm;  // multiple matches on multiple lines

        // List of allowed metadata names
<<<<<<< HEAD
        var fileMetadataNames = ["filename", "comments", "declaration", "module", "nolib", "sourcemap", "target", "out", "outdir", "noemitonerror", "noimplicitany", "noresolve", "newline", "newlines", "emitbom", "errortruncation", "usecasesensitivefilenames"];
=======
        var fileMetadataNames = ["filename", "comments", "declaration", "module", "nolib", "sourcemap", "target", "out", "outdir", "noimplicitany", "noresolve", "newline", "newlines", "emitbom", "errortruncation", "usecasesensitivefilenames", "preserveconstenums"];
>>>>>>> 9a5df858

        function extractCompilerSettings(content: string): CompilerSetting[] {

            var opts: CompilerSetting[] = [];

            var match: RegExpExecArray;
            while ((match = optionRegex.exec(content)) != null) {
                opts.push({ flag: match[1], value: match[2] });
            }

            return opts;
        }

        /** Given a test file containing // @Filename directives, return an array of named units of code to be added to an existing compiler instance */
        export function makeUnitsFromTest(code: string, fileName: string): { settings: CompilerSetting[]; testUnitData: TestUnitData[]; } {
            var settings = extractCompilerSettings(code);

            // List of all the subfiles we've parsed out
            var files: TestUnitData[] = [];

            var lines = Utils.splitContentByNewlines(code);

            // Stuff related to the subfile we're parsing
            var currentFileContent: string = null;
            var currentFileOptions: any = {};
            var currentFileName: any = null;
            var refs: string[] = [];

            for (var i = 0; i < lines.length; i++) {
                var line = lines[i];
                var testMetaData = optionRegex.exec(line);
                if (testMetaData) {
                    // Comment line, check for global/file @options and record them
                    optionRegex.lastIndex = 0;
                    var fileNameIndex = fileMetadataNames.indexOf(testMetaData[1].toLowerCase());
                    if (fileNameIndex === -1) {
                        throw new Error('Unrecognized metadata name "' + testMetaData[1] + '". Available file metadata names are: ' + fileMetadataNames.join(', '));
                    } else if (fileNameIndex === 0) {
                        currentFileOptions[testMetaData[1]] = testMetaData[2];
                    } else {
                        continue;
                    }

                    // New metadata statement after having collected some code to go with the previous metadata
                    if (currentFileName) {
                        // Store result file
                        var newTestFile =
                            {
                                content: currentFileContent,
                                name: currentFileName,
                                fileOptions: currentFileOptions,
                                originalFilePath: fileName,
                                references: refs
                            };
                        files.push(newTestFile);

                        // Reset local data
                        currentFileContent = null;
                        currentFileOptions = {};
                        currentFileName = testMetaData[2];
                        refs = [];
                    } else {
                        // First metadata marker in the file
                        currentFileName = testMetaData[2];
                    }
                } else {
                    // Subfile content line
                    // Append to the current subfile content, inserting a newline needed
                    if (currentFileContent === null) {
                        currentFileContent = '';
                    } else {
                        // End-of-line
                        currentFileContent = currentFileContent + '\n';
                    }
                    currentFileContent = currentFileContent + line;
                }
            }

            // normalize the fileName for the single file case
            currentFileName = files.length > 0 ? currentFileName : Path.getFileName(fileName);

            // EOF, push whatever remains
            var newTestFile2 = {
                content: currentFileContent || '',
                name: currentFileName,
                fileOptions: currentFileOptions,
                originalFilePath: fileName,
                references: refs
            };
            files.push(newTestFile2);

            return { settings: settings, testUnitData: files };
        }
    }

    /** Support class for baseline files */
    export module Baseline {

        export interface BaselineOptions {
            LineEndingSensitive?: boolean;
            Subfolder?: string;
        }

        export function localPath(fileName: string, subfolder?: string) {
            return baselinePath(fileName, 'local', subfolder);
        }

        function referencePath(fileName: string, subfolder?: string) {
            return baselinePath(fileName, 'reference', subfolder);
        }

        function baselinePath(fileName: string, type: string, subfolder?: string) {
            if (subfolder !== undefined) {
                return Harness.userSpecifiedroot + 'tests/baselines/' + subfolder + '/' + type + '/' + fileName;
            } else {
                return Harness.userSpecifiedroot + 'tests/baselines/' + type + '/' + fileName;
            }
        }

        var fileCache: { [idx: string]: boolean } = {};
        function generateActual(actualFilename: string, generateContent: () => string): string {
            // For now this is written using TypeScript, because sys is not available when running old test cases.
            // But we need to move to sys once we have
            // Creates the directory including its parent if not already present
            function createDirectoryStructure(dirName: string) {
                if (fileCache[dirName] || IO.directoryExists(dirName)) {
                    fileCache[dirName] = true;
                    return;
                }

                var parentDirectory = IO.directoryName(dirName);
                if (parentDirectory != "") {
                    createDirectoryStructure(parentDirectory);
                }
                IO.createDirectory(dirName);
                fileCache[dirName] = true;
            }

            // Create folders if needed
            createDirectoryStructure(Harness.IO.directoryName(actualFilename));

            // Delete the actual file in case it fails
            if (IO.fileExists(actualFilename)) {
                IO.deleteFile(actualFilename);
            }

            var actual = generateContent();

            if (actual === undefined) {
                throw new Error('The generated content was "undefined". Return "null" if no baselining is required."');
            }

            // Store the content in the 'local' folder so we
            // can accept it later (manually)
            if (actual !== null) {
                IO.writeFile(actualFilename, actual);
            }

            return actual;
        }

        function compareToBaseline(actual: string, relativeFilename: string, opts: BaselineOptions) {
            // actual is now either undefined (the generator had an error), null (no file requested),
            // or some real output of the function
            if (actual === undefined) {
                // Nothing to do
                return;
            }

            var refFilename = referencePath(relativeFilename, opts && opts.Subfolder);

            if (actual === null) {
                actual = '<no content>';
            }

            var expected = '<no content>';
            if (IO.fileExists(refFilename)) {
                expected = IO.readFile(refFilename);
            }

            var lineEndingSensitive = opts && opts.LineEndingSensitive;

            if (!lineEndingSensitive) {
                expected = expected.replace(/\r\n?/g, '\n');
                actual = actual.replace(/\r\n?/g, '\n');
            }

            return { expected: expected, actual: actual };
        }

        function writeComparison(expected: string, actual: string, relativeFilename: string, actualFilename: string, descriptionForDescribe: string) {
            if (expected != actual) {
                // Overwrite & issue error
                var errMsg = 'The baseline file ' + relativeFilename + ' has changed';
                throw new Error(errMsg);
            }
        }

        export function runBaseline(
            descriptionForDescribe: string,
            relativeFilename: string,
            generateContent: () => string,
            runImmediately = false,
            opts?: BaselineOptions): void {

            var actual = <string>undefined;
            var actualFilename = localPath(relativeFilename, opts && opts.Subfolder);

            if (runImmediately) {
                actual = generateActual(actualFilename, generateContent);
                var comparison = compareToBaseline(actual, relativeFilename, opts);
                writeComparison(comparison.expected, comparison.actual, relativeFilename, actualFilename, descriptionForDescribe);
            } else {
                actual = generateActual(actualFilename, generateContent);

                var comparison = compareToBaseline(actual, relativeFilename, opts);
                writeComparison(comparison.expected, comparison.actual, relativeFilename, actualFilename, descriptionForDescribe);
            }
        }
    }

    export function isLibraryFile(filePath: string): boolean {
        return (Path.getFileName(filePath) === 'lib.d.ts') || (Path.getFileName(filePath) === 'lib.core.d.ts');
    }

    if (Error) (<any>Error).stackTraceLimit = 1;
}

// TODO: not sure why Utils.evalFile isn't working with this, eventually will concat it like old compiler instead of eval
eval(Harness.tcServicesFile);
<|MERGE_RESOLUTION|>--- conflicted
+++ resolved
@@ -1,1387 +1,1383 @@
-//
-// Copyright (c) Microsoft Corporation.  All rights reserved.
-// 
-// Licensed under the Apache License, Version 2.0 (the "License");
-// you may not use this file except in compliance with the License.
-// You may obtain a copy of the License at
-//   http://www.apache.org/licenses/LICENSE-2.0
-//
-// Unless required by applicable law or agreed to in writing, software
-// distributed under the License is distributed on an "AS IS" BASIS,
-// WITHOUT WARRANTIES OR CONDITIONS OF ANY KIND, either express or implied.
-// See the License for the specific language governing permissions and
-// limitations under the License.
-//
-
-/// <reference path='..\services\services.ts' />
-/// <reference path='..\services\shims.ts' />
-/// <reference path='..\compiler\core.ts' />
-/// <reference path='..\compiler\sys.ts' />
-/// <reference path='external\mocha.d.ts'/>
-/// <reference path='external\chai.d.ts'/>
-/// <reference path='sourceMapRecorder.ts'/>
-
-// this will work in the browser via browserify
-var _chai: typeof chai = require('chai');
-var assert: typeof _chai.assert = _chai.assert;
-declare var __dirname: any; // Node-specific
-var global = <any>Function("return this").call(null);
-
-module Utils {
-    var global = <any>Function("return this").call(null);
-
-    // Setup some globals based on the current environment
-    export const enum ExecutionEnvironment {
-        Node,
-        Browser,
-        CScript
-    }
-
-    export function getExecutionEnvironment() {
-        if (typeof WScript !== "undefined" && typeof ActiveXObject === "function") {
-            return ExecutionEnvironment.CScript;
-        } else if (process && (<any>process).execPath && (<any>process).execPath.indexOf("node") !== -1) {
-            return ExecutionEnvironment.Node;
-        } else {
-            return ExecutionEnvironment.Browser;
-        }
-    }
-
-    export var currentExecutionEnvironment = getExecutionEnvironment();
-
-    export function evalFile(fileContents: string, filename: string, nodeContext?: any) {
-        var environment = getExecutionEnvironment();
-        switch (environment) {
-            case ExecutionEnvironment.CScript:
-            case ExecutionEnvironment.Browser:
-                eval(fileContents);
-                break;
-            case ExecutionEnvironment.Node:
-                var vm = require('vm');
-                if (nodeContext) {
-                    vm.runInNewContext(fileContents, nodeContext, filename);
-                } else {
-                    vm.runInThisContext(fileContents, filename);
-                }
-                break;
-            default:
-                throw new Error('Unknown context');
-        }
-    }
-
-    /** Splits the given string on \r\n or on only \n if that fails */
-    export function splitContentByNewlines(content: string) {
-        // Split up the input file by line
-        // Note: IE JS engine incorrectly handles consecutive delimiters here when using RegExp split, so
-        // we have to string-based splitting instead and try to figure out the delimiting chars
-        var lines = content.split('\r\n');
-        if (lines.length === 1) {
-            lines = content.split('\n');
-        }
-        return lines;
-    }
-
-    /** Reads a file under /tests */
-    export function readTestFile(path: string) {
-        if (path.indexOf('tests') < 0) {
-            path = "tests/" + path;
-        }
-
-        try {
-            var content = sys.readFile(Harness.userSpecifiedroot + path);
-        }
-        catch (err) {
-            return undefined;
-        }
-
-        return content;
-    }
-
-    export function memoize<T extends Function>(f: T): T {
-        var cache: { [idx: string]: any } = {};
-
-        return <any>(() => {
-            var key = Array.prototype.join.call(arguments);
-            var cachedResult = cache[key];
-            if (cachedResult) {
-                return cachedResult;
-            } else {
-                return cache[key] = f.apply(this, arguments);
-            }
-        });
-    }
-}
-
-module Harness.Path {
-    export function getFileName(fullPath: string) {
-        return fullPath.replace(/^.*[\\\/]/, '');
-    }
-
-    export function filePath(fullPath: string) {
-        fullPath = ts.normalizeSlashes(fullPath);
-        var components = fullPath.split("/");
-        var path: string[] = components.slice(0, components.length - 1);
-        return path.join("/") + "/";
-    }
-}
-
-module Harness {
-    export interface IO {
-        readFile(path: string): string;
-        writeFile(path: string, contents: string): void;
-        directoryName(path: string): string;
-        createDirectory(path: string): void;
-        fileExists(filename: string): boolean;
-        directoryExists(path: string): boolean;
-        deleteFile(filename: string): void;
-        listFiles(path: string, filter: RegExp, options?: { recursive?: boolean }): string[];
-        log(text: string): void;
-        getMemoryUsage? (): number;
-    }
-
-    module IOImpl {
-        declare class Enumerator {
-            public atEnd(): boolean;
-            public moveNext(): boolean;
-            public item(): any;
-            constructor(o: any);
-        }
-
-        export module CScript {
-            var fso: any;
-            if (global.ActiveXObject) {
-                fso = new global.ActiveXObject("Scripting.FileSystemObject");
-            } else {
-                fso = {};
-            }
-
-            export var readFile: typeof IO.readFile = sys.readFile;
-            export var writeFile: typeof IO.writeFile = sys.writeFile;
-            export var directoryName: typeof IO.directoryName = fso.GetParentFolderName;
-            export var directoryExists: typeof IO.directoryExists = fso.FolderExists;
-            export var fileExists: typeof IO.fileExists = fso.FileExists;
-            export var log: typeof IO.log = global.WScript && global.WScript.StdOut.WriteLine;
-
-            export function createDirectory(path: string) {
-                if (directoryExists(path)) {
-                    fso.CreateFolder(path);
-                }
-            }
-
-            export function deleteFile(path: string) {
-                if (fileExists(path)) {
-                    fso.DeleteFile(path, true); // true: delete read-only files
-                }
-            }
-
-            export var listFiles: typeof IO.listFiles = (path, spec?, options?) => {
-                options = options || <{ recursive?: boolean; }>{};
-                function filesInFolder(folder: any, root: string): string[] {
-                    var paths: string[] = [];
-                    var fc: any;
-
-                    if (options.recursive) {
-                        fc = new Enumerator(folder.subfolders);
-
-                        for (; !fc.atEnd(); fc.moveNext()) {
-                            paths = paths.concat(filesInFolder(fc.item(), root + "\\" + fc.item().Name));
-                        }
-                    }
-
-                    fc = new Enumerator(folder.files);
-
-                    for (; !fc.atEnd(); fc.moveNext()) {
-                        if (!spec || fc.item().Name.match(spec)) {
-                            paths.push(root + "\\" + fc.item().Name);
-                        }
-                    }
-
-                    return paths;
-                }
-
-                var folder: any = fso.GetFolder(path);
-                var paths: string[] = [];
-
-                return filesInFolder(folder, path);
-
-            }
-        }
-
-        export module Node {
-            declare var require: any;
-            var fs: any, pathModule: any;
-            if (require) {
-                fs = require('fs');
-                pathModule = require('path');
-            } else {
-                fs = pathModule = {};
-            }
-
-            export var readFile: typeof IO.readFile = sys.readFile;
-            export var writeFile: typeof IO.writeFile = sys.writeFile;
-            export var fileExists: typeof IO.fileExists = fs.existsSync;
-            export var log: typeof IO.log = console.log;
-
-            export function createDirectory(path: string) {
-                if (!directoryExists(path)) {
-                    fs.mkdirSync(path);
-                }
-            }
-
-            export function deleteFile(path: string) {
-                try {
-                    fs.unlinkSync(path);
-                } catch (e) {
-                }
-            }
-
-            export function directoryExists(path: string): boolean {
-                return fs.existsSync(path) && fs.statSync(path).isDirectory();
-            }
-
-            export function directoryName(path: string) {
-                var dirPath = pathModule.dirname(path);
-
-                // Node will just continue to repeat the root path, rather than return null
-                if (dirPath === path) {
-                    dirPath = null;
-                } else {
-                    return dirPath;
-                }
-            }
-
-            export var listFiles: typeof IO.listFiles = (path, spec?, options?) => {
-                options = options || <{ recursive?: boolean; }>{};
-
-                function filesInFolder(folder: string): string[] {
-                    var paths: string[] = [];
-
-                    var files = fs.readdirSync(folder);
-                    for (var i = 0; i < files.length; i++) {
-                        var pathToFile = pathModule.join(folder, files[i]);
-                        var stat = fs.statSync(pathToFile);
-                        if (options.recursive && stat.isDirectory()) {
-                            paths = paths.concat(filesInFolder(pathToFile));
-                        }
-                        else if (stat.isFile() && (!spec || files[i].match(spec))) {
-                            paths.push(pathToFile);
-                        }
-                    }
-
-                    return paths;
-                }
-
-                return filesInFolder(path);
-            }
-
-            export var getMemoryUsage: typeof IO.getMemoryUsage = () => {
-                if (global.gc) {
-                    global.gc();
-                }
-                return process.memoryUsage().heapUsed;
-            }
-        }
-
-        export module Network {
-            var serverRoot = "http://localhost:8888/";
-
-            // Unused?
-            var newLine = '\r\n';
-            var currentDirectory = () => '';
-            var supportsCodePage = () => false;
-
-            module Http {
-                function waitForXHR(xhr: XMLHttpRequest) {
-                    while (xhr.readyState !== 4) { }
-                    return { status: xhr.status, responseText: xhr.responseText };
-                }
-
-                /// Ask the server to use node's path.resolve to resolve the given path
-                function getResolvedPathFromServer(path: string) {
-                    var xhr = new XMLHttpRequest();
-                    try {
-                        xhr.open("GET", path + "?resolve", false);
-                        xhr.send();
-                    }
-                    catch (e) {
-                        return { status: 404, responseText: null };
-                    }
-
-                    return waitForXHR(xhr);
-                }
-
-                export interface XHRResponse {
-                    status: number;
-                    responseText: string;
-                }
-
-                /// Ask the server for the contents of the file at the given URL via a simple GET request
-                export function getFileFromServerSync(url: string): XHRResponse {
-                    var xhr = new XMLHttpRequest();
-                    try {
-                        xhr.open("GET", url, false);
-                        xhr.send();
-                    }
-                    catch (e) {
-                        return { status: 404, responseText: null };
-                    }
-
-                    return waitForXHR(xhr);
-                }
-
-                /// Submit a POST request to the server to do the given action (ex WRITE, DELETE) on the provided URL
-                export function writeToServerSync(url: string, action: string, contents?: string): XHRResponse {
-                    var xhr = new XMLHttpRequest();
-                    try {
-                        var action = '?action=' + action;
-                        xhr.open('POST', url + action, false);
-                        xhr.setRequestHeader('Access-Control-Allow-Origin', '*');
-                        xhr.send(contents);
-                    }
-                    catch (e) {
-                        return { status: 500, responseText: null };
-                    }
-
-                    return waitForXHR(xhr);
-                }
-            }
-
-            export function createDirectory(path: string) {
-                // Do nothing (?)
-            }
-
-            export function deleteFile(path: string) {
-                Http.writeToServerSync(serverRoot + path, 'DELETE', null);
-            }
-
-            export function directoryExists(path: string): boolean {
-                return false;
-            }
-
-            function directoryNameImpl(path: string) {
-                var dirPath = path;
-                // root of the server
-                if (dirPath.match(/localhost:\d+$/) || dirPath.match(/localhost:\d+\/$/)) {
-                    dirPath = null;
-                    // path + filename
-                } else if (dirPath.indexOf('.') === -1) {
-                    dirPath = dirPath.substring(0, dirPath.lastIndexOf('/'));
-                    // path
-                } else {
-                    // strip any trailing slash
-                    if (dirPath.match(/.*\/$/)) {
-                        dirPath = dirPath.substring(0, dirPath.length - 2);
-                    }
-                    var dirPath = dirPath.substring(0, dirPath.lastIndexOf('/'));
-                }
-
-                return dirPath;
-            }
-            export var directoryName: typeof IO.directoryName = Utils.memoize(directoryNameImpl);
-
-            export function fileExists(path: string): boolean {
-                var response = Http.getFileFromServerSync(serverRoot + path);
-                return response.status === 200;
-            }
-
-            export function _listFilesImpl(path: string, spec?: RegExp, options?: any) {
-                var response = Http.getFileFromServerSync(serverRoot + path);
-                if (response.status === 200) {
-                    var results = response.responseText.split(',');
-                    if (spec) {
-                        return results.filter(file => spec.test(file));
-                    } else {
-                        return results;
-                    }
-                }
-                else {
-                    return [''];
-                }
-            };
-            export var listFiles = Utils.memoize(_listFilesImpl);
-
-            export var log = console.log;
-
-            export function readFile(file: string) {
-                var response = Http.getFileFromServerSync(serverRoot + file);
-                if (response.status === 200) {
-                    return response.responseText;
-                } else {
-                    return null;
-                }
-            }
-
-            export function writeFile(path: string, contents: string) {
-                Http.writeToServerSync(serverRoot + path, 'WRITE', contents);
-            }
-        }
-    }
-
-    export var IO: IO;
-    switch (Utils.getExecutionEnvironment()) {
-        case Utils.ExecutionEnvironment.CScript:
-            IO = IOImpl.CScript;
-            break;
-        case Utils.ExecutionEnvironment.Node:
-            IO = IOImpl.Node;
-            break;
-        case Utils.ExecutionEnvironment.Browser:
-            IO = IOImpl.Network;
-            break;
-    }
-}
-
-
-
-module Harness {
-    var tcServicesFilename = "typescriptServices.js";
-
-    export var libFolder: string;
-    switch (Utils.getExecutionEnvironment()) {
-        case Utils.ExecutionEnvironment.CScript:
-            libFolder = "built/local/";
-            tcServicesFilename = "built/local/typescriptServices.js";
-            break;
-        case Utils.ExecutionEnvironment.Node:
-            libFolder = "built/local/";
-            tcServicesFilename = "built/local/typescriptServices.js";
-            break;
-        case Utils.ExecutionEnvironment.Browser:
-            libFolder = "built/local/";
-            tcServicesFilename = "built/local/typescriptServices.js";
-            break;
-        default:
-            throw new Error('Unknown context');
-    }
-    export var tcServicesFile = IO.readFile(tcServicesFilename);
-
-    export interface SourceMapEmitterCallback {
-        (emittedFile: string, emittedLine: number, emittedColumn: number, sourceFile: string, sourceLine: number, sourceColumn: number, sourceName: string): void;
-    }
-
-    // Settings 
-    export var userSpecifiedroot = "";
-
-    /** Functionality for compiling TypeScript code */
-    export module Compiler {
-        /** Aggregate various writes into a single array of lines. Useful for passing to the
-         *  TypeScript compiler to fill with source code or errors.
-         */
-        export class WriterAggregator implements ITextWriter {
-            public lines: string[] = [];
-            public currentLine = <string>undefined;
-
-            public Write(str: string) {
-                // out of memory usage concerns avoid using + or += if we're going to do any manipulation of this string later
-                this.currentLine = [(this.currentLine || ''), str].join('');
-            }
-
-            public WriteLine(str: string) {
-                // out of memory usage concerns avoid using + or += if we're going to do any manipulation of this string later
-                this.lines.push([(this.currentLine || ''), str].join(''));
-                this.currentLine = undefined;
-            }
-
-            public Close() {
-                if (this.currentLine !== undefined) { this.lines.push(this.currentLine); }
-                this.currentLine = undefined;
-            }
-
-            public reset() {
-                this.lines = [];
-                this.currentLine = undefined;
-            }
-        }
-
-        export interface IEmitterIOHost {
-            writeFile(path: string, contents: string, writeByteOrderMark: boolean): void;
-            resolvePath(path: string): string;
-        }
-
-        /** Mimics having multiple files, later concatenated to a single file. */
-        export class EmitterIOHost implements IEmitterIOHost {
-            private fileCollection: any = {};
-
-            /** create file gets the whole path to create, so this works as expected with the --out parameter */
-            public writeFile(s: string, contents: string, writeByteOrderMark: boolean): void {
-                var writer: ITextWriter;
-                if (this.fileCollection[s]) {
-                    writer = <ITextWriter>this.fileCollection[s];
-                }
-                else {
-                    writer = new Harness.Compiler.WriterAggregator();
-                    this.fileCollection[s] = writer;
-                }
-
-                writer.Write(contents);
-                writer.Close();
-            }
-
-            public resolvePath(s: string) { return s; }
-
-            public reset() { this.fileCollection = {}; }
-
-            public toArray(): { fileName: string; file: WriterAggregator; }[] {
-                var result: { fileName: string; file: WriterAggregator; }[] = [];
-                for (var p in this.fileCollection) {
-                    if (this.fileCollection.hasOwnProperty(p)) {
-                        var current = <Harness.Compiler.WriterAggregator>this.fileCollection[p];
-                        if (current.lines.length > 0) {
-                            if (p.indexOf('.d.ts') !== -1) { current.lines.unshift(['////[', Path.getFileName(p), ']'].join('')); }
-                            result.push({ fileName: p, file: this.fileCollection[p] });
-                        }
-                    }
-                }
-                return result;
-            }
-        }
-
-        export var defaultLibFileName = 'lib.d.ts';
-        export var defaultLibSourceFile = ts.createSourceFile(defaultLibFileName, IO.readFile(libFolder + 'lib.core.d.ts'), /*languageVersion*/ ts.ScriptTarget.Latest, /*version:*/ "0");
-
-        // Cache these between executions so we don't have to re-parse them for every test
-        export var fourslashFilename = 'fourslash.ts';
-        export var fourslashSourceFile: ts.SourceFile;
-
-        export function getCanonicalFileName(fileName: string): string {
-            return sys.useCaseSensitiveFileNames ? fileName : fileName.toLowerCase();
-        }
-
-        export function createCompilerHost(inputFiles: { unitName: string; content: string; }[],
-            writeFile: (fn: string, contents: string, writeByteOrderMark: boolean) => void,
-            scriptTarget: ts.ScriptTarget,
-            useCaseSensitiveFileNames: boolean): ts.CompilerHost {
-
-            // Local get canonical file name function, that depends on passed in parameter for useCaseSensitiveFileNames
-            function getCanonicalFileName(fileName: string): string {
-                return useCaseSensitiveFileNames ? fileName : fileName.toLowerCase();
-            }
-
-            var filemap: { [filename: string]: ts.SourceFile; } = {};
-            // Register input files
-            function register(file: { unitName: string; content: string; }) {
-                if (file.content !== undefined) {
-                    var filename = ts.normalizeSlashes(file.unitName);
-                    filemap[getCanonicalFileName(filename)] = ts.createSourceFile(filename, file.content, scriptTarget, /*version:*/ "0");
-                }
-            };
-            inputFiles.forEach(register);
-
-            return {
-                getCurrentDirectory: sys.getCurrentDirectory,
-                getCancellationToken: (): any => undefined,
-                getSourceFile: (fn, languageVersion) => {
-                    if (Object.prototype.hasOwnProperty.call(filemap, getCanonicalFileName(fn))) {
-                        return filemap[getCanonicalFileName(fn)];
-                    }
-                    else if (fn === fourslashFilename) {
-                        var tsFn = 'tests/cases/fourslash/' + fourslashFilename;
-                        fourslashSourceFile = fourslashSourceFile || ts.createSourceFile(tsFn, Harness.IO.readFile(tsFn), scriptTarget, /*version*/ "0", /*isOpen*/ false);
-                        return fourslashSourceFile;
-                    }
-                    else {
-                        var lib = defaultLibFileName;
-                        if (fn === defaultLibFileName) {
-                            return defaultLibSourceFile;
-                        }
-                        // Don't throw here -- the compiler might be looking for a test that actually doesn't exist as part of the TC
-                        return null;
-                    }
-                },
-                getDefaultLibFilename: () => defaultLibFileName,
-                writeFile: writeFile,
-                getCanonicalFileName: getCanonicalFileName,
-                useCaseSensitiveFileNames: () => useCaseSensitiveFileNames,
-                getNewLine: ()=> sys.newLine
-            };
-        }
-
-        export class HarnessCompiler {
-            private inputFiles: { unitName: string; content: string }[] = [];
-            private compileOptions: ts.CompilerOptions;
-            private settings: Harness.TestCaseParser.CompilerSetting[] = [];
-
-            private lastErrors: HarnessDiagnostic[];
-
-            public reset() {
-                this.inputFiles = [];
-                this.settings = [];
-                this.lastErrors = [];
-            }
-
-            public reportCompilationErrors() {
-                return this.lastErrors;
-            }
-
-            public setCompilerSettingsFromOptions(tcSettings: ts.CompilerOptions) {
-                this.settings = Object.keys(tcSettings).map(k => ({ flag: k, value: (<any>tcSettings)[k] }));
-            }
-
-            public setCompilerSettings(tcSettings: Harness.TestCaseParser.CompilerSetting[]) {
-                this.settings = tcSettings;
-            }
-
-            public addInputFiles(files: { unitName: string; content: string }[]) {
-                files.forEach(file => this.addInputFile(file));
-            }
-
-            public addInputFile(file: { unitName: string; content: string }) {
-                this.inputFiles.push(file);
-            }
-
-            public setCompilerOptions(options?: ts.CompilerOptions) {
-                this.compileOptions = options || { noResolve: false };
-            }
-
-            public emitAll(ioHost?: IEmitterIOHost) {
-                this.compileFiles(this.inputFiles, [], (result) => {
-                    result.files.forEach(file => {
-                        ioHost.writeFile(file.fileName, file.code, false);
-                    });
-                    result.declFilesCode.forEach(file => {
-                        ioHost.writeFile(file.fileName, file.code, false);
-                    });
-                    result.sourceMaps.forEach(file => {
-                        ioHost.writeFile(file.fileName, file.code, false);
-                    });
-                }, () => { }, this.compileOptions);
-            }
-
-            public compileFiles(inputFiles: { unitName: string; content: string }[],
-                otherFiles: { unitName: string; content: string }[],
-                onComplete: (result: CompilerResult, checker: ts.TypeChecker) => void,
-                settingsCallback?: (settings: ts.CompilerOptions) => void,
-                options?: ts.CompilerOptions) {
-
-                options = options || { noResolve: false };
-                options.target = options.target || ts.ScriptTarget.ES3;
-                options.module = options.module || ts.ModuleKind.None;
-                options.noErrorTruncation = true;
-
-                if (settingsCallback) {
-                    settingsCallback(null);
-                }
-
-                var useCaseSensitiveFileNames = sys.useCaseSensitiveFileNames;
-                this.settings.forEach(setting => {
-                    switch (setting.flag.toLowerCase()) {
-                        // "filename", "comments", "declaration", "module", "nolib", "sourcemap", "target", "out", "outdir", "noimplicitany", "noresolve"
-                        case "module":
-                        case "modulegentarget":
-                            if (typeof setting.value === 'string') {
-                                if (setting.value.toLowerCase() === 'amd') {
-                                    options.module = ts.ModuleKind.AMD;
-                                } else if (setting.value.toLowerCase() === 'commonjs') {
-                                    options.module = ts.ModuleKind.CommonJS;
-                                } else if (setting.value.toLowerCase() === 'unspecified') {
-                                    options.module = ts.ModuleKind.None;
-                                } else {
-                                    throw new Error('Unknown module type ' + setting.value);
-                                }
-                            } else {
-                                options.module = <any>setting.value;
-                            }
-                            break;
-
-                        case "target":
-                        case 'codegentarget':
-                            if (typeof setting.value === 'string') {
-                                if (setting.value.toLowerCase() === 'es3') {
-                                    options.target = ts.ScriptTarget.ES3;
-                                } else if (setting.value.toLowerCase() === 'es5') {
-                                    options.target = ts.ScriptTarget.ES5;
-                                } else if (setting.value.toLowerCase() === 'es6') {
-                                    options.target = ts.ScriptTarget.ES6;
-                                } else {
-                                    throw new Error('Unknown compile target ' + setting.value);
-                                }
-                            } else {
-                                options.target = <any>setting.value;
-                            }
-                            break;
-
-                        case 'noemitonerror':
-                            options.noEmitOnError = !!setting.value;
-                            break;
-
-                        case 'noresolve':
-                            options.noResolve = !!setting.value;
-                            break;
-
-                        case 'noimplicitany':
-                            options.noImplicitAny = !!setting.value;
-                            break;
-
-                        case 'nolib':
-                            options.noLib = !!setting.value;
-                            break;
-
-                        case 'out':
-                        case 'outfileoption':
-                            options.out = setting.value;
-                            break;
-
-                        case 'outdiroption':
-                        case 'outdir':
-                            options.outDir = setting.value;
-                            break;
-
-                        case 'sourceroot':
-                            options.sourceRoot = setting.value;
-                            break;
-
-                        case 'sourcemap':
-                            options.sourceMap = !!setting.value;
-                            break;
-
-                        case 'declaration':
-                            options.declaration = !!setting.value;
-                            break;
-
-                        case 'newline':
-                        case 'newlines':
-                            sys.newLine = setting.value;
-                            break;
-
-                        case 'comments':
-                            options.removeComments = setting.value === 'false';
-                            break;
-
-                        case 'usecasesensitivefilenames':
-                            useCaseSensitiveFileNames = setting.value === 'true';
-                            break;
-
-                        case 'mapsourcefiles':
-                        case 'maproot':
-                        case 'generatedeclarationfiles':
-                        case 'gatherDiagnostics':
-                        case 'codepage':
-                        case 'createFileLog':
-                        case 'filename':
-                        case 'removecomments':
-                        case 'watch':
-                        case 'allowautomaticsemicoloninsertion':
-                        case 'locale':
-                            // Not supported yet
-                            break;
-
-                        case 'emitbom':
-                            options.emitBOM = !!setting.value;
-                            break;
-
-                        case 'errortruncation':
-                            options.noErrorTruncation = setting.value === 'false';
-                            break;
-                        case 'preserveconstenums':
-                            options.preserveConstEnums = setting.value === 'true';
-                            break;
-                        default:
-                            throw new Error('Unsupported compiler setting ' + setting.flag);
-                    }
-                });
-
-                var filemap: { [name: string]: ts.SourceFile; } = {};
-                var register = (file: { unitName: string; content: string; }) => {
-                    if (file.content !== undefined) {
-                        var filename = ts.normalizeSlashes(file.unitName);
-                        filemap[getCanonicalFileName(filename)] = ts.createSourceFile(filename, file.content, options.target, /*version:*/ "0");
-                    }
-                };
-                inputFiles.forEach(register);
-                otherFiles.forEach(register);
-
-                var fileOutputs: GeneratedFile[] = [];
-
-                var programFiles = inputFiles.map(file => file.unitName);
-                var program = ts.createProgram(programFiles, options, createCompilerHost(inputFiles.concat(otherFiles),
-                    (fn, contents, writeByteOrderMark) => fileOutputs.push({ fileName: fn, code: contents, writeByteOrderMark: writeByteOrderMark }),
-                    options.target,
-                    useCaseSensitiveFileNames));
-
-                var checker = program.getTypeChecker(/*fullTypeCheckMode*/ true);
-                checker.checkProgram();
-
-                var isEmitBlocked = checker.isEmitBlocked();
-
-                // only emit if there weren't parse errors
-                var emitResult: ts.EmitResult;
-                if (!isEmitBlocked) {
-                    emitResult = checker.emitFiles();
-                }
-
-                var errors: HarnessDiagnostic[] = [];
-                program.getDiagnostics().concat(checker.getDiagnostics()).concat(emitResult ? emitResult.errors : []).forEach(err => {
-                    // TODO: new compiler formats errors after this point to add . and newlines so we'll just do it manually for now
-                    errors.push(getMinimalDiagnostic(err));
-                });
-                this.lastErrors = errors;
-
-                var result = new CompilerResult(fileOutputs, errors, program, sys.getCurrentDirectory(), emitResult ? emitResult.sourceMaps : undefined);
-                onComplete(result, checker);
-
-                // reset what newline means in case the last test changed it
-                sys.newLine = '\r\n';
-                return options;
-            }
-
-            public compileDeclarationFiles(inputFiles: { unitName: string; content: string; }[],
-                otherFiles: { unitName: string; content: string; }[],
-                result: CompilerResult,
-                settingsCallback?: (settings: ts.CompilerOptions) => void,
-                options?: ts.CompilerOptions) {
-                if (options.declaration && result.errors.length === 0 && result.declFilesCode.length !== result.files.length) {
-                    throw new Error('There were no errors and declFiles generated did not match number of js files generated');
-                }
-
-                // if the .d.ts is non-empty, confirm it compiles correctly as well
-                if (options.declaration && result.errors.length === 0 && result.declFilesCode.length > 0) {
-                    var declInputFiles: { unitName: string; content: string }[] = [];
-                    var declOtherFiles: { unitName: string; content: string }[] = [];
-                    var declResult: Harness.Compiler.CompilerResult;
-
-                    ts.forEach(inputFiles, file => addDtsFile(file, declInputFiles));
-                    ts.forEach(otherFiles, file => addDtsFile(file, declOtherFiles));
-                    this.compileFiles(declInputFiles, declOtherFiles, function (compileResult) {
-                        declResult = compileResult;
-                    }, settingsCallback, options);
-
-                    return { declInputFiles: declInputFiles, declOtherFiles: declOtherFiles, declResult: declResult };
-                }
-
-                function addDtsFile(file: { unitName: string; content: string }, dtsFiles: { unitName: string; content: string }[]) {
-                    if (isDTS(file.unitName)) {
-                        dtsFiles.push(file);
-                    }
-                    else if (isTS(file.unitName)) {
-                        var declFile = findResultCodeFile(file.unitName);
-                        if (!findUnit(declFile.fileName, declInputFiles) && !findUnit(declFile.fileName, declOtherFiles)) {
-                            dtsFiles.push({ unitName: declFile.fileName, content: declFile.code });
-                        }
-                    }
-
-                    function findResultCodeFile(fileName: string) {
-                        var dTsFileName = ts.forEach(result.program.getSourceFiles(), sourceFile => {
-                            if (sourceFile.filename === fileName) {
-                                // Is this file going to be emitted separately
-                                var sourceFileName: string;
-                                if (ts.isExternalModule(sourceFile) || !options.out) {
-                                    if (options.outDir) {
-                                        var sourceFilePath = ts.getNormalizedPathFromPathComponents(ts.getNormalizedPathComponents(sourceFile.filename, result.currentDirectoryForProgram));
-                                        sourceFilePath = sourceFilePath.replace(result.program.getCommonSourceDirectory(), "");
-                                        sourceFileName = ts.combinePaths(options.outDir, sourceFilePath);
-                                    }
-                                    else {
-                                        sourceFileName = sourceFile.filename;
-                                    }
-                                }
-                                else {
-                                    // Goes to single --out file
-                                    sourceFileName = options.out;
-                                }
-
-                                return ts.removeFileExtension(sourceFileName) + ".d.ts";
-                            }
-                        });
-                        
-                        return ts.forEach(result.declFilesCode, declFile => declFile.fileName === dTsFileName ? declFile : undefined);
-                    }
-
-                    function findUnit(fileName: string, units: { unitName: string; content: string; }[]) {
-                        return ts.forEach(units, unit => unit.unitName === fileName ? unit : undefined);
-                    }
-                }
-            }
-        }
-
-        export function getMinimalDiagnostic(err: ts.Diagnostic): HarnessDiagnostic {
-            var errorLineInfo = err.file ? err.file.getLineAndCharacterFromPosition(err.start) : { line: 0, character: 0 };
-            return {
-                filename: err.file && err.file.filename,
-                start: err.start,
-                end: err.start + err.length,
-                line: errorLineInfo.line,
-                character: errorLineInfo.character,
-                message: err.messageText,
-                category: ts.DiagnosticCategory[err.category].toLowerCase(),
-                code: err.code
-            };
-        }
-
-        export function minimalDiagnosticsToString(diagnostics: HarnessDiagnostic[]) {
-            // This is basically copied from tsc.ts's reportError to replicate what tsc does
-            var errorOutput = "";
-            ts.forEach(diagnostics, diagnotic => {
-                if (diagnotic.filename) {
-                    errorOutput += diagnotic.filename + "(" + diagnotic.line + "," + diagnotic.character + "): ";
-                }
-
-                errorOutput += diagnotic.category + " TS" + diagnotic.code + ": " + diagnotic.message + sys.newLine;
-            });
-
-            return errorOutput;
-        }
-
-        export function getErrorBaseline(inputFiles: { unitName: string; content: string }[], diagnostics: HarnessDiagnostic[]) {
-
-            var outputLines: string[] = [];
-            // Count up all the errors we find so we don't miss any
-            var totalErrorsReported = 0;
-
-            function outputErrorText(error: Harness.Compiler.HarnessDiagnostic) {
-                var errLines = RunnerBase.removeFullPaths(error.message)
-                    .split('\n')
-                    .map(s => s.length > 0 && s.charAt(s.length - 1) === '\r' ? s.substr(0, s.length - 1) : s)
-                    .filter(s => s.length > 0)
-                    .map(s => '!!! ' + error.category + " TS" + error.code + ": " + s);
-                errLines.forEach(e => outputLines.push(e));
-
-                totalErrorsReported++;
-            }
-
-            // Report global errors
-            var globalErrors = diagnostics.filter(err => !err.filename);
-            globalErrors.forEach(err => outputErrorText(err));
-
-            // 'merge' the lines of each input file with any errors associated with it
-            inputFiles.filter(f => f.content !== undefined).forEach(inputFile => {
-                // Filter down to the errors in the file
-                var fileErrors = diagnostics.filter(e => {
-                    var errFn = e.filename;
-                    return errFn && errFn === inputFile.unitName;
-                });
-
-
-                // Header
-                outputLines.push('==== ' + inputFile.unitName + ' (' + fileErrors.length + ' errors) ====');
-
-                // Make sure we emit something for every error
-                var markedErrorCount = 0;
-                // For each line, emit the line followed by any error squiggles matching this line
-                // Note: IE JS engine incorrectly handles consecutive delimiters here when using RegExp split, so
-                // we have to string-based splitting instead and try to figure out the delimiting chars
-
-                var lineStarts = ts.computeLineStarts(inputFile.content);
-                var lines = inputFile.content.split('\n');
-                lines.forEach((line, lineIndex) => {
-                    if (line.length > 0 && line.charAt(line.length - 1) === '\r') {
-                        line = line.substr(0, line.length - 1);
-                    }
-
-                    var thisLineStart = lineStarts[lineIndex];
-                    var nextLineStart: number;
-                    // On the last line of the file, fake the next line start number so that we handle errors on the last character of the file correctly
-                    if (lineIndex === lines.length - 1) {
-                        nextLineStart = inputFile.content.length;
-                    } else {
-                        nextLineStart = lineStarts[lineIndex + 1];
-                    }
-                    // Emit this line from the original file
-                    outputLines.push('    ' + line);
-                    fileErrors.forEach(err => {
-                        // Does any error start or continue on to this line? Emit squiggles
-                        if ((err.end >= thisLineStart) && ((err.start < nextLineStart) || (lineIndex === lines.length - 1))) {
-                            // How many characters from the start of this line the error starts at (could be positive or negative)
-                            var relativeOffset = err.start - thisLineStart;
-                            // How many characters of the error are on this line (might be longer than this line in reality)
-                            var length = (err.end - err.start) - Math.max(0, thisLineStart - err.start);
-                            // Calculate the start of the squiggle
-                            var squiggleStart = Math.max(0, relativeOffset);
-                            // TODO/REVIEW: this doesn't work quite right in the browser if a multi file test has files whose names are just the right length relative to one another
-                            outputLines.push('    ' + line.substr(0, squiggleStart).replace(/[^\s]/g, ' ') + new Array(Math.min(length, line.length - squiggleStart) + 1).join('~'));
-
-                            // If the error ended here, or we're at the end of the file, emit its message
-                            if ((lineIndex === lines.length - 1) || nextLineStart > err.end) {
-                                // Just like above, we need to do a split on a string instead of on a regex
-                                // because the JS engine does regexes wrong
-
-                                outputErrorText(err);
-                                markedErrorCount++;
-                            }
-                        }
-                    });
-                });
-
-                // Verify we didn't miss any errors in this file
-                assert.equal(markedErrorCount, fileErrors.length, 'count of errors in ' + inputFile.unitName);
-            });
-
-            var numLibraryDiagnostics = ts.countWhere(diagnostics, diagnostic => {
-                return diagnostic.filename && isLibraryFile(diagnostic.filename);
-            });
-
-            // Verify we didn't miss any errors in total
-            assert.equal(totalErrorsReported + numLibraryDiagnostics, diagnostics.length, 'total number of errors');
-
-            return minimalDiagnosticsToString(diagnostics) +
-                sys.newLine + sys.newLine + outputLines.join('\r\n');
-        }
-
-        /* TODO: Delete?
-        export function makeDefaultCompilerSettings(options?: { useMinimalDefaultLib: boolean; noImplicitAny: boolean; }) {
-            var useMinimalDefaultLib = options ? options.useMinimalDefaultLib : true;
-            var noImplicitAny = options ? options.noImplicitAny : false;
-            var settings = new TypeScript.CompilationSettings();
-            settings.codeGenTarget = TypeScript.LanguageVersion.EcmaScript5;
-            settings.moduleGenTarget = TypeScript.ModuleGenTarget.Synchronous;
-            settings.noLib = useMinimalDefaultLib;
-            settings.noResolve = false;
-            settings.noImplicitAny = noImplicitAny;
-            return settings;
-        }
-        */
-
-        /** The harness' compiler instance used when tests are actually run. Reseting or changing settings of this compiler instance must be done within a test case (i.e., describe/it) */
-        var harnessCompiler: HarnessCompiler;
-
-        /** Returns the singleton harness compiler instance for generating and running tests.
-            If required a fresh compiler instance will be created, otherwise the existing singleton will be re-used.
-        */
-        export function getCompiler(opts?: { useExistingInstance: boolean; optionsForFreshInstance?: { useMinimalDefaultLib: boolean; noImplicitAny: boolean; } }) {
-            return harnessCompiler = harnessCompiler || new HarnessCompiler();
-        }
-
-        // This does not need to exist strictly speaking, but many tests will need to be updated if it's removed
-        export function compileString(code: string, unitName: string, callback: (result: CompilerResult) => void) {
-            // NEWTODO: Re-implement 'compileString'
-            throw new Error('compileString NYI');
-            //var harnessCompiler = Harness.Compiler.getCompiler(Harness.Compiler.CompilerInstance.RunTime);
-            //harnessCompiler.compileString(code, unitName, callback);
-        }
-
-        export interface HarnessDiagnostic {
-            filename: string;
-            start: number;
-            end: number;
-            line: number;
-            character: number;
-            message: string;
-            category: string;
-            code: number;
-        }
-
-        export interface GeneratedFile {
-            fileName: string;
-            code: string;
-            writeByteOrderMark: boolean;
-        }
-
-        function stringEndsWith(str: string, end: string) {
-            return str.substr(str.length - end.length) === end;
-        }
-
-        export function isTS(fileName: string) {
-            return stringEndsWith(fileName, '.ts');
-        }
-
-        export function isDTS(fileName: string) {
-            return stringEndsWith(fileName, '.d.ts');
-        }
-
-        export function isJS(fileName: string) {
-            return stringEndsWith(fileName, '.js');
-        }
-
-        export function isJSMap(fileName: string) {
-            return stringEndsWith(fileName, '.js.map');
-        }
-
-        /** Contains the code and errors of a compilation and some helper methods to check its status. */
-        export class CompilerResult {
-            public files: GeneratedFile[] = [];
-            public errors: HarnessDiagnostic[] = [];
-            public declFilesCode: GeneratedFile[] = [];
-            public sourceMaps: GeneratedFile[] = [];
-
-            /** @param fileResults an array of strings for the fileName and an ITextWriter with its code */
-            constructor(fileResults: GeneratedFile[], errors: HarnessDiagnostic[], public program: ts.Program,
-                public currentDirectoryForProgram: string, private sourceMapData: ts.SourceMapData[]) {
-
-                fileResults.forEach(emittedFile => {
-                    if (isDTS(emittedFile.fileName)) {
-                        // .d.ts file, add to declFiles emit
-                        this.declFilesCode.push(emittedFile);
-                    } else if (isJS(emittedFile.fileName)) {
-                        // .js file, add to files
-                        this.files.push(emittedFile);
-                    } else if (isJSMap(emittedFile.fileName)) {
-                        this.sourceMaps.push(emittedFile);
-                    } else {
-                        throw new Error('Unrecognized file extension for file ' + emittedFile.fileName);
-                    }
-                });
-
-                this.errors = errors;
-            }
-
-            public getSourceMapRecord() {
-                if (this.sourceMapData) {
-                    return Harness.SourceMapRecoder.getSourceMapRecord(this.sourceMapData, this.program, this.files);
-                }
-            }
-
-            public isErrorAt(line: number, column: number, message: string) {
-                for (var i = 0; i < this.errors.length; i++) {
-                    if ((this.errors[i].line + 1) === line && (this.errors[i].character + 1) === column && this.errors[i].message === message)
-                        return true;
-                }
-
-                return false;
-            }
-        }
-    }
-
-    export module TestCaseParser {
-        /** all the necessary information to set the right compiler settings */
-        export interface CompilerSetting {
-            flag: string;
-            value: string;
-        }
-
-        /** All the necessary information to turn a multi file test into useful units for later compilation */
-        export interface TestUnitData {
-            content: string;
-            name: string;
-            fileOptions: any;
-            originalFilePath: string;
-            references: string[];
-        }
-
-        // Regex for parsing options in the format "@Alpha: Value of any sort"
-        var optionRegex = /^[\/]{2}\s*@(\w+)\s*:\s*(\S*)/gm;  // multiple matches on multiple lines
-
-        // List of allowed metadata names
-<<<<<<< HEAD
-        var fileMetadataNames = ["filename", "comments", "declaration", "module", "nolib", "sourcemap", "target", "out", "outdir", "noemitonerror", "noimplicitany", "noresolve", "newline", "newlines", "emitbom", "errortruncation", "usecasesensitivefilenames"];
-=======
-        var fileMetadataNames = ["filename", "comments", "declaration", "module", "nolib", "sourcemap", "target", "out", "outdir", "noimplicitany", "noresolve", "newline", "newlines", "emitbom", "errortruncation", "usecasesensitivefilenames", "preserveconstenums"];
->>>>>>> 9a5df858
-
-        function extractCompilerSettings(content: string): CompilerSetting[] {
-
-            var opts: CompilerSetting[] = [];
-
-            var match: RegExpExecArray;
-            while ((match = optionRegex.exec(content)) != null) {
-                opts.push({ flag: match[1], value: match[2] });
-            }
-
-            return opts;
-        }
-
-        /** Given a test file containing // @Filename directives, return an array of named units of code to be added to an existing compiler instance */
-        export function makeUnitsFromTest(code: string, fileName: string): { settings: CompilerSetting[]; testUnitData: TestUnitData[]; } {
-            var settings = extractCompilerSettings(code);
-
-            // List of all the subfiles we've parsed out
-            var files: TestUnitData[] = [];
-
-            var lines = Utils.splitContentByNewlines(code);
-
-            // Stuff related to the subfile we're parsing
-            var currentFileContent: string = null;
-            var currentFileOptions: any = {};
-            var currentFileName: any = null;
-            var refs: string[] = [];
-
-            for (var i = 0; i < lines.length; i++) {
-                var line = lines[i];
-                var testMetaData = optionRegex.exec(line);
-                if (testMetaData) {
-                    // Comment line, check for global/file @options and record them
-                    optionRegex.lastIndex = 0;
-                    var fileNameIndex = fileMetadataNames.indexOf(testMetaData[1].toLowerCase());
-                    if (fileNameIndex === -1) {
-                        throw new Error('Unrecognized metadata name "' + testMetaData[1] + '". Available file metadata names are: ' + fileMetadataNames.join(', '));
-                    } else if (fileNameIndex === 0) {
-                        currentFileOptions[testMetaData[1]] = testMetaData[2];
-                    } else {
-                        continue;
-                    }
-
-                    // New metadata statement after having collected some code to go with the previous metadata
-                    if (currentFileName) {
-                        // Store result file
-                        var newTestFile =
-                            {
-                                content: currentFileContent,
-                                name: currentFileName,
-                                fileOptions: currentFileOptions,
-                                originalFilePath: fileName,
-                                references: refs
-                            };
-                        files.push(newTestFile);
-
-                        // Reset local data
-                        currentFileContent = null;
-                        currentFileOptions = {};
-                        currentFileName = testMetaData[2];
-                        refs = [];
-                    } else {
-                        // First metadata marker in the file
-                        currentFileName = testMetaData[2];
-                    }
-                } else {
-                    // Subfile content line
-                    // Append to the current subfile content, inserting a newline needed
-                    if (currentFileContent === null) {
-                        currentFileContent = '';
-                    } else {
-                        // End-of-line
-                        currentFileContent = currentFileContent + '\n';
-                    }
-                    currentFileContent = currentFileContent + line;
-                }
-            }
-
-            // normalize the fileName for the single file case
-            currentFileName = files.length > 0 ? currentFileName : Path.getFileName(fileName);
-
-            // EOF, push whatever remains
-            var newTestFile2 = {
-                content: currentFileContent || '',
-                name: currentFileName,
-                fileOptions: currentFileOptions,
-                originalFilePath: fileName,
-                references: refs
-            };
-            files.push(newTestFile2);
-
-            return { settings: settings, testUnitData: files };
-        }
-    }
-
-    /** Support class for baseline files */
-    export module Baseline {
-
-        export interface BaselineOptions {
-            LineEndingSensitive?: boolean;
-            Subfolder?: string;
-        }
-
-        export function localPath(fileName: string, subfolder?: string) {
-            return baselinePath(fileName, 'local', subfolder);
-        }
-
-        function referencePath(fileName: string, subfolder?: string) {
-            return baselinePath(fileName, 'reference', subfolder);
-        }
-
-        function baselinePath(fileName: string, type: string, subfolder?: string) {
-            if (subfolder !== undefined) {
-                return Harness.userSpecifiedroot + 'tests/baselines/' + subfolder + '/' + type + '/' + fileName;
-            } else {
-                return Harness.userSpecifiedroot + 'tests/baselines/' + type + '/' + fileName;
-            }
-        }
-
-        var fileCache: { [idx: string]: boolean } = {};
-        function generateActual(actualFilename: string, generateContent: () => string): string {
-            // For now this is written using TypeScript, because sys is not available when running old test cases.
-            // But we need to move to sys once we have
-            // Creates the directory including its parent if not already present
-            function createDirectoryStructure(dirName: string) {
-                if (fileCache[dirName] || IO.directoryExists(dirName)) {
-                    fileCache[dirName] = true;
-                    return;
-                }
-
-                var parentDirectory = IO.directoryName(dirName);
-                if (parentDirectory != "") {
-                    createDirectoryStructure(parentDirectory);
-                }
-                IO.createDirectory(dirName);
-                fileCache[dirName] = true;
-            }
-
-            // Create folders if needed
-            createDirectoryStructure(Harness.IO.directoryName(actualFilename));
-
-            // Delete the actual file in case it fails
-            if (IO.fileExists(actualFilename)) {
-                IO.deleteFile(actualFilename);
-            }
-
-            var actual = generateContent();
-
-            if (actual === undefined) {
-                throw new Error('The generated content was "undefined". Return "null" if no baselining is required."');
-            }
-
-            // Store the content in the 'local' folder so we
-            // can accept it later (manually)
-            if (actual !== null) {
-                IO.writeFile(actualFilename, actual);
-            }
-
-            return actual;
-        }
-
-        function compareToBaseline(actual: string, relativeFilename: string, opts: BaselineOptions) {
-            // actual is now either undefined (the generator had an error), null (no file requested),
-            // or some real output of the function
-            if (actual === undefined) {
-                // Nothing to do
-                return;
-            }
-
-            var refFilename = referencePath(relativeFilename, opts && opts.Subfolder);
-
-            if (actual === null) {
-                actual = '<no content>';
-            }
-
-            var expected = '<no content>';
-            if (IO.fileExists(refFilename)) {
-                expected = IO.readFile(refFilename);
-            }
-
-            var lineEndingSensitive = opts && opts.LineEndingSensitive;
-
-            if (!lineEndingSensitive) {
-                expected = expected.replace(/\r\n?/g, '\n');
-                actual = actual.replace(/\r\n?/g, '\n');
-            }
-
-            return { expected: expected, actual: actual };
-        }
-
-        function writeComparison(expected: string, actual: string, relativeFilename: string, actualFilename: string, descriptionForDescribe: string) {
-            if (expected != actual) {
-                // Overwrite & issue error
-                var errMsg = 'The baseline file ' + relativeFilename + ' has changed';
-                throw new Error(errMsg);
-            }
-        }
-
-        export function runBaseline(
-            descriptionForDescribe: string,
-            relativeFilename: string,
-            generateContent: () => string,
-            runImmediately = false,
-            opts?: BaselineOptions): void {
-
-            var actual = <string>undefined;
-            var actualFilename = localPath(relativeFilename, opts && opts.Subfolder);
-
-            if (runImmediately) {
-                actual = generateActual(actualFilename, generateContent);
-                var comparison = compareToBaseline(actual, relativeFilename, opts);
-                writeComparison(comparison.expected, comparison.actual, relativeFilename, actualFilename, descriptionForDescribe);
-            } else {
-                actual = generateActual(actualFilename, generateContent);
-
-                var comparison = compareToBaseline(actual, relativeFilename, opts);
-                writeComparison(comparison.expected, comparison.actual, relativeFilename, actualFilename, descriptionForDescribe);
-            }
-        }
-    }
-
-    export function isLibraryFile(filePath: string): boolean {
-        return (Path.getFileName(filePath) === 'lib.d.ts') || (Path.getFileName(filePath) === 'lib.core.d.ts');
-    }
-
-    if (Error) (<any>Error).stackTraceLimit = 1;
-}
-
-// TODO: not sure why Utils.evalFile isn't working with this, eventually will concat it like old compiler instead of eval
-eval(Harness.tcServicesFile);
+//
+// Copyright (c) Microsoft Corporation.  All rights reserved.
+// 
+// Licensed under the Apache License, Version 2.0 (the "License");
+// you may not use this file except in compliance with the License.
+// You may obtain a copy of the License at
+//   http://www.apache.org/licenses/LICENSE-2.0
+//
+// Unless required by applicable law or agreed to in writing, software
+// distributed under the License is distributed on an "AS IS" BASIS,
+// WITHOUT WARRANTIES OR CONDITIONS OF ANY KIND, either express or implied.
+// See the License for the specific language governing permissions and
+// limitations under the License.
+//
+
+/// <reference path='..\services\services.ts' />
+/// <reference path='..\services\shims.ts' />
+/// <reference path='..\compiler\core.ts' />
+/// <reference path='..\compiler\sys.ts' />
+/// <reference path='external\mocha.d.ts'/>
+/// <reference path='external\chai.d.ts'/>
+/// <reference path='sourceMapRecorder.ts'/>
+
+// this will work in the browser via browserify
+var _chai: typeof chai = require('chai');
+var assert: typeof _chai.assert = _chai.assert;
+declare var __dirname: any; // Node-specific
+var global = <any>Function("return this").call(null);
+
+module Utils {
+    var global = <any>Function("return this").call(null);
+
+    // Setup some globals based on the current environment
+    export const enum ExecutionEnvironment {
+        Node,
+        Browser,
+        CScript
+    }
+
+    export function getExecutionEnvironment() {
+        if (typeof WScript !== "undefined" && typeof ActiveXObject === "function") {
+            return ExecutionEnvironment.CScript;
+        } else if (process && (<any>process).execPath && (<any>process).execPath.indexOf("node") !== -1) {
+            return ExecutionEnvironment.Node;
+        } else {
+            return ExecutionEnvironment.Browser;
+        }
+    }
+
+    export var currentExecutionEnvironment = getExecutionEnvironment();
+
+    export function evalFile(fileContents: string, filename: string, nodeContext?: any) {
+        var environment = getExecutionEnvironment();
+        switch (environment) {
+            case ExecutionEnvironment.CScript:
+            case ExecutionEnvironment.Browser:
+                eval(fileContents);
+                break;
+            case ExecutionEnvironment.Node:
+                var vm = require('vm');
+                if (nodeContext) {
+                    vm.runInNewContext(fileContents, nodeContext, filename);
+                } else {
+                    vm.runInThisContext(fileContents, filename);
+                }
+                break;
+            default:
+                throw new Error('Unknown context');
+        }
+    }
+
+    /** Splits the given string on \r\n or on only \n if that fails */
+    export function splitContentByNewlines(content: string) {
+        // Split up the input file by line
+        // Note: IE JS engine incorrectly handles consecutive delimiters here when using RegExp split, so
+        // we have to string-based splitting instead and try to figure out the delimiting chars
+        var lines = content.split('\r\n');
+        if (lines.length === 1) {
+            lines = content.split('\n');
+        }
+        return lines;
+    }
+
+    /** Reads a file under /tests */
+    export function readTestFile(path: string) {
+        if (path.indexOf('tests') < 0) {
+            path = "tests/" + path;
+        }
+
+        try {
+            var content = sys.readFile(Harness.userSpecifiedroot + path);
+        }
+        catch (err) {
+            return undefined;
+        }
+
+        return content;
+    }
+
+    export function memoize<T extends Function>(f: T): T {
+        var cache: { [idx: string]: any } = {};
+
+        return <any>(() => {
+            var key = Array.prototype.join.call(arguments);
+            var cachedResult = cache[key];
+            if (cachedResult) {
+                return cachedResult;
+            } else {
+                return cache[key] = f.apply(this, arguments);
+            }
+        });
+    }
+}
+
+module Harness.Path {
+    export function getFileName(fullPath: string) {
+        return fullPath.replace(/^.*[\\\/]/, '');
+    }
+
+    export function filePath(fullPath: string) {
+        fullPath = ts.normalizeSlashes(fullPath);
+        var components = fullPath.split("/");
+        var path: string[] = components.slice(0, components.length - 1);
+        return path.join("/") + "/";
+    }
+}
+
+module Harness {
+    export interface IO {
+        readFile(path: string): string;
+        writeFile(path: string, contents: string): void;
+        directoryName(path: string): string;
+        createDirectory(path: string): void;
+        fileExists(filename: string): boolean;
+        directoryExists(path: string): boolean;
+        deleteFile(filename: string): void;
+        listFiles(path: string, filter: RegExp, options?: { recursive?: boolean }): string[];
+        log(text: string): void;
+        getMemoryUsage? (): number;
+    }
+
+    module IOImpl {
+        declare class Enumerator {
+            public atEnd(): boolean;
+            public moveNext(): boolean;
+            public item(): any;
+            constructor(o: any);
+        }
+
+        export module CScript {
+            var fso: any;
+            if (global.ActiveXObject) {
+                fso = new global.ActiveXObject("Scripting.FileSystemObject");
+            } else {
+                fso = {};
+            }
+
+            export var readFile: typeof IO.readFile = sys.readFile;
+            export var writeFile: typeof IO.writeFile = sys.writeFile;
+            export var directoryName: typeof IO.directoryName = fso.GetParentFolderName;
+            export var directoryExists: typeof IO.directoryExists = fso.FolderExists;
+            export var fileExists: typeof IO.fileExists = fso.FileExists;
+            export var log: typeof IO.log = global.WScript && global.WScript.StdOut.WriteLine;
+
+            export function createDirectory(path: string) {
+                if (directoryExists(path)) {
+                    fso.CreateFolder(path);
+                }
+            }
+
+            export function deleteFile(path: string) {
+                if (fileExists(path)) {
+                    fso.DeleteFile(path, true); // true: delete read-only files
+                }
+            }
+
+            export var listFiles: typeof IO.listFiles = (path, spec?, options?) => {
+                options = options || <{ recursive?: boolean; }>{};
+                function filesInFolder(folder: any, root: string): string[] {
+                    var paths: string[] = [];
+                    var fc: any;
+
+                    if (options.recursive) {
+                        fc = new Enumerator(folder.subfolders);
+
+                        for (; !fc.atEnd(); fc.moveNext()) {
+                            paths = paths.concat(filesInFolder(fc.item(), root + "\\" + fc.item().Name));
+                        }
+                    }
+
+                    fc = new Enumerator(folder.files);
+
+                    for (; !fc.atEnd(); fc.moveNext()) {
+                        if (!spec || fc.item().Name.match(spec)) {
+                            paths.push(root + "\\" + fc.item().Name);
+                        }
+                    }
+
+                    return paths;
+                }
+
+                var folder: any = fso.GetFolder(path);
+                var paths: string[] = [];
+
+                return filesInFolder(folder, path);
+
+            }
+        }
+
+        export module Node {
+            declare var require: any;
+            var fs: any, pathModule: any;
+            if (require) {
+                fs = require('fs');
+                pathModule = require('path');
+            } else {
+                fs = pathModule = {};
+            }
+
+            export var readFile: typeof IO.readFile = sys.readFile;
+            export var writeFile: typeof IO.writeFile = sys.writeFile;
+            export var fileExists: typeof IO.fileExists = fs.existsSync;
+            export var log: typeof IO.log = console.log;
+
+            export function createDirectory(path: string) {
+                if (!directoryExists(path)) {
+                    fs.mkdirSync(path);
+                }
+            }
+
+            export function deleteFile(path: string) {
+                try {
+                    fs.unlinkSync(path);
+                } catch (e) {
+                }
+            }
+
+            export function directoryExists(path: string): boolean {
+                return fs.existsSync(path) && fs.statSync(path).isDirectory();
+            }
+
+            export function directoryName(path: string) {
+                var dirPath = pathModule.dirname(path);
+
+                // Node will just continue to repeat the root path, rather than return null
+                if (dirPath === path) {
+                    dirPath = null;
+                } else {
+                    return dirPath;
+                }
+            }
+
+            export var listFiles: typeof IO.listFiles = (path, spec?, options?) => {
+                options = options || <{ recursive?: boolean; }>{};
+
+                function filesInFolder(folder: string): string[] {
+                    var paths: string[] = [];
+
+                    var files = fs.readdirSync(folder);
+                    for (var i = 0; i < files.length; i++) {
+                        var pathToFile = pathModule.join(folder, files[i]);
+                        var stat = fs.statSync(pathToFile);
+                        if (options.recursive && stat.isDirectory()) {
+                            paths = paths.concat(filesInFolder(pathToFile));
+                        }
+                        else if (stat.isFile() && (!spec || files[i].match(spec))) {
+                            paths.push(pathToFile);
+                        }
+                    }
+
+                    return paths;
+                }
+
+                return filesInFolder(path);
+            }
+
+            export var getMemoryUsage: typeof IO.getMemoryUsage = () => {
+                if (global.gc) {
+                    global.gc();
+                }
+                return process.memoryUsage().heapUsed;
+            }
+        }
+
+        export module Network {
+            var serverRoot = "http://localhost:8888/";
+
+            // Unused?
+            var newLine = '\r\n';
+            var currentDirectory = () => '';
+            var supportsCodePage = () => false;
+
+            module Http {
+                function waitForXHR(xhr: XMLHttpRequest) {
+                    while (xhr.readyState !== 4) { }
+                    return { status: xhr.status, responseText: xhr.responseText };
+                }
+
+                /// Ask the server to use node's path.resolve to resolve the given path
+                function getResolvedPathFromServer(path: string) {
+                    var xhr = new XMLHttpRequest();
+                    try {
+                        xhr.open("GET", path + "?resolve", false);
+                        xhr.send();
+                    }
+                    catch (e) {
+                        return { status: 404, responseText: null };
+                    }
+
+                    return waitForXHR(xhr);
+                }
+
+                export interface XHRResponse {
+                    status: number;
+                    responseText: string;
+                }
+
+                /// Ask the server for the contents of the file at the given URL via a simple GET request
+                export function getFileFromServerSync(url: string): XHRResponse {
+                    var xhr = new XMLHttpRequest();
+                    try {
+                        xhr.open("GET", url, false);
+                        xhr.send();
+                    }
+                    catch (e) {
+                        return { status: 404, responseText: null };
+                    }
+
+                    return waitForXHR(xhr);
+                }
+
+                /// Submit a POST request to the server to do the given action (ex WRITE, DELETE) on the provided URL
+                export function writeToServerSync(url: string, action: string, contents?: string): XHRResponse {
+                    var xhr = new XMLHttpRequest();
+                    try {
+                        var action = '?action=' + action;
+                        xhr.open('POST', url + action, false);
+                        xhr.setRequestHeader('Access-Control-Allow-Origin', '*');
+                        xhr.send(contents);
+                    }
+                    catch (e) {
+                        return { status: 500, responseText: null };
+                    }
+
+                    return waitForXHR(xhr);
+                }
+            }
+
+            export function createDirectory(path: string) {
+                // Do nothing (?)
+            }
+
+            export function deleteFile(path: string) {
+                Http.writeToServerSync(serverRoot + path, 'DELETE', null);
+            }
+
+            export function directoryExists(path: string): boolean {
+                return false;
+            }
+
+            function directoryNameImpl(path: string) {
+                var dirPath = path;
+                // root of the server
+                if (dirPath.match(/localhost:\d+$/) || dirPath.match(/localhost:\d+\/$/)) {
+                    dirPath = null;
+                    // path + filename
+                } else if (dirPath.indexOf('.') === -1) {
+                    dirPath = dirPath.substring(0, dirPath.lastIndexOf('/'));
+                    // path
+                } else {
+                    // strip any trailing slash
+                    if (dirPath.match(/.*\/$/)) {
+                        dirPath = dirPath.substring(0, dirPath.length - 2);
+                    }
+                    var dirPath = dirPath.substring(0, dirPath.lastIndexOf('/'));
+                }
+
+                return dirPath;
+            }
+            export var directoryName: typeof IO.directoryName = Utils.memoize(directoryNameImpl);
+
+            export function fileExists(path: string): boolean {
+                var response = Http.getFileFromServerSync(serverRoot + path);
+                return response.status === 200;
+            }
+
+            export function _listFilesImpl(path: string, spec?: RegExp, options?: any) {
+                var response = Http.getFileFromServerSync(serverRoot + path);
+                if (response.status === 200) {
+                    var results = response.responseText.split(',');
+                    if (spec) {
+                        return results.filter(file => spec.test(file));
+                    } else {
+                        return results;
+                    }
+                }
+                else {
+                    return [''];
+                }
+            };
+            export var listFiles = Utils.memoize(_listFilesImpl);
+
+            export var log = console.log;
+
+            export function readFile(file: string) {
+                var response = Http.getFileFromServerSync(serverRoot + file);
+                if (response.status === 200) {
+                    return response.responseText;
+                } else {
+                    return null;
+                }
+            }
+
+            export function writeFile(path: string, contents: string) {
+                Http.writeToServerSync(serverRoot + path, 'WRITE', contents);
+            }
+        }
+    }
+
+    export var IO: IO;
+    switch (Utils.getExecutionEnvironment()) {
+        case Utils.ExecutionEnvironment.CScript:
+            IO = IOImpl.CScript;
+            break;
+        case Utils.ExecutionEnvironment.Node:
+            IO = IOImpl.Node;
+            break;
+        case Utils.ExecutionEnvironment.Browser:
+            IO = IOImpl.Network;
+            break;
+    }
+}
+
+
+
+module Harness {
+    var tcServicesFilename = "typescriptServices.js";
+
+    export var libFolder: string;
+    switch (Utils.getExecutionEnvironment()) {
+        case Utils.ExecutionEnvironment.CScript:
+            libFolder = "built/local/";
+            tcServicesFilename = "built/local/typescriptServices.js";
+            break;
+        case Utils.ExecutionEnvironment.Node:
+            libFolder = "built/local/";
+            tcServicesFilename = "built/local/typescriptServices.js";
+            break;
+        case Utils.ExecutionEnvironment.Browser:
+            libFolder = "built/local/";
+            tcServicesFilename = "built/local/typescriptServices.js";
+            break;
+        default:
+            throw new Error('Unknown context');
+    }
+    export var tcServicesFile = IO.readFile(tcServicesFilename);
+
+    export interface SourceMapEmitterCallback {
+        (emittedFile: string, emittedLine: number, emittedColumn: number, sourceFile: string, sourceLine: number, sourceColumn: number, sourceName: string): void;
+    }
+
+    // Settings 
+    export var userSpecifiedroot = "";
+
+    /** Functionality for compiling TypeScript code */
+    export module Compiler {
+        /** Aggregate various writes into a single array of lines. Useful for passing to the
+         *  TypeScript compiler to fill with source code or errors.
+         */
+        export class WriterAggregator implements ITextWriter {
+            public lines: string[] = [];
+            public currentLine = <string>undefined;
+
+            public Write(str: string) {
+                // out of memory usage concerns avoid using + or += if we're going to do any manipulation of this string later
+                this.currentLine = [(this.currentLine || ''), str].join('');
+            }
+
+            public WriteLine(str: string) {
+                // out of memory usage concerns avoid using + or += if we're going to do any manipulation of this string later
+                this.lines.push([(this.currentLine || ''), str].join(''));
+                this.currentLine = undefined;
+            }
+
+            public Close() {
+                if (this.currentLine !== undefined) { this.lines.push(this.currentLine); }
+                this.currentLine = undefined;
+            }
+
+            public reset() {
+                this.lines = [];
+                this.currentLine = undefined;
+            }
+        }
+
+        export interface IEmitterIOHost {
+            writeFile(path: string, contents: string, writeByteOrderMark: boolean): void;
+            resolvePath(path: string): string;
+        }
+
+        /** Mimics having multiple files, later concatenated to a single file. */
+        export class EmitterIOHost implements IEmitterIOHost {
+            private fileCollection: any = {};
+
+            /** create file gets the whole path to create, so this works as expected with the --out parameter */
+            public writeFile(s: string, contents: string, writeByteOrderMark: boolean): void {
+                var writer: ITextWriter;
+                if (this.fileCollection[s]) {
+                    writer = <ITextWriter>this.fileCollection[s];
+                }
+                else {
+                    writer = new Harness.Compiler.WriterAggregator();
+                    this.fileCollection[s] = writer;
+                }
+
+                writer.Write(contents);
+                writer.Close();
+            }
+
+            public resolvePath(s: string) { return s; }
+
+            public reset() { this.fileCollection = {}; }
+
+            public toArray(): { fileName: string; file: WriterAggregator; }[] {
+                var result: { fileName: string; file: WriterAggregator; }[] = [];
+                for (var p in this.fileCollection) {
+                    if (this.fileCollection.hasOwnProperty(p)) {
+                        var current = <Harness.Compiler.WriterAggregator>this.fileCollection[p];
+                        if (current.lines.length > 0) {
+                            if (p.indexOf('.d.ts') !== -1) { current.lines.unshift(['////[', Path.getFileName(p), ']'].join('')); }
+                            result.push({ fileName: p, file: this.fileCollection[p] });
+                        }
+                    }
+                }
+                return result;
+            }
+        }
+
+        export var defaultLibFileName = 'lib.d.ts';
+        export var defaultLibSourceFile = ts.createSourceFile(defaultLibFileName, IO.readFile(libFolder + 'lib.core.d.ts'), /*languageVersion*/ ts.ScriptTarget.Latest, /*version:*/ "0");
+
+        // Cache these between executions so we don't have to re-parse them for every test
+        export var fourslashFilename = 'fourslash.ts';
+        export var fourslashSourceFile: ts.SourceFile;
+
+        export function getCanonicalFileName(fileName: string): string {
+            return sys.useCaseSensitiveFileNames ? fileName : fileName.toLowerCase();
+        }
+
+        export function createCompilerHost(inputFiles: { unitName: string; content: string; }[],
+            writeFile: (fn: string, contents: string, writeByteOrderMark: boolean) => void,
+            scriptTarget: ts.ScriptTarget,
+            useCaseSensitiveFileNames: boolean): ts.CompilerHost {
+
+            // Local get canonical file name function, that depends on passed in parameter for useCaseSensitiveFileNames
+            function getCanonicalFileName(fileName: string): string {
+                return useCaseSensitiveFileNames ? fileName : fileName.toLowerCase();
+            }
+
+            var filemap: { [filename: string]: ts.SourceFile; } = {};
+            // Register input files
+            function register(file: { unitName: string; content: string; }) {
+                if (file.content !== undefined) {
+                    var filename = ts.normalizeSlashes(file.unitName);
+                    filemap[getCanonicalFileName(filename)] = ts.createSourceFile(filename, file.content, scriptTarget, /*version:*/ "0");
+                }
+            };
+            inputFiles.forEach(register);
+
+            return {
+                getCurrentDirectory: sys.getCurrentDirectory,
+                getCancellationToken: (): any => undefined,
+                getSourceFile: (fn, languageVersion) => {
+                    if (Object.prototype.hasOwnProperty.call(filemap, getCanonicalFileName(fn))) {
+                        return filemap[getCanonicalFileName(fn)];
+                    }
+                    else if (fn === fourslashFilename) {
+                        var tsFn = 'tests/cases/fourslash/' + fourslashFilename;
+                        fourslashSourceFile = fourslashSourceFile || ts.createSourceFile(tsFn, Harness.IO.readFile(tsFn), scriptTarget, /*version*/ "0", /*isOpen*/ false);
+                        return fourslashSourceFile;
+                    }
+                    else {
+                        var lib = defaultLibFileName;
+                        if (fn === defaultLibFileName) {
+                            return defaultLibSourceFile;
+                        }
+                        // Don't throw here -- the compiler might be looking for a test that actually doesn't exist as part of the TC
+                        return null;
+                    }
+                },
+                getDefaultLibFilename: () => defaultLibFileName,
+                writeFile: writeFile,
+                getCanonicalFileName: getCanonicalFileName,
+                useCaseSensitiveFileNames: () => useCaseSensitiveFileNames,
+                getNewLine: ()=> sys.newLine
+            };
+        }
+
+        export class HarnessCompiler {
+            private inputFiles: { unitName: string; content: string }[] = [];
+            private compileOptions: ts.CompilerOptions;
+            private settings: Harness.TestCaseParser.CompilerSetting[] = [];
+
+            private lastErrors: HarnessDiagnostic[];
+
+            public reset() {
+                this.inputFiles = [];
+                this.settings = [];
+                this.lastErrors = [];
+            }
+
+            public reportCompilationErrors() {
+                return this.lastErrors;
+            }
+
+            public setCompilerSettingsFromOptions(tcSettings: ts.CompilerOptions) {
+                this.settings = Object.keys(tcSettings).map(k => ({ flag: k, value: (<any>tcSettings)[k] }));
+            }
+
+            public setCompilerSettings(tcSettings: Harness.TestCaseParser.CompilerSetting[]) {
+                this.settings = tcSettings;
+            }
+
+            public addInputFiles(files: { unitName: string; content: string }[]) {
+                files.forEach(file => this.addInputFile(file));
+            }
+
+            public addInputFile(file: { unitName: string; content: string }) {
+                this.inputFiles.push(file);
+            }
+
+            public setCompilerOptions(options?: ts.CompilerOptions) {
+                this.compileOptions = options || { noResolve: false };
+            }
+
+            public emitAll(ioHost?: IEmitterIOHost) {
+                this.compileFiles(this.inputFiles, [], (result) => {
+                    result.files.forEach(file => {
+                        ioHost.writeFile(file.fileName, file.code, false);
+                    });
+                    result.declFilesCode.forEach(file => {
+                        ioHost.writeFile(file.fileName, file.code, false);
+                    });
+                    result.sourceMaps.forEach(file => {
+                        ioHost.writeFile(file.fileName, file.code, false);
+                    });
+                }, () => { }, this.compileOptions);
+            }
+
+            public compileFiles(inputFiles: { unitName: string; content: string }[],
+                otherFiles: { unitName: string; content: string }[],
+                onComplete: (result: CompilerResult, checker: ts.TypeChecker) => void,
+                settingsCallback?: (settings: ts.CompilerOptions) => void,
+                options?: ts.CompilerOptions) {
+
+                options = options || { noResolve: false };
+                options.target = options.target || ts.ScriptTarget.ES3;
+                options.module = options.module || ts.ModuleKind.None;
+                options.noErrorTruncation = true;
+
+                if (settingsCallback) {
+                    settingsCallback(null);
+                }
+
+                var useCaseSensitiveFileNames = sys.useCaseSensitiveFileNames;
+                this.settings.forEach(setting => {
+                    switch (setting.flag.toLowerCase()) {
+                        // "filename", "comments", "declaration", "module", "nolib", "sourcemap", "target", "out", "outdir", "noimplicitany", "noresolve"
+                        case "module":
+                        case "modulegentarget":
+                            if (typeof setting.value === 'string') {
+                                if (setting.value.toLowerCase() === 'amd') {
+                                    options.module = ts.ModuleKind.AMD;
+                                } else if (setting.value.toLowerCase() === 'commonjs') {
+                                    options.module = ts.ModuleKind.CommonJS;
+                                } else if (setting.value.toLowerCase() === 'unspecified') {
+                                    options.module = ts.ModuleKind.None;
+                                } else {
+                                    throw new Error('Unknown module type ' + setting.value);
+                                }
+                            } else {
+                                options.module = <any>setting.value;
+                            }
+                            break;
+
+                        case "target":
+                        case 'codegentarget':
+                            if (typeof setting.value === 'string') {
+                                if (setting.value.toLowerCase() === 'es3') {
+                                    options.target = ts.ScriptTarget.ES3;
+                                } else if (setting.value.toLowerCase() === 'es5') {
+                                    options.target = ts.ScriptTarget.ES5;
+                                } else if (setting.value.toLowerCase() === 'es6') {
+                                    options.target = ts.ScriptTarget.ES6;
+                                } else {
+                                    throw new Error('Unknown compile target ' + setting.value);
+                                }
+                            } else {
+                                options.target = <any>setting.value;
+                            }
+                            break;
+
+                        case 'noemitonerror':
+                            options.noEmitOnError = !!setting.value;
+                            break;
+
+                        case 'noresolve':
+                            options.noResolve = !!setting.value;
+                            break;
+
+                        case 'noimplicitany':
+                            options.noImplicitAny = !!setting.value;
+                            break;
+
+                        case 'nolib':
+                            options.noLib = !!setting.value;
+                            break;
+
+                        case 'out':
+                        case 'outfileoption':
+                            options.out = setting.value;
+                            break;
+
+                        case 'outdiroption':
+                        case 'outdir':
+                            options.outDir = setting.value;
+                            break;
+
+                        case 'sourceroot':
+                            options.sourceRoot = setting.value;
+                            break;
+
+                        case 'sourcemap':
+                            options.sourceMap = !!setting.value;
+                            break;
+
+                        case 'declaration':
+                            options.declaration = !!setting.value;
+                            break;
+
+                        case 'newline':
+                        case 'newlines':
+                            sys.newLine = setting.value;
+                            break;
+
+                        case 'comments':
+                            options.removeComments = setting.value === 'false';
+                            break;
+
+                        case 'usecasesensitivefilenames':
+                            useCaseSensitiveFileNames = setting.value === 'true';
+                            break;
+
+                        case 'mapsourcefiles':
+                        case 'maproot':
+                        case 'generatedeclarationfiles':
+                        case 'gatherDiagnostics':
+                        case 'codepage':
+                        case 'createFileLog':
+                        case 'filename':
+                        case 'removecomments':
+                        case 'watch':
+                        case 'allowautomaticsemicoloninsertion':
+                        case 'locale':
+                            // Not supported yet
+                            break;
+
+                        case 'emitbom':
+                            options.emitBOM = !!setting.value;
+                            break;
+
+                        case 'errortruncation':
+                            options.noErrorTruncation = setting.value === 'false';
+                            break;
+                        case 'preserveconstenums':
+                            options.preserveConstEnums = setting.value === 'true';
+                            break;
+                        default:
+                            throw new Error('Unsupported compiler setting ' + setting.flag);
+                    }
+                });
+
+                var filemap: { [name: string]: ts.SourceFile; } = {};
+                var register = (file: { unitName: string; content: string; }) => {
+                    if (file.content !== undefined) {
+                        var filename = ts.normalizeSlashes(file.unitName);
+                        filemap[getCanonicalFileName(filename)] = ts.createSourceFile(filename, file.content, options.target, /*version:*/ "0");
+                    }
+                };
+                inputFiles.forEach(register);
+                otherFiles.forEach(register);
+
+                var fileOutputs: GeneratedFile[] = [];
+
+                var programFiles = inputFiles.map(file => file.unitName);
+                var program = ts.createProgram(programFiles, options, createCompilerHost(inputFiles.concat(otherFiles),
+                    (fn, contents, writeByteOrderMark) => fileOutputs.push({ fileName: fn, code: contents, writeByteOrderMark: writeByteOrderMark }),
+                    options.target,
+                    useCaseSensitiveFileNames));
+
+                var checker = program.getTypeChecker(/*fullTypeCheckMode*/ true);
+                checker.checkProgram();
+
+                var isEmitBlocked = checker.isEmitBlocked();
+
+                // only emit if there weren't parse errors
+                var emitResult: ts.EmitResult;
+                if (!isEmitBlocked) {
+                    emitResult = checker.emitFiles();
+                }
+
+                var errors: HarnessDiagnostic[] = [];
+                program.getDiagnostics().concat(checker.getDiagnostics()).concat(emitResult ? emitResult.errors : []).forEach(err => {
+                    // TODO: new compiler formats errors after this point to add . and newlines so we'll just do it manually for now
+                    errors.push(getMinimalDiagnostic(err));
+                });
+                this.lastErrors = errors;
+
+                var result = new CompilerResult(fileOutputs, errors, program, sys.getCurrentDirectory(), emitResult ? emitResult.sourceMaps : undefined);
+                onComplete(result, checker);
+
+                // reset what newline means in case the last test changed it
+                sys.newLine = '\r\n';
+                return options;
+            }
+
+            public compileDeclarationFiles(inputFiles: { unitName: string; content: string; }[],
+                otherFiles: { unitName: string; content: string; }[],
+                result: CompilerResult,
+                settingsCallback?: (settings: ts.CompilerOptions) => void,
+                options?: ts.CompilerOptions) {
+                if (options.declaration && result.errors.length === 0 && result.declFilesCode.length !== result.files.length) {
+                    throw new Error('There were no errors and declFiles generated did not match number of js files generated');
+                }
+
+                // if the .d.ts is non-empty, confirm it compiles correctly as well
+                if (options.declaration && result.errors.length === 0 && result.declFilesCode.length > 0) {
+                    var declInputFiles: { unitName: string; content: string }[] = [];
+                    var declOtherFiles: { unitName: string; content: string }[] = [];
+                    var declResult: Harness.Compiler.CompilerResult;
+
+                    ts.forEach(inputFiles, file => addDtsFile(file, declInputFiles));
+                    ts.forEach(otherFiles, file => addDtsFile(file, declOtherFiles));
+                    this.compileFiles(declInputFiles, declOtherFiles, function (compileResult) {
+                        declResult = compileResult;
+                    }, settingsCallback, options);
+
+                    return { declInputFiles: declInputFiles, declOtherFiles: declOtherFiles, declResult: declResult };
+                }
+
+                function addDtsFile(file: { unitName: string; content: string }, dtsFiles: { unitName: string; content: string }[]) {
+                    if (isDTS(file.unitName)) {
+                        dtsFiles.push(file);
+                    }
+                    else if (isTS(file.unitName)) {
+                        var declFile = findResultCodeFile(file.unitName);
+                        if (!findUnit(declFile.fileName, declInputFiles) && !findUnit(declFile.fileName, declOtherFiles)) {
+                            dtsFiles.push({ unitName: declFile.fileName, content: declFile.code });
+                        }
+                    }
+
+                    function findResultCodeFile(fileName: string) {
+                        var dTsFileName = ts.forEach(result.program.getSourceFiles(), sourceFile => {
+                            if (sourceFile.filename === fileName) {
+                                // Is this file going to be emitted separately
+                                var sourceFileName: string;
+                                if (ts.isExternalModule(sourceFile) || !options.out) {
+                                    if (options.outDir) {
+                                        var sourceFilePath = ts.getNormalizedPathFromPathComponents(ts.getNormalizedPathComponents(sourceFile.filename, result.currentDirectoryForProgram));
+                                        sourceFilePath = sourceFilePath.replace(result.program.getCommonSourceDirectory(), "");
+                                        sourceFileName = ts.combinePaths(options.outDir, sourceFilePath);
+                                    }
+                                    else {
+                                        sourceFileName = sourceFile.filename;
+                                    }
+                                }
+                                else {
+                                    // Goes to single --out file
+                                    sourceFileName = options.out;
+                                }
+
+                                return ts.removeFileExtension(sourceFileName) + ".d.ts";
+                            }
+                        });
+                        
+                        return ts.forEach(result.declFilesCode, declFile => declFile.fileName === dTsFileName ? declFile : undefined);
+                    }
+
+                    function findUnit(fileName: string, units: { unitName: string; content: string; }[]) {
+                        return ts.forEach(units, unit => unit.unitName === fileName ? unit : undefined);
+                    }
+                }
+            }
+        }
+
+        export function getMinimalDiagnostic(err: ts.Diagnostic): HarnessDiagnostic {
+            var errorLineInfo = err.file ? err.file.getLineAndCharacterFromPosition(err.start) : { line: 0, character: 0 };
+            return {
+                filename: err.file && err.file.filename,
+                start: err.start,
+                end: err.start + err.length,
+                line: errorLineInfo.line,
+                character: errorLineInfo.character,
+                message: err.messageText,
+                category: ts.DiagnosticCategory[err.category].toLowerCase(),
+                code: err.code
+            };
+        }
+
+        export function minimalDiagnosticsToString(diagnostics: HarnessDiagnostic[]) {
+            // This is basically copied from tsc.ts's reportError to replicate what tsc does
+            var errorOutput = "";
+            ts.forEach(diagnostics, diagnotic => {
+                if (diagnotic.filename) {
+                    errorOutput += diagnotic.filename + "(" + diagnotic.line + "," + diagnotic.character + "): ";
+                }
+
+                errorOutput += diagnotic.category + " TS" + diagnotic.code + ": " + diagnotic.message + sys.newLine;
+            });
+
+            return errorOutput;
+        }
+
+        export function getErrorBaseline(inputFiles: { unitName: string; content: string }[], diagnostics: HarnessDiagnostic[]) {
+
+            var outputLines: string[] = [];
+            // Count up all the errors we find so we don't miss any
+            var totalErrorsReported = 0;
+
+            function outputErrorText(error: Harness.Compiler.HarnessDiagnostic) {
+                var errLines = RunnerBase.removeFullPaths(error.message)
+                    .split('\n')
+                    .map(s => s.length > 0 && s.charAt(s.length - 1) === '\r' ? s.substr(0, s.length - 1) : s)
+                    .filter(s => s.length > 0)
+                    .map(s => '!!! ' + error.category + " TS" + error.code + ": " + s);
+                errLines.forEach(e => outputLines.push(e));
+
+                totalErrorsReported++;
+            }
+
+            // Report global errors
+            var globalErrors = diagnostics.filter(err => !err.filename);
+            globalErrors.forEach(err => outputErrorText(err));
+
+            // 'merge' the lines of each input file with any errors associated with it
+            inputFiles.filter(f => f.content !== undefined).forEach(inputFile => {
+                // Filter down to the errors in the file
+                var fileErrors = diagnostics.filter(e => {
+                    var errFn = e.filename;
+                    return errFn && errFn === inputFile.unitName;
+                });
+
+
+                // Header
+                outputLines.push('==== ' + inputFile.unitName + ' (' + fileErrors.length + ' errors) ====');
+
+                // Make sure we emit something for every error
+                var markedErrorCount = 0;
+                // For each line, emit the line followed by any error squiggles matching this line
+                // Note: IE JS engine incorrectly handles consecutive delimiters here when using RegExp split, so
+                // we have to string-based splitting instead and try to figure out the delimiting chars
+
+                var lineStarts = ts.computeLineStarts(inputFile.content);
+                var lines = inputFile.content.split('\n');
+                lines.forEach((line, lineIndex) => {
+                    if (line.length > 0 && line.charAt(line.length - 1) === '\r') {
+                        line = line.substr(0, line.length - 1);
+                    }
+
+                    var thisLineStart = lineStarts[lineIndex];
+                    var nextLineStart: number;
+                    // On the last line of the file, fake the next line start number so that we handle errors on the last character of the file correctly
+                    if (lineIndex === lines.length - 1) {
+                        nextLineStart = inputFile.content.length;
+                    } else {
+                        nextLineStart = lineStarts[lineIndex + 1];
+                    }
+                    // Emit this line from the original file
+                    outputLines.push('    ' + line);
+                    fileErrors.forEach(err => {
+                        // Does any error start or continue on to this line? Emit squiggles
+                        if ((err.end >= thisLineStart) && ((err.start < nextLineStart) || (lineIndex === lines.length - 1))) {
+                            // How many characters from the start of this line the error starts at (could be positive or negative)
+                            var relativeOffset = err.start - thisLineStart;
+                            // How many characters of the error are on this line (might be longer than this line in reality)
+                            var length = (err.end - err.start) - Math.max(0, thisLineStart - err.start);
+                            // Calculate the start of the squiggle
+                            var squiggleStart = Math.max(0, relativeOffset);
+                            // TODO/REVIEW: this doesn't work quite right in the browser if a multi file test has files whose names are just the right length relative to one another
+                            outputLines.push('    ' + line.substr(0, squiggleStart).replace(/[^\s]/g, ' ') + new Array(Math.min(length, line.length - squiggleStart) + 1).join('~'));
+
+                            // If the error ended here, or we're at the end of the file, emit its message
+                            if ((lineIndex === lines.length - 1) || nextLineStart > err.end) {
+                                // Just like above, we need to do a split on a string instead of on a regex
+                                // because the JS engine does regexes wrong
+
+                                outputErrorText(err);
+                                markedErrorCount++;
+                            }
+                        }
+                    });
+                });
+
+                // Verify we didn't miss any errors in this file
+                assert.equal(markedErrorCount, fileErrors.length, 'count of errors in ' + inputFile.unitName);
+            });
+
+            var numLibraryDiagnostics = ts.countWhere(diagnostics, diagnostic => {
+                return diagnostic.filename && isLibraryFile(diagnostic.filename);
+            });
+
+            // Verify we didn't miss any errors in total
+            assert.equal(totalErrorsReported + numLibraryDiagnostics, diagnostics.length, 'total number of errors');
+
+            return minimalDiagnosticsToString(diagnostics) +
+                sys.newLine + sys.newLine + outputLines.join('\r\n');
+        }
+
+        /* TODO: Delete?
+        export function makeDefaultCompilerSettings(options?: { useMinimalDefaultLib: boolean; noImplicitAny: boolean; }) {
+            var useMinimalDefaultLib = options ? options.useMinimalDefaultLib : true;
+            var noImplicitAny = options ? options.noImplicitAny : false;
+            var settings = new TypeScript.CompilationSettings();
+            settings.codeGenTarget = TypeScript.LanguageVersion.EcmaScript5;
+            settings.moduleGenTarget = TypeScript.ModuleGenTarget.Synchronous;
+            settings.noLib = useMinimalDefaultLib;
+            settings.noResolve = false;
+            settings.noImplicitAny = noImplicitAny;
+            return settings;
+        }
+        */
+
+        /** The harness' compiler instance used when tests are actually run. Reseting or changing settings of this compiler instance must be done within a test case (i.e., describe/it) */
+        var harnessCompiler: HarnessCompiler;
+
+        /** Returns the singleton harness compiler instance for generating and running tests.
+            If required a fresh compiler instance will be created, otherwise the existing singleton will be re-used.
+        */
+        export function getCompiler(opts?: { useExistingInstance: boolean; optionsForFreshInstance?: { useMinimalDefaultLib: boolean; noImplicitAny: boolean; } }) {
+            return harnessCompiler = harnessCompiler || new HarnessCompiler();
+        }
+
+        // This does not need to exist strictly speaking, but many tests will need to be updated if it's removed
+        export function compileString(code: string, unitName: string, callback: (result: CompilerResult) => void) {
+            // NEWTODO: Re-implement 'compileString'
+            throw new Error('compileString NYI');
+            //var harnessCompiler = Harness.Compiler.getCompiler(Harness.Compiler.CompilerInstance.RunTime);
+            //harnessCompiler.compileString(code, unitName, callback);
+        }
+
+        export interface HarnessDiagnostic {
+            filename: string;
+            start: number;
+            end: number;
+            line: number;
+            character: number;
+            message: string;
+            category: string;
+            code: number;
+        }
+
+        export interface GeneratedFile {
+            fileName: string;
+            code: string;
+            writeByteOrderMark: boolean;
+        }
+
+        function stringEndsWith(str: string, end: string) {
+            return str.substr(str.length - end.length) === end;
+        }
+
+        export function isTS(fileName: string) {
+            return stringEndsWith(fileName, '.ts');
+        }
+
+        export function isDTS(fileName: string) {
+            return stringEndsWith(fileName, '.d.ts');
+        }
+
+        export function isJS(fileName: string) {
+            return stringEndsWith(fileName, '.js');
+        }
+
+        export function isJSMap(fileName: string) {
+            return stringEndsWith(fileName, '.js.map');
+        }
+
+        /** Contains the code and errors of a compilation and some helper methods to check its status. */
+        export class CompilerResult {
+            public files: GeneratedFile[] = [];
+            public errors: HarnessDiagnostic[] = [];
+            public declFilesCode: GeneratedFile[] = [];
+            public sourceMaps: GeneratedFile[] = [];
+
+            /** @param fileResults an array of strings for the fileName and an ITextWriter with its code */
+            constructor(fileResults: GeneratedFile[], errors: HarnessDiagnostic[], public program: ts.Program,
+                public currentDirectoryForProgram: string, private sourceMapData: ts.SourceMapData[]) {
+
+                fileResults.forEach(emittedFile => {
+                    if (isDTS(emittedFile.fileName)) {
+                        // .d.ts file, add to declFiles emit
+                        this.declFilesCode.push(emittedFile);
+                    } else if (isJS(emittedFile.fileName)) {
+                        // .js file, add to files
+                        this.files.push(emittedFile);
+                    } else if (isJSMap(emittedFile.fileName)) {
+                        this.sourceMaps.push(emittedFile);
+                    } else {
+                        throw new Error('Unrecognized file extension for file ' + emittedFile.fileName);
+                    }
+                });
+
+                this.errors = errors;
+            }
+
+            public getSourceMapRecord() {
+                if (this.sourceMapData) {
+                    return Harness.SourceMapRecoder.getSourceMapRecord(this.sourceMapData, this.program, this.files);
+                }
+            }
+
+            public isErrorAt(line: number, column: number, message: string) {
+                for (var i = 0; i < this.errors.length; i++) {
+                    if ((this.errors[i].line + 1) === line && (this.errors[i].character + 1) === column && this.errors[i].message === message)
+                        return true;
+                }
+
+                return false;
+            }
+        }
+    }
+
+    export module TestCaseParser {
+        /** all the necessary information to set the right compiler settings */
+        export interface CompilerSetting {
+            flag: string;
+            value: string;
+        }
+
+        /** All the necessary information to turn a multi file test into useful units for later compilation */
+        export interface TestUnitData {
+            content: string;
+            name: string;
+            fileOptions: any;
+            originalFilePath: string;
+            references: string[];
+        }
+
+        // Regex for parsing options in the format "@Alpha: Value of any sort"
+        var optionRegex = /^[\/]{2}\s*@(\w+)\s*:\s*(\S*)/gm;  // multiple matches on multiple lines
+
+        // List of allowed metadata names
+        var fileMetadataNames = ["filename", "comments", "declaration", "module", "nolib", "sourcemap", "target", "out", "outdir", "noemitonerror","noimplicitany", "noresolve", "newline", "newlines", "emitbom", "errortruncation", "usecasesensitivefilenames", "preserveconstenums"];
+
+        function extractCompilerSettings(content: string): CompilerSetting[] {
+
+            var opts: CompilerSetting[] = [];
+
+            var match: RegExpExecArray;
+            while ((match = optionRegex.exec(content)) != null) {
+                opts.push({ flag: match[1], value: match[2] });
+            }
+
+            return opts;
+        }
+
+        /** Given a test file containing // @Filename directives, return an array of named units of code to be added to an existing compiler instance */
+        export function makeUnitsFromTest(code: string, fileName: string): { settings: CompilerSetting[]; testUnitData: TestUnitData[]; } {
+            var settings = extractCompilerSettings(code);
+
+            // List of all the subfiles we've parsed out
+            var files: TestUnitData[] = [];
+
+            var lines = Utils.splitContentByNewlines(code);
+
+            // Stuff related to the subfile we're parsing
+            var currentFileContent: string = null;
+            var currentFileOptions: any = {};
+            var currentFileName: any = null;
+            var refs: string[] = [];
+
+            for (var i = 0; i < lines.length; i++) {
+                var line = lines[i];
+                var testMetaData = optionRegex.exec(line);
+                if (testMetaData) {
+                    // Comment line, check for global/file @options and record them
+                    optionRegex.lastIndex = 0;
+                    var fileNameIndex = fileMetadataNames.indexOf(testMetaData[1].toLowerCase());
+                    if (fileNameIndex === -1) {
+                        throw new Error('Unrecognized metadata name "' + testMetaData[1] + '". Available file metadata names are: ' + fileMetadataNames.join(', '));
+                    } else if (fileNameIndex === 0) {
+                        currentFileOptions[testMetaData[1]] = testMetaData[2];
+                    } else {
+                        continue;
+                    }
+
+                    // New metadata statement after having collected some code to go with the previous metadata
+                    if (currentFileName) {
+                        // Store result file
+                        var newTestFile =
+                            {
+                                content: currentFileContent,
+                                name: currentFileName,
+                                fileOptions: currentFileOptions,
+                                originalFilePath: fileName,
+                                references: refs
+                            };
+                        files.push(newTestFile);
+
+                        // Reset local data
+                        currentFileContent = null;
+                        currentFileOptions = {};
+                        currentFileName = testMetaData[2];
+                        refs = [];
+                    } else {
+                        // First metadata marker in the file
+                        currentFileName = testMetaData[2];
+                    }
+                } else {
+                    // Subfile content line
+                    // Append to the current subfile content, inserting a newline needed
+                    if (currentFileContent === null) {
+                        currentFileContent = '';
+                    } else {
+                        // End-of-line
+                        currentFileContent = currentFileContent + '\n';
+                    }
+                    currentFileContent = currentFileContent + line;
+                }
+            }
+
+            // normalize the fileName for the single file case
+            currentFileName = files.length > 0 ? currentFileName : Path.getFileName(fileName);
+
+            // EOF, push whatever remains
+            var newTestFile2 = {
+                content: currentFileContent || '',
+                name: currentFileName,
+                fileOptions: currentFileOptions,
+                originalFilePath: fileName,
+                references: refs
+            };
+            files.push(newTestFile2);
+
+            return { settings: settings, testUnitData: files };
+        }
+    }
+
+    /** Support class for baseline files */
+    export module Baseline {
+
+        export interface BaselineOptions {
+            LineEndingSensitive?: boolean;
+            Subfolder?: string;
+        }
+
+        export function localPath(fileName: string, subfolder?: string) {
+            return baselinePath(fileName, 'local', subfolder);
+        }
+
+        function referencePath(fileName: string, subfolder?: string) {
+            return baselinePath(fileName, 'reference', subfolder);
+        }
+
+        function baselinePath(fileName: string, type: string, subfolder?: string) {
+            if (subfolder !== undefined) {
+                return Harness.userSpecifiedroot + 'tests/baselines/' + subfolder + '/' + type + '/' + fileName;
+            } else {
+                return Harness.userSpecifiedroot + 'tests/baselines/' + type + '/' + fileName;
+            }
+        }
+
+        var fileCache: { [idx: string]: boolean } = {};
+        function generateActual(actualFilename: string, generateContent: () => string): string {
+            // For now this is written using TypeScript, because sys is not available when running old test cases.
+            // But we need to move to sys once we have
+            // Creates the directory including its parent if not already present
+            function createDirectoryStructure(dirName: string) {
+                if (fileCache[dirName] || IO.directoryExists(dirName)) {
+                    fileCache[dirName] = true;
+                    return;
+                }
+
+                var parentDirectory = IO.directoryName(dirName);
+                if (parentDirectory != "") {
+                    createDirectoryStructure(parentDirectory);
+                }
+                IO.createDirectory(dirName);
+                fileCache[dirName] = true;
+            }
+
+            // Create folders if needed
+            createDirectoryStructure(Harness.IO.directoryName(actualFilename));
+
+            // Delete the actual file in case it fails
+            if (IO.fileExists(actualFilename)) {
+                IO.deleteFile(actualFilename);
+            }
+
+            var actual = generateContent();
+
+            if (actual === undefined) {
+                throw new Error('The generated content was "undefined". Return "null" if no baselining is required."');
+            }
+
+            // Store the content in the 'local' folder so we
+            // can accept it later (manually)
+            if (actual !== null) {
+                IO.writeFile(actualFilename, actual);
+            }
+
+            return actual;
+        }
+
+        function compareToBaseline(actual: string, relativeFilename: string, opts: BaselineOptions) {
+            // actual is now either undefined (the generator had an error), null (no file requested),
+            // or some real output of the function
+            if (actual === undefined) {
+                // Nothing to do
+                return;
+            }
+
+            var refFilename = referencePath(relativeFilename, opts && opts.Subfolder);
+
+            if (actual === null) {
+                actual = '<no content>';
+            }
+
+            var expected = '<no content>';
+            if (IO.fileExists(refFilename)) {
+                expected = IO.readFile(refFilename);
+            }
+
+            var lineEndingSensitive = opts && opts.LineEndingSensitive;
+
+            if (!lineEndingSensitive) {
+                expected = expected.replace(/\r\n?/g, '\n');
+                actual = actual.replace(/\r\n?/g, '\n');
+            }
+
+            return { expected: expected, actual: actual };
+        }
+
+        function writeComparison(expected: string, actual: string, relativeFilename: string, actualFilename: string, descriptionForDescribe: string) {
+            if (expected != actual) {
+                // Overwrite & issue error
+                var errMsg = 'The baseline file ' + relativeFilename + ' has changed';
+                throw new Error(errMsg);
+            }
+        }
+
+        export function runBaseline(
+            descriptionForDescribe: string,
+            relativeFilename: string,
+            generateContent: () => string,
+            runImmediately = false,
+            opts?: BaselineOptions): void {
+
+            var actual = <string>undefined;
+            var actualFilename = localPath(relativeFilename, opts && opts.Subfolder);
+
+            if (runImmediately) {
+                actual = generateActual(actualFilename, generateContent);
+                var comparison = compareToBaseline(actual, relativeFilename, opts);
+                writeComparison(comparison.expected, comparison.actual, relativeFilename, actualFilename, descriptionForDescribe);
+            } else {
+                actual = generateActual(actualFilename, generateContent);
+
+                var comparison = compareToBaseline(actual, relativeFilename, opts);
+                writeComparison(comparison.expected, comparison.actual, relativeFilename, actualFilename, descriptionForDescribe);
+            }
+        }
+    }
+
+    export function isLibraryFile(filePath: string): boolean {
+        return (Path.getFileName(filePath) === 'lib.d.ts') || (Path.getFileName(filePath) === 'lib.core.d.ts');
+    }
+
+    if (Error) (<any>Error).stackTraceLimit = 1;
+}
+
+// TODO: not sure why Utils.evalFile isn't working with this, eventually will concat it like old compiler instead of eval
+eval(Harness.tcServicesFile);